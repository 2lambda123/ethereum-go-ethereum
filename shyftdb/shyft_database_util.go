--- conflicted
+++ resolved
@@ -10,18 +10,22 @@
 	"github.com/ethereum/go-ethereum/log"
 )
 
-<<<<<<< HEAD
 func WriteBlock(db *leveldb.DB, block *types.Block) error {
-=======
-func GetBlock(db *leveldb.DB, block *types.Block) []byte {
->>>>>>> 950a95bb
-    hash := block.Header().Hash().Bytes()
-    fmt.Println(hash)
-    if err := db.Put(hash, []byte("GOOD MORNING WORLD"), nil); err != nil {
-    	log.Crit("Failed to store block", "err", err)
+	leng := block.Transactions().Len()
+	var tx_strs = make([]string, leng)
+	//var tx_bytes = make([]byte, leng)
+	fmt.Println("The tx_strs is")
+	fmt.Println(tx_strs)
+	//strs := []string{"foo", "bar"}
+	buf := &bytes.Buffer{}
+	gob.NewEncoder(buf).Encode(tx_strs)
+	bs := buf.Bytes()
+	hash := block.Header().Hash().Bytes()
+	if err := db.Put(hash, bs, nil); err != nil {
+		log.Crit("Failed to store block", "err", err)
+		return nil // Do we want to force an exit here?
 	}
-	// If the block was not succesfully stored we will not store the tx data
-    if block.Transactions().Len() > 0 {
+	if block.Transactions().Len() > 0 {
 		WriteTransactions(db, block.Transactions(), hash)
 	}
 	return nil
@@ -43,62 +47,29 @@
 
 func GetBlock(db *leveldb.DB, block *types.Block) {
 	hash := block.Header().Hash().Bytes()
-	bar, err := db.Get(hash, nil)
-	fmt.Println("Our error is ")
-	fmt.Println(err)
-	fmt.Println("Our result is ")
-	fmt.Println(bar)
-<<<<<<< HEAD
-
+	data, err := db.Get(hash, nil)
+	if err != nil {
+		log.Crit("Could not retrieve block", "err", err)
+	}
+	fmt.Println("\nBLOCK Value: " + string(data))
 }
 
 func GetAllTransactions(db *leveldb.DB) {
 	//iter := db.NewIterator(util.BytesPrefix([]byte("tx-")), nil)
 	iter := db.NewIterator(util.BytesPrefix([]byte("tx-")), nil)
 	for iter.Next() {
-		fmt.Println(iter.Key())
-		fmt.Println(iter.Value())
+		fmt.Println("\nALL TX VALUE: " + string(iter.Value()))
 	}
 	iter.Release()
 }
+
 func GetTransaction (db *leveldb.DB, tx *types.Transaction) {
 	key := append([]byte("tx-")[:], tx.Hash().Bytes()[:]...)
-	value, err := db.Get(key, nil)
+	data, err := db.Get(key, nil)
 	if err != nil {
-		log.Crit("Could not retrieve data")
+		log.Crit("Could not retrieve TX", "err", err)
 	}
-	if len(value) > 0 {
-		fmt.Println(value)
+	if len(data) > 0 {
+		fmt.Println("\nTX Value: " + string(data))
 	}
-=======
-	
-	return bar
-}
-
-func WriteBlock(db *leveldb.DB, block *types.Block) error {
-   	leng := block.Transactions().Len()
-    var tx_strs = make([]string, leng)
-    //var tx_bytes = make([]byte, leng)
-	if block.Transactions().Len() > 0 {
-		for i, tx := range block.Transactions() {
-			fmt.Println(tx.Hash())
-			fmt.Println("TX HASH")
-			fmt.Println(tx.To().Hex())
-			tx_strs[i] = tx.Hash().String()
-			//tx_bytes[i] = tx.Hash().Bytes()
-		}
-	}
-	fmt.Println("The tx_strs is")
-	fmt.Println(tx_strs)
-    //strs := []string{"foo", "bar"}
-    buf := &bytes.Buffer{}
-    gob.NewEncoder(buf).Encode(tx_strs)
-    bs := buf.Bytes()
-    hash := block.Header().Hash().Bytes()
-    fmt.Println(hash)
-    err := db.Put(hash, bs, nil)
-    fmt.Println("the error is: ++++++++++++++")
-    fmt.Println(err)
-	return nil
->>>>>>> 950a95bb
 }