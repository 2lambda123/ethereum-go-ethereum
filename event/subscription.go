--- conflicted
+++ resolved
@@ -21,11 +21,7 @@
 	"sync"
 	"time"
 
-<<<<<<< HEAD
 	"github.com/ubiq/go-ubiq/common/mclock"
-=======
-	"github.com/ethereum/go-ethereum/common/mclock"
->>>>>>> ab5646c5
 )
 
 // Subscription represents a stream of events. The carrier of the events is typically a
