// Copyright 2016 The go-ethereum Authors
// This file is part of the go-ethereum library.
//
// The go-ethereum library is free software: you can redistribute it and/or modify
// it under the terms of the GNU Lesser General Public License as published by
// the Free Software Foundation, either version 3 of the License, or
// (at your option) any later version.
//
// The go-ethereum library is distributed in the hope that it will be useful,
// but WITHOUT ANY WARRANTY; without even the implied warranty of
// MERCHANTABILITY or FITNESS FOR A PARTICULAR PURPOSE. See the
// GNU Lesser General Public License for more details.
//
// You should have received a copy of the GNU Lesser General Public License
// along with the go-ethereum library. If not, see <http://www.gnu.org/licenses/>.

package params

import (
	"fmt"
	"math/big"

	"github.com/EthereumCommonwealth/go-callisto/common"
)

var (
	CallistoMainnetGenesisHash = common.HexToHash("0x82270b80fc90beb005505a9ef95039639968a0e81b2904ad30128c93d713d2c4") // Callisto Mainnet genesis hash to enforce below configs on
	MainnetGenesisHash         = common.HexToHash("0xd4e56740f876aef8c010b86a40d5f56745a118d0906a34e69aec8c0db1cb8fa3") // Mainnet genesis hash to enforce below configs on
	TestnetGenesisHash         = common.HexToHash("0x41941023680923e0fe4d74a34bdac8141f2540e3ae90623718e47d66d1ca4a2d") // Testnet genesis hash to enforce below configs on
)

var (
	// MainnetChainConfig is the chain parameters to run a node on the main network.
	MainnetChainConfig = &ChainConfig{
		ChainId:             big.NewInt(1),
		HomesteadBlock:      big.NewInt(1150000),
		DAOForkBlock:        big.NewInt(1920000),
		DAOForkSupport:      true,
		EIP150Block:         big.NewInt(2463000),
		EIP150Hash:          common.HexToHash("0x2086799aeebeae135c246c65021c82b4e15a2c451340993aacfd2751886514f0"),
		EIP155Block:         big.NewInt(2675000),
		EIP158Block:         big.NewInt(2675000),
		ByzantiumBlock:      big.NewInt(4370000),
		ConstantinopleBlock: nil,
		Ethash:              new(EthashConfig),
	}

	// TestnetChainConfig contains the chain parameters to run a node on the Ropsten test network.
	TestnetChainConfig = &ChainConfig{
		ChainId:             big.NewInt(3),
		HomesteadBlock:      big.NewInt(0),
		DAOForkBlock:        nil,
		DAOForkSupport:      true,
		EIP150Block:         big.NewInt(0),
		EIP150Hash:          common.HexToHash("0x41941023680923e0fe4d74a34bdac8141f2540e3ae90623718e47d66d1ca4a2d"),
		EIP155Block:         big.NewInt(10),
		EIP158Block:         big.NewInt(10),
		ByzantiumBlock:      big.NewInt(1700000),
		ConstantinopleBlock: nil,
		Ethash:              new(EthashConfig),
	}

<<<<<<< HEAD
	CLOMinerReward, _ = new(big.Int).SetString("420000000000000000000", 10)
	CLOTreasuryReward, _ = new(big.Int).SetString("120000000000000000000", 10)
	CLOStakeReward, _ = new(big.Int).SetString("60000000000000000000", 10)

	// CallistoMainnetChainConfig contains the chain parameters to run a node on the Callisto Main network.
	CallistoMainnetChainConfig = &ChainConfig{
		ChainId:        big.NewInt(820),
=======
	CLOMinerReward, _    = new(big.Int).SetString("420000000000000000000", 10)
	CLOTreasuryReward, _ = new(big.Int).SetString("120000000000000000000", 10)
	CLOStakeReward, _    = new(big.Int).SetString("60000000000000000000", 10)

	// CallistoMainnetChainConfig contains the chain parameters to run a node on the Callisto Main network.
	CallistoMainnetChainConfig = &ChainConfig{
		ChainId:                 big.NewInt(820),
>>>>>>> 04a46960
		HomesteadBlock:          big.NewInt(0),
		DAOForkBlock:            nil,
		DAOForkSupport:          false,
		EIP150Block:             big.NewInt(0),
		EIP150Hash:              common.HexToHash("0x0000000000000000000000000000000000000000000000000000000000000000"),
		EIP155Block:             big.NewInt(10),
		EIP158Block:             big.NewInt(10),
		ByzantiumBlock:          big.NewInt(20),
		CallistoBlock:           big.NewInt(0),
<<<<<<< HEAD
		CallistoMinerReward:  	 CLOMinerReward,
		CallistoTreasuryAddress: common.HexToAddress("0x74682Fc32007aF0b6118F259cBe7bCCC21641600"),
		CallistoTreasuryReward:  CLOTreasuryReward,
		CallistoStakeAddress:    common.HexToAddress("0x3c06f218Ce6dD8E2c535a8925A2eDF81674984D9"),
		CallistoStakeReward:	 CLOStakeReward,
=======
		CallistoMinerReward:     CLOMinerReward,
		CallistoTreasuryAddress: common.HexToAddress("0x74682Fc32007aF0b6118F259cBe7bCCC21641600"),
		CallistoTreasuryReward:  CLOTreasuryReward,
		CallistoStakeAddress:    common.HexToAddress("0x3c06f218Ce6dD8E2c535a8925A2eDF81674984D9"),
		CallistoStakeReward:     CLOStakeReward,
>>>>>>> 04a46960

		Ethash: new(EthashConfig),
	}

	CallistoTestnetChainConfig = &ChainConfig{
		ChainId:                 big.NewInt(7919),
		HomesteadBlock:          big.NewInt(0),
		DAOForkBlock:            nil,
		DAOForkSupport:          false,
		EIP150Block:             big.NewInt(0),
		EIP150Hash:              common.HexToHash("0x0000000000000000000000000000000000000000000000000000000000000000"),
		EIP155Block:             big.NewInt(10),
		EIP158Block:             big.NewInt(10),
		ByzantiumBlock:          big.NewInt(20),
		CallistoBlock:           big.NewInt(0),
<<<<<<< HEAD
		CallistoMinerReward:  	 CLOMinerReward,
		CallistoTreasuryAddress: common.HexToAddress("0x74682Fc32007aF0b6118F259cBe7bCCC21641600"),
		CallistoTreasuryReward:  CLOTreasuryReward,
		CallistoStakeAddress:    common.HexToAddress("0x3c06f218Ce6dD8E2c535a8925A2eDF81674984D9"),
		CallistoStakeReward:	 CLOStakeReward,
=======
		CallistoMinerReward:     CLOMinerReward,
		CallistoTreasuryAddress: common.HexToAddress("0x74682Fc32007aF0b6118F259cBe7bCCC21641600"),
		CallistoTreasuryReward:  CLOTreasuryReward,
		CallistoStakeAddress:    common.HexToAddress("0x3c06f218Ce6dD8E2c535a8925A2eDF81674984D9"),
		CallistoStakeReward:     CLOStakeReward,
>>>>>>> 04a46960

		Ethash: new(EthashConfig),
	}

	// RinkebyChainConfig contains the chain parameters to run a node on the Rinkeby test network.
	RinkebyChainConfig = &ChainConfig{
		ChainId:             big.NewInt(4),
		HomesteadBlock:      big.NewInt(1),
		DAOForkBlock:        nil,
		DAOForkSupport:      true,
		EIP150Block:         big.NewInt(2),
		EIP150Hash:          common.HexToHash("0x9b095b36c15eaf13044373aef8ee0bd3a382a5abb92e402afa44b8249c3a90e9"),
		EIP155Block:         big.NewInt(3),
		EIP158Block:         big.NewInt(3),
		ByzantiumBlock:      big.NewInt(1035301),
		ConstantinopleBlock: nil,
		Clique: &CliqueConfig{
			Period: 15,
			Epoch:  30000,
		},
	}

	// AllEthashProtocolChanges contains every protocol change (EIPs) introduced
	// and accepted by the Ethereum core developers into the Ethash consensus.
	//
	// This configuration is intentionally not using keyed fields to force anyone
	// adding flags to the config to also have to set these fields.
<<<<<<< HEAD
	AllEthashProtocolChanges = &ChainConfig{big.NewInt(1337), big.NewInt(0), nil, false, big.NewInt(0), common.Hash{}, big.NewInt(0), big.NewInt(0), big.NewInt(0), big.NewInt(0), big.NewInt(0), big.NewInt(0),common.Address{}, big.NewInt(0), common.Address{}, big.NewInt(0), new(EthashConfig), nil}
=======
	AllEthashProtocolChanges = &ChainConfig{big.NewInt(1337), big.NewInt(0), nil, false, big.NewInt(0), common.Hash{}, big.NewInt(0), big.NewInt(0), big.NewInt(0), big.NewInt(0), big.NewInt(0), big.NewInt(0), common.Address{}, big.NewInt(0), common.Address{}, big.NewInt(0), new(EthashConfig), nil}
>>>>>>> 04a46960

	// AllCliqueProtocolChanges contains every protocol change (EIPs) introduced
	// and accepted by the Ethereum core developers into the Clique consensus.
	//
	// This configuration is intentionally not using keyed fields to force anyone
	// adding flags to the config to also have to set these fields.
<<<<<<< HEAD
	AllCliqueProtocolChanges = &ChainConfig{big.NewInt(1337), big.NewInt(0), nil, false, big.NewInt(0), common.Hash{}, big.NewInt(0), big.NewInt(0), big.NewInt(0), big.NewInt(0), big.NewInt(0), big.NewInt(0),common.Address{}, big.NewInt(0), common.Address{}, big.NewInt(0), nil, &CliqueConfig{Period: 0, Epoch: 30000}}
=======
	AllCliqueProtocolChanges = &ChainConfig{big.NewInt(1337), big.NewInt(0), nil, false, big.NewInt(0), common.Hash{}, big.NewInt(0), big.NewInt(0), big.NewInt(0), big.NewInt(0), big.NewInt(0), big.NewInt(0), common.Address{}, big.NewInt(0), common.Address{}, big.NewInt(0), nil, &CliqueConfig{Period: 0, Epoch: 30000}}
>>>>>>> 04a46960

	TestChainConfig = &ChainConfig{big.NewInt(1), big.NewInt(0), nil, false, big.NewInt(0), common.Hash{}, big.NewInt(0), big.NewInt(0), big.NewInt(0), big.NewInt(0), big.NewInt(0), big.NewInt(0), common.Address{}, big.NewInt(0), common.Address{}, big.NewInt(0), new(EthashConfig), nil}
	TestRules       = TestChainConfig.Rules(new(big.Int))
)

// ChainConfig is the core config which determines the blockchain settings.
//
// ChainConfig is stored in the database on a per block basis. This means
// that any network, identified by its genesis block, can have its own
// set of configuration options.
type ChainConfig struct {
	ChainId *big.Int `json:"chainId"` // Chain id identifies the current chain and is used for replay protection

	HomesteadBlock *big.Int `json:"homesteadBlock,omitempty"` // Homestead switch block (nil = no fork, 0 = already homestead)

	DAOForkBlock   *big.Int `json:"daoForkBlock,omitempty"`   // TheDAO hard-fork switch block (nil = no fork)
	DAOForkSupport bool     `json:"daoForkSupport,omitempty"` // Whether the nodes supports or opposes the DAO hard-fork

	// EIP150 implements the Gas price changes (https://github.com/ethereum/EIPs/issues/150)
	EIP150Block *big.Int    `json:"eip150Block,omitempty"` // EIP150 HF block (nil = no fork)
	EIP150Hash  common.Hash `json:"eip150Hash,omitempty"`  // EIP150 HF hash (needed for header only clients as only gas pricing changed)

	EIP155Block *big.Int `json:"eip155Block,omitempty"` // EIP155 HF block
	EIP158Block *big.Int `json:"eip158Block,omitempty"` // EIP158 HF block

	ByzantiumBlock      *big.Int `json:"byzantiumBlock,omitempty"`      // Byzantium switch block (nil = no fork, 0 = already on byzantium)
	ConstantinopleBlock *big.Int `json:"constantinopleBlock,omitempty"` // Constantinople switch block (nil = no fork, 0 = already activated)

	CallistoBlock           *big.Int       `json:"callistoBlock,omitempty"`
<<<<<<< HEAD
	CallistoMinerReward		*big.Int	   `json:"callistoMinerReward,omitempty"`
	CallistoTreasuryAddress common.Address `json:"callistoTreasuryAddress,omitempty"`
	CallistoTreasuryReward	*big.Int	   `json:"callistoTreasuryReward,omitempty"`
	CallistoStakeAddress    common.Address `json:"callistoStakeAddress,omitempty"`
	CallistoStakeReward		*big.Int	   `json:"callistoStakeReward,omitempty"`
=======
	CallistoMinerReward     *big.Int       `json:"callistoMinerReward,omitempty"`
	CallistoTreasuryAddress common.Address `json:"callistoTreasuryAddress,omitempty"`
	CallistoTreasuryReward  *big.Int       `json:"callistoTreasuryReward,omitempty"`
	CallistoStakeAddress    common.Address `json:"callistoStakeAddress,omitempty"`
	CallistoStakeReward     *big.Int       `json:"callistoStakeReward,omitempty"`
>>>>>>> 04a46960
	// Various consensus engines
	Ethash *EthashConfig `json:"ethash,omitempty"`
	Clique *CliqueConfig `json:"clique,omitempty"`
}

// EthashConfig is the consensus engine configs for proof-of-work based sealing.
type EthashConfig struct{}

// String implements the stringer interface, returning the consensus engine details.
func (c *EthashConfig) String() string {
	return "ethash"
}

// CliqueConfig is the consensus engine configs for proof-of-authority based sealing.
type CliqueConfig struct {
	Period uint64 `json:"period"` // Number of seconds between blocks to enforce
	Epoch  uint64 `json:"epoch"`  // Epoch length to reset votes and checkpoint
}

// String implements the stringer interface, returning the consensus engine details.
func (c *CliqueConfig) String() string {
	return "clique"
}

// String implements the fmt.Stringer interface.
func (c *ChainConfig) String() string {
	var engine interface{}
	switch {
	case c.Ethash != nil:
		engine = c.Ethash
	case c.Clique != nil:
		engine = c.Clique
	default:
		engine = "unknown"
	}
	return fmt.Sprintf("{ChainID: %v Homestead: %v DAO: %v DAOSupport: %v EIP150: %v EIP155: %v EIP158: %v Byzantium: %v Constantinople: %v Callisto: %v Callisto Treasury Address: %v Engine: %v}",
		c.ChainId,
		c.HomesteadBlock,
		c.DAOForkBlock,
		c.DAOForkSupport,
		c.EIP150Block,
		c.EIP155Block,
		c.EIP158Block,
		c.ByzantiumBlock,
		c.ConstantinopleBlock,
		c.CallistoBlock,
		c.CallistoTreasuryAddress,
		engine,
	)
}

// IsHomestead returns whether num is either equal to the homestead block or greater.
func (c *ChainConfig) IsHomestead(num *big.Int) bool {
	return isForked(c.HomesteadBlock, num)
}

// IsDAO returns whether num is either equal to the DAO fork block or greater.
func (c *ChainConfig) IsDAOFork(num *big.Int) bool {
	return isForked(c.DAOForkBlock, num)
}

func (c *ChainConfig) IsEIP150(num *big.Int) bool {
	return isForked(c.EIP150Block, num)
}

func (c *ChainConfig) IsEIP155(num *big.Int) bool {
	return isForked(c.EIP155Block, num)
}

func (c *ChainConfig) IsEIP158(num *big.Int) bool {
	return isForked(c.EIP158Block, num)
}

func (c *ChainConfig) IsByzantium(num *big.Int) bool {
	return isForked(c.ByzantiumBlock, num)
}

func (c *ChainConfig) IsConstantinople(num *big.Int) bool {
	return isForked(c.ConstantinopleBlock, num)
}

func (c *ChainConfig) IsCallisto(num *big.Int) bool {
	return isForked(c.CallistoBlock, num)
}

// GasTable returns the gas table corresponding to the current phase (homestead or homestead reprice).
//
// The returned GasTable's fields shouldn't, under any circumstances, be changed.
// Callisto has a 10x more cost in gas
func (c *ChainConfig) GasTable(num *big.Int) GasTable {
	if num == nil {
		return GasTableEIP158
	}
	switch {
	case c.IsEIP158(num):
		return GasTableEIP158
	case c.IsEIP150(num):
		return GasTableEIP150
	default:
		return GasTableHomestead
	}
}

// CheckCompatible checks whether scheduled fork transitions have been imported
// with a mismatching chain configuration.
func (c *ChainConfig) CheckCompatible(newcfg *ChainConfig, height uint64) *ConfigCompatError {
	bhead := new(big.Int).SetUint64(height)

	// Iterate checkCompatible to find the lowest conflict.
	var lasterr *ConfigCompatError
	for {
		err := c.checkCompatible(newcfg, bhead)
		if err == nil || (lasterr != nil && err.RewindTo == lasterr.RewindTo) {
			break
		}
		lasterr = err
		bhead.SetUint64(err.RewindTo)
	}
	return lasterr
}

func (c *ChainConfig) checkCompatible(newcfg *ChainConfig, head *big.Int) *ConfigCompatError {
	if isForkIncompatible(c.HomesteadBlock, newcfg.HomesteadBlock, head) {
		return newCompatError("Homestead fork block", c.HomesteadBlock, newcfg.HomesteadBlock)
	}
	if isForkIncompatible(c.DAOForkBlock, newcfg.DAOForkBlock, head) {
		return newCompatError("DAO fork block", c.DAOForkBlock, newcfg.DAOForkBlock)
	}
	if c.IsDAOFork(head) && c.DAOForkSupport != newcfg.DAOForkSupport {
		return newCompatError("DAO fork support flag", c.DAOForkBlock, newcfg.DAOForkBlock)
	}
	if isForkIncompatible(c.EIP150Block, newcfg.EIP150Block, head) {
		return newCompatError("EIP150 fork block", c.EIP150Block, newcfg.EIP150Block)
	}
	if isForkIncompatible(c.EIP155Block, newcfg.EIP155Block, head) {
		return newCompatError("EIP155 fork block", c.EIP155Block, newcfg.EIP155Block)
	}
	if isForkIncompatible(c.EIP158Block, newcfg.EIP158Block, head) {
		return newCompatError("EIP158 fork block", c.EIP158Block, newcfg.EIP158Block)
	}
	if c.IsEIP158(head) && !configNumEqual(c.ChainId, newcfg.ChainId) {
		return newCompatError("EIP158 chain ID", c.EIP158Block, newcfg.EIP158Block)
	}
	if isForkIncompatible(c.CallistoBlock, newcfg.CallistoBlock, head) {
		return newCompatError("Callisto fork block", c.CallistoBlock, newcfg.CallistoBlock)
	}
	if isForkIncompatible(c.ByzantiumBlock, newcfg.ByzantiumBlock, head) {
		return newCompatError("Byzantium fork block", c.ByzantiumBlock, newcfg.ByzantiumBlock)
	}
	if isForkIncompatible(c.ConstantinopleBlock, newcfg.ConstantinopleBlock, head) {
		return newCompatError("Constantinople fork block", c.ConstantinopleBlock, newcfg.ConstantinopleBlock)
	}
	return nil
}

// isForkIncompatible returns true if a fork scheduled at s1 cannot be rescheduled to
// block s2 because head is already past the fork.
func isForkIncompatible(s1, s2, head *big.Int) bool {
	return (isForked(s1, head) || isForked(s2, head)) && !configNumEqual(s1, s2)
}

// isForked returns whether a fork scheduled at block s is active at the given head block.
func isForked(s, head *big.Int) bool {
	if s == nil || head == nil {
		return false
	}
	return s.Cmp(head) <= 0
}

func configNumEqual(x, y *big.Int) bool {
	if x == nil {
		return y == nil
	}
	if y == nil {
		return x == nil
	}
	return x.Cmp(y) == 0
}

// ConfigCompatError is raised if the locally-stored blockchain is initialised with a
// ChainConfig that would alter the past.
type ConfigCompatError struct {
	What string
	// block numbers of the stored and new configurations
	StoredConfig, NewConfig *big.Int
	// the block number to which the local chain must be rewound to correct the error
	RewindTo uint64
}

func newCompatError(what string, storedblock, newblock *big.Int) *ConfigCompatError {
	var rew *big.Int
	switch {
	case storedblock == nil:
		rew = newblock
	case newblock == nil || storedblock.Cmp(newblock) < 0:
		rew = storedblock
	default:
		rew = newblock
	}
	err := &ConfigCompatError{what, storedblock, newblock, 0}
	if rew != nil && rew.Sign() > 0 {
		err.RewindTo = rew.Uint64() - 1
	}
	return err
}

func (err *ConfigCompatError) Error() string {
	return fmt.Sprintf("mismatching %s in database (have %d, want %d, rewindto %d)", err.What, err.StoredConfig, err.NewConfig, err.RewindTo)
}

// Rules wraps ChainConfig and is merely syntatic sugar or can be used for functions
// that do not have or require information about the block.
//
// Rules is a one time interface meaning that it shouldn't be used in between transition
// phases.
type Rules struct {
	ChainId                                   *big.Int
	IsHomestead, IsEIP150, IsEIP155, IsEIP158 bool
	IsByzantium                               bool
}

func (c *ChainConfig) Rules(num *big.Int) Rules {
	chainId := c.ChainId
	if chainId == nil {
		chainId = new(big.Int)
	}
	return Rules{ChainId: new(big.Int).Set(chainId), IsHomestead: c.IsHomestead(num), IsEIP150: c.IsEIP150(num), IsEIP155: c.IsEIP155(num), IsEIP158: c.IsEIP158(num), IsByzantium: c.IsByzantium(num)}
}<|MERGE_RESOLUTION|>--- conflicted
+++ resolved
@@ -60,15 +60,6 @@
 		Ethash:              new(EthashConfig),
 	}
 
-<<<<<<< HEAD
-	CLOMinerReward, _ = new(big.Int).SetString("420000000000000000000", 10)
-	CLOTreasuryReward, _ = new(big.Int).SetString("120000000000000000000", 10)
-	CLOStakeReward, _ = new(big.Int).SetString("60000000000000000000", 10)
-
-	// CallistoMainnetChainConfig contains the chain parameters to run a node on the Callisto Main network.
-	CallistoMainnetChainConfig = &ChainConfig{
-		ChainId:        big.NewInt(820),
-=======
 	CLOMinerReward, _    = new(big.Int).SetString("420000000000000000000", 10)
 	CLOTreasuryReward, _ = new(big.Int).SetString("120000000000000000000", 10)
 	CLOStakeReward, _    = new(big.Int).SetString("60000000000000000000", 10)
@@ -76,7 +67,6 @@
 	// CallistoMainnetChainConfig contains the chain parameters to run a node on the Callisto Main network.
 	CallistoMainnetChainConfig = &ChainConfig{
 		ChainId:                 big.NewInt(820),
->>>>>>> 04a46960
 		HomesteadBlock:          big.NewInt(0),
 		DAOForkBlock:            nil,
 		DAOForkSupport:          false,
@@ -86,19 +76,11 @@
 		EIP158Block:             big.NewInt(10),
 		ByzantiumBlock:          big.NewInt(20),
 		CallistoBlock:           big.NewInt(0),
-<<<<<<< HEAD
-		CallistoMinerReward:  	 CLOMinerReward,
-		CallistoTreasuryAddress: common.HexToAddress("0x74682Fc32007aF0b6118F259cBe7bCCC21641600"),
-		CallistoTreasuryReward:  CLOTreasuryReward,
-		CallistoStakeAddress:    common.HexToAddress("0x3c06f218Ce6dD8E2c535a8925A2eDF81674984D9"),
-		CallistoStakeReward:	 CLOStakeReward,
-=======
 		CallistoMinerReward:     CLOMinerReward,
 		CallistoTreasuryAddress: common.HexToAddress("0x74682Fc32007aF0b6118F259cBe7bCCC21641600"),
 		CallistoTreasuryReward:  CLOTreasuryReward,
 		CallistoStakeAddress:    common.HexToAddress("0x3c06f218Ce6dD8E2c535a8925A2eDF81674984D9"),
 		CallistoStakeReward:     CLOStakeReward,
->>>>>>> 04a46960
 
 		Ethash: new(EthashConfig),
 	}
@@ -114,19 +96,11 @@
 		EIP158Block:             big.NewInt(10),
 		ByzantiumBlock:          big.NewInt(20),
 		CallistoBlock:           big.NewInt(0),
-<<<<<<< HEAD
-		CallistoMinerReward:  	 CLOMinerReward,
-		CallistoTreasuryAddress: common.HexToAddress("0x74682Fc32007aF0b6118F259cBe7bCCC21641600"),
-		CallistoTreasuryReward:  CLOTreasuryReward,
-		CallistoStakeAddress:    common.HexToAddress("0x3c06f218Ce6dD8E2c535a8925A2eDF81674984D9"),
-		CallistoStakeReward:	 CLOStakeReward,
-=======
 		CallistoMinerReward:     CLOMinerReward,
 		CallistoTreasuryAddress: common.HexToAddress("0x74682Fc32007aF0b6118F259cBe7bCCC21641600"),
 		CallistoTreasuryReward:  CLOTreasuryReward,
 		CallistoStakeAddress:    common.HexToAddress("0x3c06f218Ce6dD8E2c535a8925A2eDF81674984D9"),
 		CallistoStakeReward:     CLOStakeReward,
->>>>>>> 04a46960
 
 		Ethash: new(EthashConfig),
 	}
@@ -154,22 +128,14 @@
 	//
 	// This configuration is intentionally not using keyed fields to force anyone
 	// adding flags to the config to also have to set these fields.
-<<<<<<< HEAD
-	AllEthashProtocolChanges = &ChainConfig{big.NewInt(1337), big.NewInt(0), nil, false, big.NewInt(0), common.Hash{}, big.NewInt(0), big.NewInt(0), big.NewInt(0), big.NewInt(0), big.NewInt(0), big.NewInt(0),common.Address{}, big.NewInt(0), common.Address{}, big.NewInt(0), new(EthashConfig), nil}
-=======
 	AllEthashProtocolChanges = &ChainConfig{big.NewInt(1337), big.NewInt(0), nil, false, big.NewInt(0), common.Hash{}, big.NewInt(0), big.NewInt(0), big.NewInt(0), big.NewInt(0), big.NewInt(0), big.NewInt(0), common.Address{}, big.NewInt(0), common.Address{}, big.NewInt(0), new(EthashConfig), nil}
->>>>>>> 04a46960
 
 	// AllCliqueProtocolChanges contains every protocol change (EIPs) introduced
 	// and accepted by the Ethereum core developers into the Clique consensus.
 	//
 	// This configuration is intentionally not using keyed fields to force anyone
 	// adding flags to the config to also have to set these fields.
-<<<<<<< HEAD
-	AllCliqueProtocolChanges = &ChainConfig{big.NewInt(1337), big.NewInt(0), nil, false, big.NewInt(0), common.Hash{}, big.NewInt(0), big.NewInt(0), big.NewInt(0), big.NewInt(0), big.NewInt(0), big.NewInt(0),common.Address{}, big.NewInt(0), common.Address{}, big.NewInt(0), nil, &CliqueConfig{Period: 0, Epoch: 30000}}
-=======
 	AllCliqueProtocolChanges = &ChainConfig{big.NewInt(1337), big.NewInt(0), nil, false, big.NewInt(0), common.Hash{}, big.NewInt(0), big.NewInt(0), big.NewInt(0), big.NewInt(0), big.NewInt(0), big.NewInt(0), common.Address{}, big.NewInt(0), common.Address{}, big.NewInt(0), nil, &CliqueConfig{Period: 0, Epoch: 30000}}
->>>>>>> 04a46960
 
 	TestChainConfig = &ChainConfig{big.NewInt(1), big.NewInt(0), nil, false, big.NewInt(0), common.Hash{}, big.NewInt(0), big.NewInt(0), big.NewInt(0), big.NewInt(0), big.NewInt(0), big.NewInt(0), common.Address{}, big.NewInt(0), common.Address{}, big.NewInt(0), new(EthashConfig), nil}
 	TestRules       = TestChainConfig.Rules(new(big.Int))
@@ -199,19 +165,11 @@
 	ConstantinopleBlock *big.Int `json:"constantinopleBlock,omitempty"` // Constantinople switch block (nil = no fork, 0 = already activated)
 
 	CallistoBlock           *big.Int       `json:"callistoBlock,omitempty"`
-<<<<<<< HEAD
-	CallistoMinerReward		*big.Int	   `json:"callistoMinerReward,omitempty"`
-	CallistoTreasuryAddress common.Address `json:"callistoTreasuryAddress,omitempty"`
-	CallistoTreasuryReward	*big.Int	   `json:"callistoTreasuryReward,omitempty"`
-	CallistoStakeAddress    common.Address `json:"callistoStakeAddress,omitempty"`
-	CallistoStakeReward		*big.Int	   `json:"callistoStakeReward,omitempty"`
-=======
 	CallistoMinerReward     *big.Int       `json:"callistoMinerReward,omitempty"`
 	CallistoTreasuryAddress common.Address `json:"callistoTreasuryAddress,omitempty"`
 	CallistoTreasuryReward  *big.Int       `json:"callistoTreasuryReward,omitempty"`
 	CallistoStakeAddress    common.Address `json:"callistoStakeAddress,omitempty"`
 	CallistoStakeReward     *big.Int       `json:"callistoStakeReward,omitempty"`
->>>>>>> 04a46960
 	// Various consensus engines
 	Ethash *EthashConfig `json:"ethash,omitempty"`
 	Clique *CliqueConfig `json:"clique,omitempty"`
