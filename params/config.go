--- conflicted
+++ resolved
@@ -76,31 +76,18 @@
 
 	// CallistoTestnetChainConfig contains the chain parameters to run a node on the Callisto test network.
 	CallistoTestnetChainConfig = &ChainConfig{
-<<<<<<< HEAD
-		ChainId:        big.NewInt(7919),
-		HomesteadBlock: big.NewInt(1),
-		DAOForkBlock:   big.NewInt(0),
-		DAOForkSupport: false,
-		EIP150Block:    big.NewInt(2),
-		EIP150Hash:     common.HexToHash("0x0000000000000000000000000000000000000000000000000000000000000000"),
-		EIP155Block:    big.NewInt(3),
-		EIP158Block:    big.NewInt(3),
-		ByzantiumBlock: big.NewInt(4),
-		CallistoBlock:  big.NewInt(4),
-=======
 		ChainId:                 big.NewInt(7919),
-		HomesteadBlock:          big.NewInt(0),
+		HomesteadBlock:          big.NewInt(1),
 		DAOForkBlock:            big.NewInt(0),
 		DAOForkSupport:          false,
-		EIP150Block:             big.NewInt(0),
+		EIP150Block:             big.NewInt(2),
 		EIP150Hash:              common.HexToHash("0x0000000000000000000000000000000000000000000000000000000000000000"),
 		EIP155Block:             big.NewInt(3),
-		EIP158Block:             big.NewInt(0),
+		EIP158Block:             big.NewInt(3),
 		ByzantiumBlock:          big.NewInt(4),
-		CallistoBlock:           big.NewInt(1),
->>>>>>> 88db2ab9
+		CallistoBlock:           big.NewInt(4),
 		CallistoTreasuryAddress: common.HexToAddress("0x74682Fc32007aF0b6118F259cBe7bCCC21641600"),
-		CallistoStakeAddress: common.HexToAddress("0x3c06f218Ce6dD8E2c535a8925A2eDF81674984D9"),
+		CallistoStakeAddress:    common.HexToAddress("0x3c06f218Ce6dD8E2c535a8925A2eDF81674984D9"),
 
 		Ethash: new(EthashConfig),
 	}
@@ -128,26 +115,16 @@
 	//
 	// This configuration is intentionally not using keyed fields to force anyone
 	// adding flags to the config to also have to set these fields.
-<<<<<<< HEAD
-	AllEthashProtocolChanges = &ChainConfig{big.NewInt(1337), big.NewInt(0), nil, false, big.NewInt(0), common.Hash{}, big.NewInt(0), big.NewInt(0), big.NewInt(0), big.NewInt(0), common.Address{}, common.Address{}, new(EthashConfig), nil}
-=======
-	AllEthashProtocolChanges = &ChainConfig{big.NewInt(1337), big.NewInt(0), nil, false, big.NewInt(0), common.Hash{}, big.NewInt(0), big.NewInt(0), big.NewInt(0), big.NewInt(0), big.NewInt(0), common.Address{}, new(EthashConfig), nil}
->>>>>>> 88db2ab9
+	AllEthashProtocolChanges = &ChainConfig{big.NewInt(1337), big.NewInt(0), nil, false, big.NewInt(0), common.Hash{}, big.NewInt(0), big.NewInt(0), big.NewInt(0), big.NewInt(0), big.NewInt(0), common.Address{}, common.Address{}, new(EthashConfig), nil}
 
 	// AllCliqueProtocolChanges contains every protocol change (EIPs) introduced
 	// and accepted by the Ethereum core developers into the Clique consensus.
 	//
 	// This configuration is intentionally not using keyed fields to force anyone
 	// adding flags to the config to also have to set these fields.
-<<<<<<< HEAD
-	AllCliqueProtocolChanges = &ChainConfig{big.NewInt(1337), big.NewInt(0), nil, false, big.NewInt(0), common.Hash{}, big.NewInt(0), big.NewInt(0), big.NewInt(0), big.NewInt(0), common.Address{}, common.Address{},nil, &CliqueConfig{Period: 0, Epoch: 30000}}
-
-	TestChainConfig = &ChainConfig{big.NewInt(1), big.NewInt(0), nil, false, big.NewInt(0), common.Hash{}, big.NewInt(0), big.NewInt(0), big.NewInt(0), big.NewInt(0), common.Address{}, common.Address{}, new(EthashConfig), nil}
-=======
-	AllCliqueProtocolChanges = &ChainConfig{big.NewInt(1337), big.NewInt(0), nil, false, big.NewInt(0), common.Hash{}, big.NewInt(0), big.NewInt(0), big.NewInt(0), big.NewInt(0), big.NewInt(0), common.Address{}, nil, &CliqueConfig{Period: 0, Epoch: 30000}}
-
-	TestChainConfig = &ChainConfig{big.NewInt(1), big.NewInt(0), nil, false, big.NewInt(0), common.Hash{}, big.NewInt(0), big.NewInt(0), big.NewInt(0), big.NewInt(0), big.NewInt(0), common.Address{}, new(EthashConfig), nil}
->>>>>>> 88db2ab9
+	AllCliqueProtocolChanges = &ChainConfig{big.NewInt(1337), big.NewInt(0), nil, false, big.NewInt(0), common.Hash{}, big.NewInt(0), big.NewInt(0), big.NewInt(0), big.NewInt(0), big.NewInt(0), common.Address{}, common.Address{}, nil, &CliqueConfig{Period: 0, Epoch: 30000}}
+
+	TestChainConfig = &ChainConfig{big.NewInt(1), big.NewInt(0), nil, false, big.NewInt(0), common.Hash{}, big.NewInt(0), big.NewInt(0), big.NewInt(0), big.NewInt(0), big.NewInt(0), common.Address{}, common.Address{}, new(EthashConfig), nil}
 	TestRules       = TestChainConfig.Rules(new(big.Int))
 )
 
@@ -174,14 +151,9 @@
 	ByzantiumBlock      *big.Int `json:"byzantiumBlock,omitempty"`      // Byzantium switch block (nil = no fork, 0 = already on byzantium)
 	ConstantinopleBlock *big.Int `json:"constantinopleBlock,omitempty"` // Constantinople switch block (nil = no fork, 0 = already activated)
 
-<<<<<<< HEAD
-	CallistoBlock *big.Int `json:"callistoBlock,omitempty"`
-	CallistoTreasuryAddress common.Address  `json:"callistoTreasuryAddress,omitempty"`
-	CallistoStakeAddress common.Address  `json:"callistoStakeAddress,omitempty"`
-=======
 	CallistoBlock           *big.Int       `json:"callistoBlock,omitempty"`
 	CallistoTreasuryAddress common.Address `json:"callistoTreasuryAddress,omitempty"`
->>>>>>> 88db2ab9
+	CallistoStakeAddress    common.Address `json:"callistoStakeAddress,omitempty"`
 	// Various consensus engines
 	Ethash *EthashConfig `json:"ethash,omitempty"`
 	Clique *CliqueConfig `json:"clique,omitempty"`
