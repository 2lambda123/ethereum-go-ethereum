--- conflicted
+++ resolved
@@ -26,30 +26,17 @@
 	TestNetGenesisHash = common.HexToHash("0x41941023680923e0fe4d74a34bdac8141f2540e3ae90623718e47d66d1ca4a2d") // Testnet genesis hash to enforce below configs on
 	MainNetGenesisHash = common.HexToHash("0xd4e56740f876aef8c010b86a40d5f56745a118d0906a34e69aec8c0db1cb8fa3") // Mainnet genesis hash to enforce below configs on
 
-<<<<<<< HEAD
-	TestNetHomesteadBlock = big.NewInt(494000)  // Testnet homestead block
-	MainNetHomesteadBlock = big.NewInt(100) // Mainnet homestead block
+	TestNetHomesteadBlock = big.NewInt(0)  // Testnet homestead block
+	MainNetHomesteadBlock = big.NewInt(0) // Mainnet homestead block
 
-	TestNetHomesteadGasRepriceBlock = big.NewInt(1783000) // Testnet gas reprice block
-	MainNetHomesteadGasRepriceBlock = big.NewInt(110) // Mainnet gas reprice block
-=======
-	TestNetHomesteadBlock = big.NewInt(0)       // Testnet homestead block
-	MainNetHomesteadBlock = big.NewInt(1150000) // Mainnet homestead block
-
-	TestNetHomesteadGasRepriceBlock = big.NewInt(0)       // Testnet gas reprice block
-	MainNetHomesteadGasRepriceBlock = big.NewInt(2463000) // Mainnet gas reprice block
->>>>>>> 2dcf75a7
+	TestNetHomesteadGasRepriceBlock = big.NewInt(0) // Testnet gas reprice block
+	MainNetHomesteadGasRepriceBlock = big.NewInt(0) // Mainnet gas reprice block
 
 	TestNetHomesteadGasRepriceHash = common.HexToHash("0x41941023680923e0fe4d74a34bdac8141f2540e3ae90623718e47d66d1ca4a2d") // Testnet gas reprice block hash (used by fast sync)
 	MainNetHomesteadGasRepriceHash = common.HexToHash("0x2086799aeebeae135c246c65021c82b4e15a2c451340993aacfd2751886514f0") // Mainnet gas reprice block hash (used by fast sync)
 
-<<<<<<< HEAD
-	TestNetSpuriousDragon = big.NewInt(1885000)
-	MainNetSpuriousDragon = big.NewInt(120)
-=======
 	TestNetSpuriousDragon = big.NewInt(10)
-	MainNetSpuriousDragon = big.NewInt(2675000)
->>>>>>> 2dcf75a7
+	MainNetSpuriousDragon = big.NewInt(10)
 
 	TestNetChainID = big.NewInt(3) // Test net default chain ID
 	MainNetChainID = big.NewInt(1) // main net default chain ID
