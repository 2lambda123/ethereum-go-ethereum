--- conflicted
+++ resolved
@@ -40,14 +40,9 @@
 	TestNetSpuriousDragon = big.NewInt(10)
 	MainNetSpuriousDragon = big.NewInt(600000)
 
-<<<<<<< HEAD
-	TestNetChainID = big.NewInt(3) // Testnet default chain ID
-	MainNetChainID = big.NewInt(2) // Mainnet default chain ID
-=======
 	TestNetMetropolisBlock = big.NewInt(math.MaxInt64)
 	MainNetMetropolisBlock = big.NewInt(math.MaxInt64)
 
 	TestNetChainID = big.NewInt(3) // Test net default chain ID
-	MainNetChainID = big.NewInt(1) // main net default chain ID
->>>>>>> 6171d01b
+	MainNetChainID = big.NewInt(2) // main net default chain ID
 )