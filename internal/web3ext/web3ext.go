// Copyright 2015 The go-ethereum Authors
// This file is part of the go-ethereum library.
//
// The go-ethereum library is free software: you can redistribute it and/or modify
// it under the terms of the GNU Lesser General Public License as published by
// the Free Software Foundation, either version 3 of the License, or
// (at your option) any later version.
//
// The go-ethereum library is distributed in the hope that it will be useful,
// but WITHOUT ANY WARRANTY; without even the implied warranty of
// MERCHANTABILITY or FITNESS FOR A PARTICULAR PURPOSE. See the
// GNU Lesser General Public License for more details.
//
// You should have received a copy of the GNU Lesser General Public License
// along with the go-ethereum library. If not, see <http://www.gnu.org/licenses/>.

// package web3ext contains gexp specific web3.js extensions.
package web3ext

var Modules = map[string]string{
	"admin":    Admin_JS,
<<<<<<< HEAD
	"personal": Personal_JS,
	"exp":      Eth_JS,
=======
	"debug":    Debug_JS,
	"eth":      Eth_JS,
>>>>>>> 0f036f62
	"miner":    Miner_JS,
	"net":      Net_JS,
	"personal": Personal_JS,
	"rpc":      RPC_JS,
	"shh":      Shh_JS,
	"txpool":   TxPool_JS,
}

const Admin_JS = `
web3._extend({
	property: 'admin',
	methods:
	[
		new web3._extend.Method({
			name: 'addPeer',
			call: 'admin_addPeer',
			params: 1
		}),
		new web3._extend.Method({
			name: 'exportChain',
			call: 'admin_exportChain',
			params: 1,
			inputFormatter: [null]
		}),
		new web3._extend.Method({
			name: 'importChain',
			call: 'admin_importChain',
			params: 1
		}),
		new web3._extend.Method({
			name: 'sleepBlocks',
			call: 'admin_sleepBlocks',
			params: 2
		}),
		new web3._extend.Method({
			name: 'setSolc',
			call: 'admin_setSolc',
			params: 1
		}),
		new web3._extend.Method({
			name: 'startRPC',
			call: 'admin_startRPC',
			params: 4,
			inputFormatter: [null, null, null, null]
		}),
		new web3._extend.Method({
			name: 'stopRPC',
			call: 'admin_stopRPC'
		}),
		new web3._extend.Method({
			name: 'startWS',
			call: 'admin_startWS',
			params: 4,
			inputFormatter: [null, null, null, null]
		}),
		new web3._extend.Method({
			name: 'stopWS',
			call: 'admin_stopWS'
		}),
		new web3._extend.Method({
			name: 'setGlobalRegistrar',
			call: 'admin_setGlobalRegistrar',
			params: 2
		}),
		new web3._extend.Method({
			name: 'setHashReg',
			call: 'admin_setHashReg',
			params: 2
		}),
		new web3._extend.Method({
			name: 'setUrlHint',
			call: 'admin_setUrlHint',
			params: 2
		}),
		new web3._extend.Method({
			name: 'saveInfo',
			call: 'admin_saveInfo',
			params: 2
		}),
		new web3._extend.Method({
			name: 'register',
			call: 'admin_register',
			params: 3
		}),
		new web3._extend.Method({
			name: 'registerUrl',
			call: 'admin_registerUrl',
			params: 3
		}),
		new web3._extend.Method({
			name: 'startNatSpec',
			call: 'admin_startNatSpec',
			params: 0
		}),
		new web3._extend.Method({
			name: 'stopNatSpec',
			call: 'admin_stopNatSpec',
			params: 0
		}),
		new web3._extend.Method({
			name: 'getContractInfo',
			call: 'admin_getContractInfo',
			params: 1
		}),
		new web3._extend.Method({
			name: 'httpGet',
			call: 'admin_httpGet',
			params: 2
		})
	],
	properties:
	[
		new web3._extend.Property({
			name: 'nodeInfo',
			getter: 'admin_nodeInfo'
		}),
		new web3._extend.Property({
			name: 'peers',
			getter: 'admin_peers'
		}),
		new web3._extend.Property({
			name: 'datadir',
			getter: 'admin_datadir'
		})
	]
});
`

<<<<<<< HEAD
const Eth_JS = `
web3._extend({
	property: 'exp',
	methods:
	[
		new web3._extend.Method({
			name: 'sign',
			call: 'exp_sign',
			params: 2,
			inputFormatter: [web3._extend.formatters.inputAddressFormatter, null]
		}),
		new web3._extend.Method({
			name: 'resend',
			call: 'exp_resend',
			params: 3,
			inputFormatter: [web3._extend.formatters.inputTransactionFormatter, web3._extend.utils.fromDecimal, web3._extend.utils.fromDecimal]
		}),
		new web3._extend.Method({
			name: 'getNatSpec',
			call: 'exp_getNatSpec',
			params: 1,
			inputFormatter: [web3._extend.formatters.inputTransactionFormatter]
		}),
		new web3._extend.Method({
			name: 'signTransaction',
			call: 'exp_signTransaction',
			params: 1,
			inputFormatter: [web3._extend.formatters.inputTransactionFormatter]
		}),
		new web3._extend.Method({
			name: 'submitTransaction',
			call: 'exp_submitTransaction',
			params: 1,
			inputFormatter: [web3._extend.formatters.inputTransactionFormatter]
		})
	],
	properties:
	[
		new web3._extend.Property({
			name: 'pendingTransactions',
			getter: 'exp_pendingTransactions',
			outputFormatter: function(txs) {
				var formatted = [];
				for (var i = 0; i < txs.length; i++) {
					formatted.push(web3._extend.formatters.outputTransactionFormatter(txs[i]));
					formatted[i].blockHash = null;
				}
				return formatted;
			}
		})
	]
});
`

=======
>>>>>>> 0f036f62
const Debug_JS = `
web3._extend({
	property: 'debug',
	methods:
	[
		new web3._extend.Method({
			name: 'printBlock',
			call: 'debug_printBlock',
			params: 1
		}),
		new web3._extend.Method({
			name: 'getBlockRlp',
			call: 'debug_getBlockRlp',
			params: 1
		}),
		new web3._extend.Method({
			name: 'setHead',
			call: 'debug_setHead',
			params: 1
		}),
		new web3._extend.Method({
			name: 'traceBlock',
			call: 'debug_traceBlock',
			params: 1
		}),
		new web3._extend.Method({
			name: 'traceBlockByFile',
			call: 'debug_traceBlockByFile',
			params: 1
		}),
		new web3._extend.Method({
			name: 'traceBlockByNumber',
			call: 'debug_traceBlockByNumber',
			params: 1
		}),
		new web3._extend.Method({
			name: 'traceBlockByHash',
			call: 'debug_traceBlockByHash',
			params: 1
		}),
		new web3._extend.Method({
			name: 'seedHash',
			call: 'debug_seedHash',
			params: 1
		}),
		new web3._extend.Method({
			name: 'dumpBlock',
			call: 'debug_dumpBlock',
			params: 1
		}),
		new web3._extend.Method({
			name: 'chaindbProperty',
			call: 'debug_chaindbProperty',
			params: 1,
			outputFormatter: console.log
		}),
		new web3._extend.Method({
			name: 'metrics',
			call: 'debug_metrics',
			params: 1
		}),
		new web3._extend.Method({
			name: 'verbosity',
			call: 'debug_verbosity',
			params: 1
		}),
		new web3._extend.Method({
			name: 'vmodule',
			call: 'debug_vmodule',
			params: 1
		}),
		new web3._extend.Method({
			name: 'backtraceAt',
			call: 'debug_backtraceAt',
			params: 1,
		}),
		new web3._extend.Method({
			name: 'stacks',
			call: 'debug_stacks',
			params: 0,
			outputFormatter: console.log
		}),
		new web3._extend.Method({
			name: 'memStats',
			call: 'debug_memStats',
			params: 0,
		}),
		new web3._extend.Method({
			name: 'gcStats',
			call: 'debug_gcStats',
			params: 0,
		}),
		new web3._extend.Method({
			name: 'cpuProfile',
			call: 'debug_cpuProfile',
			params: 2
		}),
		new web3._extend.Method({
			name: 'startCPUProfile',
			call: 'debug_startCPUProfile',
			params: 1
		}),
		new web3._extend.Method({
			name: 'stopCPUProfile',
			call: 'debug_stopCPUProfile',
			params: 0
		}),
		new web3._extend.Method({
			name: 'goTrace',
			call: 'debug_goTrace',
			params: 2
		}),
		new web3._extend.Method({
			name: 'startGoTrace',
			call: 'debug_startGoTrace',
			params: 1
		}),
		new web3._extend.Method({
			name: 'stopGoTrace',
			call: 'debug_stopGoTrace',
			params: 0
		}),
		new web3._extend.Method({
			name: 'blockProfile',
			call: 'debug_blockProfile',
			params: 2
		}),
		new web3._extend.Method({
			name: 'setBlockProfileRate',
			call: 'debug_setBlockProfileRate',
			params: 1
		}),
		new web3._extend.Method({
			name: 'writeBlockProfile',
			call: 'debug_writeBlockProfile',
			params: 1
		}),
		new web3._extend.Method({
			name: 'writeMemProfile',
			call: 'debug_writeMemProfile',
			params: 1
		}),
		new web3._extend.Method({
			name: 'traceTransaction',
			call: 'debug_traceTransaction',
			params: 1
		})
	],
	properties: []
});
`

const Eth_JS = `
web3._extend({
	property: 'eth',
	methods:
	[
		new web3._extend.Method({
			name: 'sign',
			call: 'eth_sign',
			params: 2,
			inputFormatter: [web3._extend.formatters.inputAddressFormatter, null]
		}),
		new web3._extend.Method({
			name: 'resend',
			call: 'eth_resend',
			params: 3,
			inputFormatter: [web3._extend.formatters.inputTransactionFormatter, web3._extend.utils.fromDecimal, web3._extend.utils.fromDecimal]
		}),
		new web3._extend.Method({
			name: 'getNatSpec',
			call: 'eth_getNatSpec',
			params: 1,
			inputFormatter: [web3._extend.formatters.inputTransactionFormatter]
		}),
		new web3._extend.Method({
			name: 'signTransaction',
			call: 'eth_signTransaction',
			params: 1,
			inputFormatter: [web3._extend.formatters.inputTransactionFormatter]
		}),
		new web3._extend.Method({
			name: 'submitTransaction',
			call: 'eth_submitTransaction',
			params: 1,
			inputFormatter: [web3._extend.formatters.inputTransactionFormatter]
		})
	],
	properties:
	[
		new web3._extend.Property({
			name: 'pendingTransactions',
			getter: 'eth_pendingTransactions',
			outputFormatter: function(txs) {
				var formatted = [];
				for (var i = 0; i < txs.length; i++) {
					formatted.push(web3._extend.formatters.outputTransactionFormatter(txs[i]));
					formatted[i].blockHash = null;
				}
				return formatted;
			}
		})
	]
});
`

const Miner_JS = `
web3._extend({
	property: 'miner',
	methods:
	[
		new web3._extend.Method({
			name: 'start',
			call: 'miner_start',
			params: 1,
			inputFormatter: [null]
		}),
		new web3._extend.Method({
			name: 'stop',
			call: 'miner_stop'
		}),
		new web3._extend.Method({
			name: 'setEtherbase',
			call: 'miner_setEtherbase',
			params: 1,
			inputFormatter: [web3._extend.formatters.inputAddressFormatter]
		}),
		new web3._extend.Method({
			name: 'setExtra',
			call: 'miner_setExtra',
			params: 1
		}),
		new web3._extend.Method({
			name: 'setGasPrice',
			call: 'miner_setGasPrice',
			params: 1,
			inputFormatter: [web3._extend.utils.fromDecimal]
		}),
		new web3._extend.Method({
			name: 'startAutoDAG',
			call: 'miner_startAutoDAG',
			params: 0
		}),
		new web3._extend.Method({
			name: 'stopAutoDAG',
			call: 'miner_stopAutoDAG',
			params: 0
		}),
		new web3._extend.Method({
			name: 'makeDAG',
			call: 'miner_makeDAG',
			params: 1,
			inputFormatter: [web3._extend.formatters.inputDefaultBlockNumberFormatter]
		})
	],
	properties: []
});
`

const Net_JS = `
web3._extend({
	property: 'net',
	methods: [],
	properties:
	[
		new web3._extend.Property({
			name: 'version',
			getter: 'net_version'
		})
	]
});
`

const Personal_JS = `
web3._extend({
	property: 'personal',
	methods:
	[
		new web3._extend.Method({
			name: 'importRawKey',
			call: 'personal_importRawKey',
			params: 2
		}),
		new web3._extend.Method({
			name: 'signAndSendTransaction',
			call: 'personal_signAndSendTransaction',
			params: 2,
			inputFormatter: [web3._extend.formatters.inputTransactionFormatter, null]
		})
	]
});
`

const RPC_JS = `
web3._extend({
	property: 'rpc',
	methods: [],
	properties:
	[
		new web3._extend.Property({
			name: 'modules',
			getter: 'rpc_modules'
		})
	]
});
`

const Shh_JS = `
web3._extend({
	property: 'shh',
	methods: [],
	properties:
	[
		new web3._extend.Property({
			name: 'version',
			getter: 'shh_version',
			outputFormatter: web3._extend.utils.toDecimal
		})
	]
});
`

const TxPool_JS = `
web3._extend({
	property: 'txpool',
	methods: [],
	properties:
	[
		new web3._extend.Property({
			name: 'content',
			getter: 'txpool_content'
		}),
		new web3._extend.Property({
			name: 'inspect',
			getter: 'txpool_inspect'
		}),
		new web3._extend.Property({
			name: 'status',
			getter: 'txpool_status',
			outputFormatter: function(status) {
				status.pending = web3._extend.utils.toDecimal(status.pending);
				status.queued = web3._extend.utils.toDecimal(status.queued);
				return status;
			}
		})
	]
});
`<|MERGE_RESOLUTION|>--- conflicted
+++ resolved
@@ -19,13 +19,8 @@
 
 var Modules = map[string]string{
 	"admin":    Admin_JS,
-<<<<<<< HEAD
-	"personal": Personal_JS,
+	"debug":    Debug_JS,
 	"exp":      Eth_JS,
-=======
-	"debug":    Debug_JS,
-	"eth":      Eth_JS,
->>>>>>> 0f036f62
 	"miner":    Miner_JS,
 	"net":      Net_JS,
 	"personal": Personal_JS,
@@ -154,63 +149,6 @@
 });
 `
 
-<<<<<<< HEAD
-const Eth_JS = `
-web3._extend({
-	property: 'exp',
-	methods:
-	[
-		new web3._extend.Method({
-			name: 'sign',
-			call: 'exp_sign',
-			params: 2,
-			inputFormatter: [web3._extend.formatters.inputAddressFormatter, null]
-		}),
-		new web3._extend.Method({
-			name: 'resend',
-			call: 'exp_resend',
-			params: 3,
-			inputFormatter: [web3._extend.formatters.inputTransactionFormatter, web3._extend.utils.fromDecimal, web3._extend.utils.fromDecimal]
-		}),
-		new web3._extend.Method({
-			name: 'getNatSpec',
-			call: 'exp_getNatSpec',
-			params: 1,
-			inputFormatter: [web3._extend.formatters.inputTransactionFormatter]
-		}),
-		new web3._extend.Method({
-			name: 'signTransaction',
-			call: 'exp_signTransaction',
-			params: 1,
-			inputFormatter: [web3._extend.formatters.inputTransactionFormatter]
-		}),
-		new web3._extend.Method({
-			name: 'submitTransaction',
-			call: 'exp_submitTransaction',
-			params: 1,
-			inputFormatter: [web3._extend.formatters.inputTransactionFormatter]
-		})
-	],
-	properties:
-	[
-		new web3._extend.Property({
-			name: 'pendingTransactions',
-			getter: 'exp_pendingTransactions',
-			outputFormatter: function(txs) {
-				var formatted = [];
-				for (var i = 0; i < txs.length; i++) {
-					formatted.push(web3._extend.formatters.outputTransactionFormatter(txs[i]));
-					formatted[i].blockHash = null;
-				}
-				return formatted;
-			}
-		})
-	]
-});
-`
-
-=======
->>>>>>> 0f036f62
 const Debug_JS = `
 web3._extend({
 	property: 'debug',
@@ -365,7 +303,7 @@
 
 const Eth_JS = `
 web3._extend({
-	property: 'eth',
+	property: 'exp',
 	methods:
 	[
 		new web3._extend.Method({
