--- conflicted
+++ resolved
@@ -23,12 +23,7 @@
 	"os"
 	"runtime/trace"
 
-<<<<<<< HEAD
-	"github.com/expanse-org/go-expanse/logger"
-	"github.com/expanse-org/go-expanse/logger/glog"
-=======
 	"github.com/expanse-org/go-expanse/log"
->>>>>>> 37d12a74
 )
 
 // StartGoTrace turns on tracing, writing to the given file.
