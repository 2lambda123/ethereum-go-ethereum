--- conflicted
+++ resolved
@@ -1192,7 +1192,7 @@
     You should have received a copy of the GNU Lesser General Public License
     along with web3.js.  If not, see <http://www.gnu.org/licenses/>.
 */
-/** 
+/**
  * @file param.js
  * @author Marek Kotewicz <marek@ethdev.com>
  * @date 2015
@@ -1211,7 +1211,7 @@
 
 /**
  * This method should be used to get length of params's dynamic part
- * 
+ *
  * @method dynamicPartLength
  * @returns {Number} length of dynamic part (in bytes)
  */
@@ -1239,7 +1239,7 @@
  * @param {SolidityParam} result of combination
  */
 SolidityParam.prototype.combine = function (param) {
-    return new SolidityParam(this.value + param.value); 
+    return new SolidityParam(this.value + param.value);
 };
 
 /**
@@ -1271,8 +1271,8 @@
  */
 SolidityParam.prototype.staticPart = function () {
     if (!this.isDynamic()) {
-        return this.value; 
-    } 
+        return this.value;
+    }
     return this.offsetAsBytes();
 };
 
@@ -1304,7 +1304,7 @@
  * @returns {String}
  */
 SolidityParam.encodeList = function (params) {
-    
+
     // updating offsets
     var totalOffset = params.length * 32;
     var offsetParams = params.map(function (param) {
@@ -1746,13 +1746,13 @@
 
 /**
  * Utils
- * 
+ *
  * @module utils
  */
 
 /**
  * Utility functions
- * 
+ *
  * @class [utils] config
  * @constructor
  */
@@ -1819,7 +1819,7 @@
     You should have received a copy of the GNU Lesser General Public License
     along with web3.js.  If not, see <http://www.gnu.org/licenses/>.
 */
-/** 
+/**
  * @file sha3.js
  * @author Marek Kotewicz <marek@ethdev.com>
  * @date 2015
@@ -2740,7 +2740,7 @@
     You should have received a copy of the GNU Lesser General Public License
     along with web3.js.  If not, see <http://www.gnu.org/licenses/>.
 */
-/** 
+/**
  * @file batch.js
  * @author Marek Kotewicz <marek@ethdev.com>
  * @date 2015
@@ -2785,7 +2785,7 @@
                 requests[index].callback(null, (requests[index].format ? requests[index].format(result.result) : result.result));
             }
         });
-    }); 
+    });
 };
 
 module.exports = Batch;
@@ -2972,7 +2972,7 @@
      */
     this.new = function () {
         /*jshint maxcomplexity: 7 */
-        
+
         var contract = new Contract(this.eth, this.abi);
 
         // parse arguments
@@ -3120,7 +3120,7 @@
     You should have received a copy of the GNU Lesser General Public License
     along with web3.js.  If not, see <http://www.gnu.org/licenses/>.
 */
-/** 
+/**
  * @file errors.js
  * @author Marek Kotewicz <marek@ethdev.com>
  * @date 2015
@@ -3395,7 +3395,7 @@
         }
     };
 
-    ex.formatters = formatters; 
+    ex.formatters = formatters;
     ex.utils = utils;
     ex.Method = Method;
     ex.Property = Property;
@@ -4292,17 +4292,11 @@
 /**
  * HttpProvider should be used to send rpc calls over http
  */
-<<<<<<< HEAD
-var HttpProvider = function (host, timeout) {
-    this.host = host || 'http://localhost:9656';
-    this.timeout = timeout || 0;
-=======
 var HttpProvider = function (host, timeout, user, password) {
-  this.host = host || 'http://localhost:8545';
+  this.host = host || 'http://localhost:9656';
   this.timeout = timeout || 0;
   this.user = user;
   this.password = password;
->>>>>>> e9295163
 };
 
 /**
@@ -4432,7 +4426,7 @@
     You should have received a copy of the GNU Lesser General Public License
     along with web3.js.  If not, see <http://www.gnu.org/licenses/>.
 */
-/** 
+/**
  * @file iban.js
  * @author Marek Kotewicz <marek@ethdev.com>
  * @date 2015
@@ -4632,7 +4626,7 @@
         var base36 = this._iban.substr(4);
         var asBn = new BigNumber(base36, 36);
         return padLeft(asBn.toString(16), 20);
-    } 
+    }
 
     return '';
 };
@@ -4677,7 +4671,7 @@
     var _this = this;
     this.responseCallbacks = {};
     this.path = path;
-    
+
     this.connection = net.connect({path: this.path});
 
     this.connection.on('error', function(e){
@@ -4687,7 +4681,7 @@
 
     this.connection.on('end', function(){
         _this._timeout();
-    }); 
+    });
 
 
     // LISTEN FOR CONNECTION RESPONSES
@@ -4726,7 +4720,7 @@
 IpcProvider.prototype._parseResponse = function(data) {
     var _this = this,
         returnValues = [];
-    
+
     // DE-CHUNKER
     var dechunkedData = data
         .replace(/\}[\n\r]?\{/g,'}|--|{') // }{
@@ -4830,7 +4824,7 @@
         try {
             result = JSON.parse(data);
         } catch(e) {
-            throw errors.InvalidResponse(data);                
+            throw errors.InvalidResponse(data);
         }
 
         return result;
@@ -5005,7 +4999,7 @@
 
 /**
  * Should be called to check if the number of arguments is correct
- * 
+ *
  * @method validateArgs
  * @param {Array} arguments
  * @throws {Error} if it is not
@@ -5018,7 +5012,7 @@
 
 /**
  * Should be called to format input args of method
- * 
+ *
  * @method formatInput
  * @param {Array}
  * @return {Array}
@@ -5072,7 +5066,7 @@
         obj[name[0]] = obj[name[0]] || {};
         obj[name[0]][name[1]] = func;
     } else {
-        obj[name[0]] = func; 
+        obj[name[0]] = func;
     }
 };
 
@@ -5135,8 +5129,8 @@
     this._requestManager = web3._requestManager;
 
     var self = this;
-    
-    methods().forEach(function(method) { 
+
+    methods().forEach(function(method) {
         method.attachToObject(self);
         method.setRequestManager(web3._requestManager);
     });
@@ -5561,7 +5555,7 @@
 
     var self = this;
 
-    properties().forEach(function(p) { 
+    properties().forEach(function(p) {
         p.attachToObject(self);
         p.setRequestManager(web3._requestManager);
     });
@@ -6120,7 +6114,7 @@
     You should have received a copy of the GNU Lesser General Public License
     along with web3.js.  If not, see <http://www.gnu.org/licenses/>.
 */
-/** 
+/**
  * @file namereg.js
  * @author Marek Kotewicz <marek@ethdev.com>
  * @date 2015
@@ -6307,7 +6301,7 @@
     You should have received a copy of the GNU Lesser General Public License
     along with web3.js.  If not, see <http://www.gnu.org/licenses/>.
 */
-/** 
+/**
  * @file requestmanager.js
  * @author Jeffrey Wilcke <jeff@ethdev.com>
  * @author Marek Kotewicz <marek@ethdev.com>
@@ -6374,7 +6368,7 @@
         if (err) {
             return callback(err);
         }
-        
+
         if (!Jsonrpc.isValidResponse(result)) {
             return callback(errors.InvalidResponse(result));
         }
@@ -6407,7 +6401,7 @@
         }
 
         callback(err, results);
-    }); 
+    });
 };
 
 /**
@@ -6511,7 +6505,7 @@
     }
 
     var payload = Jsonrpc.toBatchPayload(pollsData);
-    
+
     // map the request id to they poll id
     var pollsIdMap = {};
     payload.forEach(function(load, index){
@@ -6541,7 +6535,7 @@
             } else
                 return false;
         }).filter(function (result) {
-            return !!result; 
+            return !!result;
         }).filter(function (result) {
             var valid = Jsonrpc.isValidResponse(result);
             if (!valid) {
@@ -6616,16 +6610,16 @@
 
         self.callbacks.forEach(function (callback) {
             if (self.lastSyncState !== sync) {
-                
+
                 // call the callback with true first so the app can stop anything, before receiving the sync data
                 if(!self.lastSyncState && utils.isObject(sync))
                     callback(null, true);
-                
+
                 // call on the next CPU cycle, so the actions of the sync stop can be processes first
                 setTimeout(function() {
                     callback(null, sync);
                 }, 0);
-                
+
                 self.lastSyncState = sync;
             }
         });
@@ -6680,7 +6674,7 @@
     You should have received a copy of the GNU Lesser General Public License
     along with web3.js.  If not, see <http://www.gnu.org/licenses/>.
 */
-/** 
+/**
  * @file transfer.js
  * @author Marek Kotewicz <marek@ethdev.com>
  * @date 2015
@@ -6699,7 +6693,7 @@
  * @param {Function} callback, callback
  */
 var transfer = function (eth, from, to, value, callback) {
-    var iban = new Iban(to); 
+    var iban = new Iban(to);
     if (!iban.isValid()) {
         throw new Error('invalid iban address');
     }
@@ -6707,7 +6701,7 @@
     if (iban.isDirect()) {
         return transferToAddress(eth, from, iban.address(), value, callback);
     }
-    
+
     if (!callback) {
         var address = eth.icapNamereg().addr(iban.institution());
         return deposit(eth, from, address, value, iban.client());
@@ -6716,7 +6710,7 @@
     eth.icapNamereg().addr(iban.institution(), function (err, address) {
         return deposit(eth, from, address, value, iban.client(), callback);
     });
-    
+
 };
 
 /**
