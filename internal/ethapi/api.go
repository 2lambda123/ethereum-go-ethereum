--- conflicted
+++ resolved
@@ -24,7 +24,6 @@
 	"strings"
 	"time"
 
-<<<<<<< HEAD
 	"github.com/ubiq/go-ubiq/accounts"
 	"github.com/ubiq/go-ubiq/accounts/keystore"
 	"github.com/ubiq/go-ubiq/common"
@@ -40,23 +39,6 @@
 	"github.com/ubiq/go-ubiq/params"
 	"github.com/ubiq/go-ubiq/rlp"
 	"github.com/ubiq/go-ubiq/rpc"
-=======
-	"github.com/ethereum/go-ethereum/accounts"
-	"github.com/ethereum/go-ethereum/accounts/keystore"
-	"github.com/ethereum/go-ethereum/common"
-	"github.com/ethereum/go-ethereum/common/hexutil"
-	"github.com/ethereum/go-ethereum/common/math"
-	"github.com/ethereum/go-ethereum/consensus/ethash"
-	"github.com/ethereum/go-ethereum/core"
-	"github.com/ethereum/go-ethereum/core/types"
-	"github.com/ethereum/go-ethereum/core/vm"
-	"github.com/ethereum/go-ethereum/crypto"
-	"github.com/ethereum/go-ethereum/log"
-	"github.com/ethereum/go-ethereum/p2p"
-	"github.com/ethereum/go-ethereum/params"
-	"github.com/ethereum/go-ethereum/rlp"
-	"github.com/ethereum/go-ethereum/rpc"
->>>>>>> 4bb3c89d
 	"github.com/syndtr/goleveldb/leveldb"
 	"github.com/syndtr/goleveldb/leveldb/util"
 )
@@ -72,7 +54,7 @@
 	b Backend
 }
 
-// NewPublicEthereumAPI creates a new Ethereum protocol API.
+// NewPublicEthereumAPI creates a new Ubiq protocol API.
 func NewPublicEthereumAPI(b Backend) *PublicEthereumAPI {
 	return &PublicEthereumAPI{b}
 }
@@ -993,19 +975,11 @@
 	// Try to return an already finalized transaction
 	if tx, blockHash, blockNumber, index := core.GetTransaction(s.b.ChainDb(), hash); tx != nil {
 		return newRPCTransaction(tx, blockHash, blockNumber, index)
-<<<<<<< HEAD
 	}
 	// No finalized transaction, try to retrieve it from the pool
 	if tx := s.b.GetPoolTransaction(hash); tx != nil {
 		return newRPCPendingTransaction(tx)
 	}
-=======
-	}
-	// No finalized transaction, try to retrieve it from the pool
-	if tx := s.b.GetPoolTransaction(hash); tx != nil {
-		return newRPCPendingTransaction(tx)
-	}
->>>>>>> 4bb3c89d
 	// Transaction unknown, return as such
 	return nil
 }
@@ -1040,10 +1014,6 @@
 	from, _ := types.Sender(signer, tx)
 
 	fields := map[string]interface{}{
-<<<<<<< HEAD
-		"root":              hexutil.Bytes(receipt.PostState),
-=======
->>>>>>> 4bb3c89d
 		"blockHash":         blockHash,
 		"blockNumber":       hexutil.Uint64(blockNumber),
 		"transactionHash":   hash,
