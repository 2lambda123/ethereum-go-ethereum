--- conflicted
+++ resolved
@@ -44,17 +44,11 @@
 		DatasetsOnDisk: 2,
 	},
 	NetworkId:     1,
-<<<<<<< HEAD
-	LightPeers:    20,
-	DatabaseCache: 128,
-	GasPrice:      big.NewInt(1800 * params.Shannon),
-=======
 	LightPeers:    100,
 	DatabaseCache: 768,
 	TrieCache:     256,
 	TrieTimeout:   5 * time.Minute,
-	GasPrice:      big.NewInt(18 * params.Shannon),
->>>>>>> 9fd76e33
+	GasPrice:      big.NewInt(1800 * params.Shannon),
 
 	TxPool: core.DefaultTxPoolConfig,
 	GPO: gasprice.Config{
