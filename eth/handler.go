--- conflicted
+++ resolved
@@ -44,14 +44,11 @@
 const (
 	softResponseLimit = 2 * 1024 * 1024 // Target maximum size of returned blocks, headers or node data.
 	estHeaderRlpSize  = 500             // Approximate size of an RLP encoded block header
-<<<<<<< HEAD
-=======
 
 	// txChanSize is the size of channel listening to TxPreEvent.
 	// The number is referenced from the size of tx pool.
 	txChanSize = 4096
 )
->>>>>>> 4bb3c89d
 
 	// minimim number of peers to broadcast new blocks to
 	minBroadcastPeers = 4
@@ -397,27 +394,10 @@
 		}
 		// Filter out any explicitly requested headers, deliver the rest to the downloader
 		filter := len(headers) == 1
-<<<<<<< HEAD
-=======
 		if filter {
-			// If it's a potential DAO fork check, validate against the rules
-			if p.forkDrop != nil && pm.chainconfig.DAOForkBlock.Cmp(headers[0].Number) == 0 {
-				// Disable the fork drop timer
-				p.forkDrop.Stop()
-				p.forkDrop = nil
-
-				// Validate the header and either drop the peer or continue
-				if err := misc.VerifyDAOHeaderExtraData(pm.chainconfig, headers[0]); err != nil {
-					p.Log().Debug("Verified to be on the other side of the DAO fork, dropping")
-					return err
-				}
-				p.Log().Debug("Verified to be on the same side of the DAO fork")
-				return nil
-			}
 			// Irrelevant of the fork checks, send the header to the fetcher just in case
 			headers = pm.fetcher.FilterHeaders(p.id, headers, time.Now())
 		}
->>>>>>> 4bb3c89d
 		if len(headers) > 0 || !filter {
 			err := pm.downloader.DeliverHeaders(p.id, headers)
 			if err != nil {
