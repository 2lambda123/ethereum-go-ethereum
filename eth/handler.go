--- conflicted
+++ resolved
@@ -26,37 +26,20 @@
 	"sync/atomic"
 	"time"
 
-<<<<<<< HEAD
 	"github.com/ubiq/go-ubiq/common"
+	"github.com/ubiq/go-ubiq/consensus"
+	"github.com/ubiq/go-ubiq/consensus/misc"
 	"github.com/ubiq/go-ubiq/core"
 	"github.com/ubiq/go-ubiq/core/types"
 	"github.com/ubiq/go-ubiq/eth/downloader"
 	"github.com/ubiq/go-ubiq/eth/fetcher"
 	"github.com/ubiq/go-ubiq/ethdb"
 	"github.com/ubiq/go-ubiq/event"
-	"github.com/ubiq/go-ubiq/logger"
-	"github.com/ubiq/go-ubiq/logger/glog"
+	"github.com/ubiq/go-ubiq/log"
 	"github.com/ubiq/go-ubiq/p2p"
 	"github.com/ubiq/go-ubiq/p2p/discover"
 	"github.com/ubiq/go-ubiq/params"
-	"github.com/ubiq/go-ubiq/pow"
 	"github.com/ubiq/go-ubiq/rlp"
-=======
-	"github.com/ethereum/go-ethereum/common"
-	"github.com/ethereum/go-ethereum/consensus"
-	"github.com/ethereum/go-ethereum/consensus/misc"
-	"github.com/ethereum/go-ethereum/core"
-	"github.com/ethereum/go-ethereum/core/types"
-	"github.com/ethereum/go-ethereum/eth/downloader"
-	"github.com/ethereum/go-ethereum/eth/fetcher"
-	"github.com/ethereum/go-ethereum/ethdb"
-	"github.com/ethereum/go-ethereum/event"
-	"github.com/ethereum/go-ethereum/log"
-	"github.com/ethereum/go-ethereum/p2p"
-	"github.com/ethereum/go-ethereum/p2p/discover"
-	"github.com/ethereum/go-ethereum/params"
-	"github.com/ethereum/go-ethereum/rlp"
->>>>>>> ab5646c5
 )
 
 const (
@@ -173,35 +156,21 @@
 		return nil, errIncompatibleConfig
 	}
 	// Construct the different synchronisation mechanisms
-<<<<<<< HEAD
-	manager.downloader = downloader.New(downloader.FullSync, chaindb, manager.eventMux, blockchain.HasHeader, blockchain.HasBlockAndState, blockchain.GetHeaderByHash,
-		blockchain.GetBlockByHash, blockchain.CurrentHeader, blockchain.CurrentBlock, blockchain.CurrentFastBlock, blockchain.FastSyncCommitHead,
-		blockchain.GetTdByHash, blockchain.InsertHeaderChain, manager.blockchain.InsertChain, blockchain.InsertReceiptChain, blockchain.Rollback,
-		manager.removePeer)
-
-	validator := func(block *types.Block, parent *types.Block) error {
-		return core.ValidateHeader(config, pow, block.Header(), parent.Header(), true, false, blockchain)
-=======
 	manager.downloader = downloader.New(mode, chaindb, manager.eventMux, blockchain, nil, manager.removePeer)
 
 	validator := func(header *types.Header) error {
 		return engine.VerifyHeader(blockchain, header, true)
->>>>>>> ab5646c5
 	}
 	heighter := func() uint64 {
 		return blockchain.CurrentBlock().NumberU64()
 	}
 	inserter := func(blocks types.Blocks) (int, error) {
-<<<<<<< HEAD
-		atomic.StoreUint32(&manager.synced, 1) // Mark initial sync done on any fetcher import
-=======
 		// If fast sync is running, deny importing weird blocks
 		if atomic.LoadUint32(&manager.fastSync) == 1 {
 			log.Warn("Discarded bad propagated block", "number", blocks[0].Number(), "hash", blocks[0].Hash())
 			return 0, nil
 		}
 		atomic.StoreUint32(&manager.acceptTxs, 1) // Mark initial sync done on any fetcher import
->>>>>>> ab5646c5
 		return manager.blockchain.InsertChain(blocks)
 	}
 	manager.fetcher = fetcher.New(blockchain.GetBlockByHash, validator, manager.BroadcastBlock, heighter, inserter, manager.removePeer)
@@ -215,9 +184,9 @@
 	if peer == nil {
 		return
 	}
-	log.Debug("Removing Ethereum peer", "peer", id)
-
-	// Unregister the peer from the downloader and Ethereum peer set
+	log.Debug("Removing Ubiq peer", "peer", id)
+
+	// Unregister the peer from the downloader and Ubiq peer set
 	pm.downloader.UnregisterPeer(id)
 	if err := pm.peers.Unregister(id); err != nil {
 		log.Error("Peer removal failed", "peer", id, "err", err)
@@ -242,11 +211,7 @@
 }
 
 func (pm *ProtocolManager) Stop() {
-<<<<<<< HEAD
-	glog.V(logger.Info).Infoln("Stopping ubiq protocol handler...")
-=======
-	log.Info("Stopping Ethereum protocol")
->>>>>>> ab5646c5
+	log.Info("Stopping Ubiq protocol")
 
 	pm.txSub.Unsubscribe()         // quits txBroadcastLoop
 	pm.minedBlockSub.Unsubscribe() // quits blockBroadcastLoop
@@ -267,11 +232,7 @@
 	// Wait for all peer handler goroutines and the loops to come down.
 	pm.wg.Wait()
 
-<<<<<<< HEAD
-	glog.V(logger.Info).Infoln("Ubiq protocol handler stopped")
-=======
-	log.Info("Ethereum protocol stopped")
->>>>>>> ab5646c5
+	log.Info("Ubiq protocol stopped")
 }
 
 func (pm *ProtocolManager) newPeer(pv int, p *p2p.Peer, rw p2p.MsgReadWriter) *peer {
@@ -284,7 +245,7 @@
 	if pm.peers.Len() >= pm.maxPeers {
 		return p2p.DiscTooManyPeers
 	}
-	p.Log().Debug("Ethereum peer connected", "name", p.Name())
+	p.Log().Debug("Ubiq peer connected", "name", p.Name())
 
 	// Execute the Ethereum handshake
 	td, head, genesis := pm.blockchain.Status()
@@ -297,7 +258,7 @@
 	}
 	// Register the peer locally
 	if err := pm.peers.Register(p); err != nil {
-		p.Log().Error("Ethereum peer registration failed", "err", err)
+		p.Log().Error("Ubiq peer registration failed", "err", err)
 		return err
 	}
 	defer pm.removePeer(p.id)
@@ -310,28 +271,6 @@
 	// after this will be sent via broadcasts.
 	pm.syncTransactions(p)
 
-<<<<<<< HEAD
-=======
-	// If we're DAO hard-fork aware, validate any remote peer with regard to the hard-fork
-	if daoBlock := pm.chainconfig.DAOForkBlock; daoBlock != nil {
-		// Request the peer's DAO fork header for extra-data validation
-		if err := p.RequestHeadersByNumber(daoBlock.Uint64(), 1, 0, false); err != nil {
-			return err
-		}
-		// Start a timer to disconnect if the peer doesn't reply in time
-		p.forkDrop = time.AfterFunc(daoChallengeTimeout, func() {
-			p.Log().Debug("Timed out DAO fork-check, dropping")
-			pm.removePeer(p.id)
-		})
-		// Make sure it's cleaned up if the peer dies off
-		defer func() {
-			if p.forkDrop != nil {
-				p.forkDrop.Stop()
-				p.forkDrop = nil
-			}
-		}()
-	}
->>>>>>> ab5646c5
 	// main loop. handle incoming messages.
 	for {
 		if err := pm.handleMsg(p); err != nil {
@@ -445,51 +384,8 @@
 		if err := msg.Decode(&headers); err != nil {
 			return errResp(ErrDecode, "msg %v: %v", msg, err)
 		}
-<<<<<<< HEAD
 		// Filter out any explicitly requested headers, deliver the rest to the downloader
 		filter := len(headers) == 1
-=======
-		// If no headers were received, but we're expending a DAO fork check, maybe it's that
-		if len(headers) == 0 && p.forkDrop != nil {
-			// Possibly an empty reply to the fork header checks, sanity check TDs
-			verifyDAO := true
-
-			// If we already have a DAO header, we can check the peer's TD against it. If
-			// the peer's ahead of this, it too must have a reply to the DAO check
-			if daoHeader := pm.blockchain.GetHeaderByNumber(pm.chainconfig.DAOForkBlock.Uint64()); daoHeader != nil {
-				if _, td := p.Head(); td.Cmp(pm.blockchain.GetTd(daoHeader.Hash(), daoHeader.Number.Uint64())) >= 0 {
-					verifyDAO = false
-				}
-			}
-			// If we're seemingly on the same chain, disable the drop timer
-			if verifyDAO {
-				p.Log().Debug("Seems to be on the same side of the DAO fork")
-				p.forkDrop.Stop()
-				p.forkDrop = nil
-				return nil
-			}
-		}
-		// Filter out any explicitly requested headers, deliver the rest to the downloader
-		filter := len(headers) == 1
-		if filter {
-			// If it's a potential DAO fork check, validate against the rules
-			if p.forkDrop != nil && pm.chainconfig.DAOForkBlock.Cmp(headers[0].Number) == 0 {
-				// Disable the fork drop timer
-				p.forkDrop.Stop()
-				p.forkDrop = nil
-
-				// Validate the header and either drop the peer or continue
-				if err := misc.VerifyDAOHeaderExtraData(pm.chainconfig, headers[0]); err != nil {
-					p.Log().Debug("Verified to be on the other side of the DAO fork, dropping")
-					return err
-				}
-				p.Log().Debug("Verified to be on the same side of the DAO fork")
-				return nil
-			}
-			// Irrelevant of the fork checks, send the header to the fetcher just in case
-			headers = pm.fetcher.FilterHeaders(headers, time.Now())
-		}
->>>>>>> ab5646c5
 		if len(headers) > 0 || !filter {
 			err := pm.downloader.DeliverHeaders(p.id, headers)
 			if err != nil {
@@ -786,7 +682,7 @@
 // EthNodeInfo represents a short summary of the Ethereum sub-protocol metadata known
 // about the host peer.
 type EthNodeInfo struct {
-	Network    uint64      `json:"network"`    // Ethereum network ID (1=Frontier, 2=Morden, Ropsten=3)
+	Network    uint64      `json:"network"`    // Ubiq network ID (1=Frontier, 2=Morden, Ropsten=3)
 	Difficulty *big.Int    `json:"difficulty"` // Total difficulty of the host's blockchain
 	Genesis    common.Hash `json:"genesis"`    // SHA3 hash of the host's genesis block
 	Head       common.Hash `json:"head"`       // SHA3 hash of the host's best owned block
