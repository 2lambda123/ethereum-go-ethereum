// Copyright 2014 The go-ethereum Authors
// This file is part of the go-ethereum library.
//
// The go-ethereum library is free software: you can redistribute it and/or modify
// it under the terms of the GNU Lesser General Public License as published by
// the Free Software Foundation, either version 3 of the License, or
// (at your option) any later version.
//
// The go-ethereum library is distributed in the hope that it will be useful,
// but WITHOUT ANY WARRANTY; without even the implied warranty of
// MERCHANTABILITY or FITNESS FOR A PARTICULAR PURPOSE. See the
// GNU Lesser General Public License for more details.
//
// You should have received a copy of the GNU Lesser General Public License
// along with the go-ethereum library. If not, see <http://www.gnu.org/licenses/>.

// Package eth implements the Ethereum protocol.
package eth

import (
	"errors"
	"fmt"
	"math/big"
	"runtime"
	"sync"
	"sync/atomic"
	"time"

	"github.com/ethereum/go-ethereum/accounts"
	"github.com/ethereum/go-ethereum/common"
	"github.com/ethereum/go-ethereum/common/hexutil"
	"github.com/ethereum/go-ethereum/consensus"
	"github.com/ethereum/go-ethereum/consensus/clique"
	"github.com/ethereum/go-ethereum/consensus/ethash"
	"github.com/ethereum/go-ethereum/core"
	"github.com/ethereum/go-ethereum/core/bloombits"
	"github.com/ethereum/go-ethereum/core/rawdb"
	"github.com/ethereum/go-ethereum/core/types"
	"github.com/ethereum/go-ethereum/core/vm"
	"github.com/ethereum/go-ethereum/eth/downloader"
	"github.com/ethereum/go-ethereum/eth/filters"
	"github.com/ethereum/go-ethereum/eth/gasprice"
	"github.com/ethereum/go-ethereum/eth/protocols/eth"
	"github.com/ethereum/go-ethereum/eth/protocols/snap"
	"github.com/ethereum/go-ethereum/ethdb"
	"github.com/ethereum/go-ethereum/event"
	"github.com/ethereum/go-ethereum/internal/ethapi"
	"github.com/ethereum/go-ethereum/log"
	"github.com/ethereum/go-ethereum/miner"
	"github.com/ethereum/go-ethereum/node"
	"github.com/ethereum/go-ethereum/p2p"
	"github.com/ethereum/go-ethereum/p2p/enode"
	"github.com/ethereum/go-ethereum/params"
	"github.com/ethereum/go-ethereum/rlp"
	"github.com/ethereum/go-ethereum/rpc"
)

// Ethereum implements the Ethereum full node service.
type Ethereum struct {
	config *Config

	// Handlers
	txPool             *core.TxPool
	blockchain         *core.BlockChain
	handler            *handler
	ethDialCandidates  enode.Iterator
	snapDialCandidates enode.Iterator

	// DB interfaces
	chainDb ethdb.Database // Block chain database

	eventMux       *event.TypeMux
	engine         consensus.Engine
	accountManager *accounts.Manager

	bloomRequests     chan chan *bloombits.Retrieval // Channel receiving bloom data retrieval requests
	bloomIndexer      *core.ChainIndexer             // Bloom indexer operating during block imports
	closeBloomHandler chan struct{}

	APIBackend *EthAPIBackend

	miner     *miner.Miner
	gasPrice  *big.Int
	etherbase common.Address

	networkID     uint64
	netRPCService *ethapi.PublicNetAPI

	p2pServer *p2p.Server

	lock sync.RWMutex // Protects the variadic fields (e.g. gas price and etherbase)
}

// New creates a new Ethereum object (including the
// initialisation of the common Ethereum object)
func New(stack *node.Node, config *Config) (*Ethereum, error) {
	// Ensure configuration values are compatible and sane
	if config.SyncMode == downloader.LightSync {
		return nil, errors.New("can't run eth.Ethereum in light sync mode, use les.LightEthereum")
	}
	if !config.SyncMode.IsValid() {
		return nil, fmt.Errorf("invalid sync mode %d", config.SyncMode)
	}
	if config.Miner.GasPrice == nil || config.Miner.GasPrice.Cmp(common.Big0) <= 0 {
		log.Warn("Sanitizing invalid miner gas price", "provided", config.Miner.GasPrice, "updated", DefaultConfig.Miner.GasPrice)
		config.Miner.GasPrice = new(big.Int).Set(DefaultConfig.Miner.GasPrice)
	}
	if config.NoPruning && config.TrieDirtyCache > 0 {
		if config.SnapshotCache > 0 {
			config.TrieCleanCache += config.TrieDirtyCache * 3 / 5
			config.SnapshotCache += config.TrieDirtyCache * 2 / 5
		} else {
			config.TrieCleanCache += config.TrieDirtyCache
		}
		config.TrieDirtyCache = 0
	}
	log.Info("Allocated trie memory caches", "clean", common.StorageSize(config.TrieCleanCache)*1024*1024, "dirty", common.StorageSize(config.TrieDirtyCache)*1024*1024)

	// Assemble the Ethereum object
	chainDb, err := stack.OpenDatabaseWithFreezer("chaindata", config.DatabaseCache, config.DatabaseHandles, config.DatabaseFreezer, "eth/db/chaindata/")
	if err != nil {
		return nil, err
	}
	chainConfig, genesisHash, genesisErr := core.SetupGenesisBlock(chainDb, config.Genesis)
	if _, ok := genesisErr.(*params.ConfigCompatError); genesisErr != nil && !ok {
		return nil, genesisErr
	}
	log.Info("Initialised chain configuration", "config", chainConfig)

	eth := &Ethereum{
		config:            config,
		chainDb:           chainDb,
		eventMux:          stack.EventMux(),
		accountManager:    stack.AccountManager(),
		engine:            CreateConsensusEngine(stack, chainConfig, &config.Ethash, config.Miner.Notify, config.Miner.Noverify, chainDb),
		closeBloomHandler: make(chan struct{}),
		networkID:         config.NetworkId,
		gasPrice:          config.Miner.GasPrice,
		etherbase:         config.Miner.Etherbase,
		bloomRequests:     make(chan chan *bloombits.Retrieval),
		bloomIndexer:      NewBloomIndexer(chainDb, params.BloomBitsBlocks, params.BloomConfirms),
		p2pServer:         stack.Server(),
	}

	bcVersion := rawdb.ReadDatabaseVersion(chainDb)
	var dbVer = "<nil>"
	if bcVersion != nil {
		dbVer = fmt.Sprintf("%d", *bcVersion)
	}
	log.Info("Initialising Ethereum protocol", "network", config.NetworkId, "dbversion", dbVer)

	if !config.SkipBcVersionCheck {
		if bcVersion != nil && *bcVersion > core.BlockChainVersion {
			return nil, fmt.Errorf("database version is v%d, Geth %s only supports v%d", *bcVersion, params.VersionWithMeta, core.BlockChainVersion)
		} else if bcVersion == nil || *bcVersion < core.BlockChainVersion {
			log.Warn("Upgrade blockchain database version", "from", dbVer, "to", core.BlockChainVersion)
			rawdb.WriteDatabaseVersion(chainDb, core.BlockChainVersion)
		}
	}
	var (
		vmConfig = vm.Config{
			EnablePreimageRecording: config.EnablePreimageRecording,
			EWASMInterpreter:        config.EWASMInterpreter,
			EVMInterpreter:          config.EVMInterpreter,
		}
		cacheConfig = &core.CacheConfig{
			TrieCleanLimit:      config.TrieCleanCache,
			TrieCleanJournal:    stack.ResolvePath(config.TrieCleanCacheJournal),
			TrieCleanRejournal:  config.TrieCleanCacheRejournal,
			TrieCleanNoPrefetch: config.NoPrefetch,
			TrieDirtyLimit:      config.TrieDirtyCache,
			TrieDirtyDisabled:   config.NoPruning,
			TrieTimeLimit:       config.TrieTimeout,
			SnapshotLimit:       config.SnapshotCache,
			Preimages:           config.Preimages,
		}
	)
	eth.blockchain, err = core.NewBlockChain(chainDb, cacheConfig, chainConfig, eth.engine, vmConfig, eth.shouldPreserve, &config.TxLookupLimit)
	if err != nil {
		return nil, err
	}
	// Rewind the chain in case of an incompatible config upgrade.
	if compat, ok := genesisErr.(*params.ConfigCompatError); ok {
		log.Warn("Rewinding chain to upgrade configuration", "err", compat)
		eth.blockchain.SetHead(compat.RewindTo)
		rawdb.WriteChainConfig(chainDb, genesisHash, chainConfig)
	}
	eth.bloomIndexer.Start(eth.blockchain)

	if config.TxPool.Journal != "" {
		config.TxPool.Journal = stack.ResolvePath(config.TxPool.Journal)
	}
	eth.txPool = core.NewTxPool(config.TxPool, chainConfig, eth.blockchain)

	// Permit the downloader to use the trie cache allowance during fast sync
	cacheLimit := cacheConfig.TrieCleanLimit + cacheConfig.TrieDirtyLimit + cacheConfig.SnapshotLimit
	checkpoint := config.Checkpoint
	if checkpoint == nil {
		checkpoint = params.TrustedCheckpoints[genesisHash]
	}
	if eth.handler, err = newHandler(&handlerConfig{
		Database:   chainDb,
		Chain:      eth.blockchain,
		TxPool:     eth.txPool,
		Network:    config.NetworkId,
		Sync:       config.SyncMode,
		BloomCache: uint64(cacheLimit),
		EventMux:   eth.eventMux,
		Checkpoint: checkpoint,
		Whitelist:  config.Whitelist,
	}); err != nil {
		return nil, err
	}
	eth.miner = miner.New(eth, &config.Miner, chainConfig, eth.EventMux(), eth.engine, eth.isLocalBlock)
	eth.miner.SetExtra(makeExtraData(config.Miner.ExtraData))

	eth.APIBackend = &EthAPIBackend{stack.Config().ExtRPCEnabled(), eth, nil}
	gpoParams := config.GPO
	if gpoParams.Default == nil {
		gpoParams.Default = config.Miner.GasPrice
	}
	eth.APIBackend.gpo = gasprice.NewOracle(eth.APIBackend, gpoParams)

	eth.ethDialCandidates, err = setupDiscovery(eth.config.EthDiscoveryURLs)
	if err != nil {
		return nil, err
	}
	eth.snapDialCandidates, err = setupDiscovery(eth.config.SnapDiscoveryURLs)
	if err != nil {
		return nil, err
	}
	// Start the RPC service
	eth.netRPCService = ethapi.NewPublicNetAPI(eth.p2pServer)

	// Register the backend on the node
	stack.RegisterAPIs(eth.APIs())
	stack.RegisterProtocols(eth.Protocols())
	stack.RegisterLifecycle(eth)
<<<<<<< HEAD

=======
	// Check for unclean shutdown
	if uncleanShutdowns, discards, err := rawdb.PushUncleanShutdownMarker(chainDb); err != nil {
		log.Error("Could not update unclean-shutdown-marker list", "error", err)
	} else {
		if discards > 0 {
			log.Warn("Old unclean shutdowns found", "count", discards)
		}
		for _, tstamp := range uncleanShutdowns {
			t := time.Unix(int64(tstamp), 0)
			log.Warn("Unclean shutdown detected", "booted", t,
				"age", common.PrettyAge(t))
		}
	}
>>>>>>> 4d48980e
	return eth, nil
}

func makeExtraData(extra []byte) []byte {
	if len(extra) == 0 {
		// create default extradata
		extra, _ = rlp.EncodeToBytes([]interface{}{
			uint(params.VersionMajor<<16 | params.VersionMinor<<8 | params.VersionPatch),
			"geth",
			runtime.Version(),
			runtime.GOOS,
		})
	}
	if uint64(len(extra)) > params.MaximumExtraDataSize {
		log.Warn("Miner extra data exceed limit", "extra", hexutil.Bytes(extra), "limit", params.MaximumExtraDataSize)
		extra = nil
	}
	return extra
}

// CreateConsensusEngine creates the required type of consensus engine instance for an Ethereum service
func CreateConsensusEngine(stack *node.Node, chainConfig *params.ChainConfig, config *ethash.Config, notify []string, noverify bool, db ethdb.Database) consensus.Engine {
	// If proof-of-authority is requested, set it up
	if chainConfig.Clique != nil {
		return clique.New(chainConfig.Clique, db)
	}
	// Otherwise assume proof-of-work
	switch config.PowMode {
	case ethash.ModeFake:
		log.Warn("Ethash used in fake mode")
		return ethash.NewFaker()
	case ethash.ModeTest:
		log.Warn("Ethash used in test mode")
		return ethash.NewTester(nil, noverify)
	case ethash.ModeShared:
		log.Warn("Ethash used in shared mode")
		return ethash.NewShared()
	default:
		engine := ethash.New(ethash.Config{
			CacheDir:         stack.ResolvePath(config.CacheDir),
			CachesInMem:      config.CachesInMem,
			CachesOnDisk:     config.CachesOnDisk,
			CachesLockMmap:   config.CachesLockMmap,
			DatasetDir:       config.DatasetDir,
			DatasetsInMem:    config.DatasetsInMem,
			DatasetsOnDisk:   config.DatasetsOnDisk,
			DatasetsLockMmap: config.DatasetsLockMmap,
		}, notify, noverify)
		engine.SetThreads(-1) // Disable CPU mining
		return engine
	}
}

// APIs return the collection of RPC services the ethereum package offers.
// NOTE, some of these services probably need to be moved to somewhere else.
func (s *Ethereum) APIs() []rpc.API {
	apis := ethapi.GetAPIs(s.APIBackend)

	// Append any APIs exposed explicitly by the consensus engine
	apis = append(apis, s.engine.APIs(s.BlockChain())...)

	// Append all the local APIs and return
	return append(apis, []rpc.API{
		{
			Namespace: "eth",
			Version:   "1.0",
			Service:   NewPublicEthereumAPI(s),
			Public:    true,
		}, {
			Namespace: "eth",
			Version:   "1.0",
			Service:   NewPublicMinerAPI(s),
			Public:    true,
		}, {
			Namespace: "eth",
			Version:   "1.0",
			Service:   downloader.NewPublicDownloaderAPI(s.handler.downloader, s.eventMux),
			Public:    true,
		}, {
			Namespace: "miner",
			Version:   "1.0",
			Service:   NewPrivateMinerAPI(s),
			Public:    false,
		}, {
			Namespace: "eth",
			Version:   "1.0",
			Service:   filters.NewPublicFilterAPI(s.APIBackend, false),
			Public:    true,
		}, {
			Namespace: "admin",
			Version:   "1.0",
			Service:   NewPrivateAdminAPI(s),
		}, {
			Namespace: "debug",
			Version:   "1.0",
			Service:   NewPublicDebugAPI(s),
			Public:    true,
		}, {
			Namespace: "debug",
			Version:   "1.0",
			Service:   NewPrivateDebugAPI(s),
		}, {
			Namespace: "net",
			Version:   "1.0",
			Service:   s.netRPCService,
			Public:    true,
		},
	}...)
}

func (s *Ethereum) ResetWithGenesisBlock(gb *types.Block) {
	s.blockchain.ResetWithGenesisBlock(gb)
}

func (s *Ethereum) Etherbase() (eb common.Address, err error) {
	s.lock.RLock()
	etherbase := s.etherbase
	s.lock.RUnlock()

	if etherbase != (common.Address{}) {
		return etherbase, nil
	}
	if wallets := s.AccountManager().Wallets(); len(wallets) > 0 {
		if accounts := wallets[0].Accounts(); len(accounts) > 0 {
			etherbase := accounts[0].Address

			s.lock.Lock()
			s.etherbase = etherbase
			s.lock.Unlock()

			log.Info("Etherbase automatically configured", "address", etherbase)
			return etherbase, nil
		}
	}
	return common.Address{}, fmt.Errorf("etherbase must be explicitly specified")
}

// isLocalBlock checks whether the specified block is mined
// by local miner accounts.
//
// We regard two types of accounts as local miner account: etherbase
// and accounts specified via `txpool.locals` flag.
func (s *Ethereum) isLocalBlock(block *types.Block) bool {
	author, err := s.engine.Author(block.Header())
	if err != nil {
		log.Warn("Failed to retrieve block author", "number", block.NumberU64(), "hash", block.Hash(), "err", err)
		return false
	}
	// Check whether the given address is etherbase.
	s.lock.RLock()
	etherbase := s.etherbase
	s.lock.RUnlock()
	if author == etherbase {
		return true
	}
	// Check whether the given address is specified by `txpool.local`
	// CLI flag.
	for _, account := range s.config.TxPool.Locals {
		if account == author {
			return true
		}
	}
	return false
}

// shouldPreserve checks whether we should preserve the given block
// during the chain reorg depending on whether the author of block
// is a local account.
func (s *Ethereum) shouldPreserve(block *types.Block) bool {
	// The reason we need to disable the self-reorg preserving for clique
	// is it can be probable to introduce a deadlock.
	//
	// e.g. If there are 7 available signers
	//
	// r1   A
	// r2     B
	// r3       C
	// r4         D
	// r5   A      [X] F G
	// r6    [X]
	//
	// In the round5, the inturn signer E is offline, so the worst case
	// is A, F and G sign the block of round5 and reject the block of opponents
	// and in the round6, the last available signer B is offline, the whole
	// network is stuck.
	if _, ok := s.engine.(*clique.Clique); ok {
		return false
	}
	return s.isLocalBlock(block)
}

// SetEtherbase sets the mining reward address.
func (s *Ethereum) SetEtherbase(etherbase common.Address) {
	s.lock.Lock()
	s.etherbase = etherbase
	s.lock.Unlock()

	s.miner.SetEtherbase(etherbase)
}

// StartMining starts the miner with the given number of CPU threads. If mining
// is already running, this method adjust the number of threads allowed to use
// and updates the minimum price required by the transaction pool.
func (s *Ethereum) StartMining(threads int) error {
	// Update the thread count within the consensus engine
	type threaded interface {
		SetThreads(threads int)
	}
	if th, ok := s.engine.(threaded); ok {
		log.Info("Updated mining threads", "threads", threads)
		if threads == 0 {
			threads = -1 // Disable the miner from within
		}
		th.SetThreads(threads)
	}
	// If the miner was not running, initialize it
	if !s.IsMining() {
		// Propagate the initial price point to the transaction pool
		s.lock.RLock()
		price := s.gasPrice
		s.lock.RUnlock()
		s.txPool.SetGasPrice(price)

		// Configure the local mining address
		eb, err := s.Etherbase()
		if err != nil {
			log.Error("Cannot start mining without etherbase", "err", err)
			return fmt.Errorf("etherbase missing: %v", err)
		}
		if clique, ok := s.engine.(*clique.Clique); ok {
			wallet, err := s.accountManager.Find(accounts.Account{Address: eb})
			if wallet == nil || err != nil {
				log.Error("Etherbase account unavailable locally", "err", err)
				return fmt.Errorf("signer missing: %v", err)
			}
			clique.Authorize(eb, wallet.SignData)
		}
		// If mining is started, we can disable the transaction rejection mechanism
		// introduced to speed sync times.
		atomic.StoreUint32(&s.handler.acceptTxs, 1)

		go s.miner.Start(eb)
	}
	return nil
}

// StopMining terminates the miner, both at the consensus engine level as well as
// at the block creation level.
func (s *Ethereum) StopMining() {
	// Update the thread count within the consensus engine
	type threaded interface {
		SetThreads(threads int)
	}
	if th, ok := s.engine.(threaded); ok {
		th.SetThreads(-1)
	}
	// Stop the block creating itself
	s.miner.Stop()
}

func (s *Ethereum) IsMining() bool      { return s.miner.Mining() }
func (s *Ethereum) Miner() *miner.Miner { return s.miner }

func (s *Ethereum) AccountManager() *accounts.Manager  { return s.accountManager }
func (s *Ethereum) BlockChain() *core.BlockChain       { return s.blockchain }
func (s *Ethereum) TxPool() *core.TxPool               { return s.txPool }
func (s *Ethereum) EventMux() *event.TypeMux           { return s.eventMux }
func (s *Ethereum) Engine() consensus.Engine           { return s.engine }
func (s *Ethereum) ChainDb() ethdb.Database            { return s.chainDb }
func (s *Ethereum) IsListening() bool                  { return true } // Always listening
func (s *Ethereum) Downloader() *downloader.Downloader { return s.handler.downloader }
func (s *Ethereum) Synced() bool                       { return atomic.LoadUint32(&s.handler.acceptTxs) == 1 }
func (s *Ethereum) ArchiveMode() bool                  { return s.config.NoPruning }
func (s *Ethereum) BloomIndexer() *core.ChainIndexer   { return s.bloomIndexer }

// Protocols returns all the currently configured
// network protocols to start.
func (s *Ethereum) Protocols() []p2p.Protocol {
	protos := eth.MakeProtocols((*ethHandler)(s.handler), s.networkID, s.ethDialCandidates)
	if s.config.SnapshotCache > 0 {
		protos = append(protos, snap.MakeProtocols((*snapHandler)(s.handler), s.snapDialCandidates)...)
	}
	return protos
}

// Start implements node.Lifecycle, starting all internal goroutines needed by the
// Ethereum protocol implementation.
func (s *Ethereum) Start() error {
	eth.StartENRUpdater(s.blockchain, s.p2pServer.LocalNode())

	// Start the bloom bits servicing goroutines
	s.startBloomHandlers(params.BloomBitsBlocks)

	// Figure out a max peers count based on the server limits
	maxPeers := s.p2pServer.MaxPeers
	if s.config.LightServ > 0 {
		if s.config.LightPeers >= s.p2pServer.MaxPeers {
			return fmt.Errorf("invalid peer config: light peer count (%d) >= total peer count (%d)", s.config.LightPeers, s.p2pServer.MaxPeers)
		}
		maxPeers -= s.config.LightPeers
	}
	// Start the networking layer and the light server if requested
	s.handler.Start(maxPeers)
	return nil
}

// Stop implements node.Lifecycle, terminating all internal goroutines used by the
// Ethereum protocol.
func (s *Ethereum) Stop() error {
	// Stop all the peer-related stuff first.
	s.handler.Stop()

	// Then stop everything else.
	s.bloomIndexer.Close()
	close(s.closeBloomHandler)
	s.txPool.Stop()
	s.miner.Stop()
	s.blockchain.Stop()
	s.engine.Close()
	rawdb.PopUncleanShutdownMarker(s.chainDb)
	s.chainDb.Close()
	s.eventMux.Stop()

	return nil
}<|MERGE_RESOLUTION|>--- conflicted
+++ resolved
@@ -236,9 +236,6 @@
 	stack.RegisterAPIs(eth.APIs())
 	stack.RegisterProtocols(eth.Protocols())
 	stack.RegisterLifecycle(eth)
-<<<<<<< HEAD
-
-=======
 	// Check for unclean shutdown
 	if uncleanShutdowns, discards, err := rawdb.PushUncleanShutdownMarker(chainDb); err != nil {
 		log.Error("Could not update unclean-shutdown-marker list", "error", err)
@@ -252,7 +249,6 @@
 				"age", common.PrettyAge(t))
 		}
 	}
->>>>>>> 4d48980e
 	return eth, nil
 }
 
