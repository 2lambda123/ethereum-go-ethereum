package eth

import (
	"crypto/ecdsa"
	"encoding/json"
	"fmt"
	"io/ioutil"
	"math/big"
	"os"
	"path/filepath"
	"strings"
	"time"

	"github.com/ethereum/ethash"
	"github.com/ethereum/go-ethereum/accounts"
	"github.com/ethereum/go-ethereum/bzz"
	"github.com/ethereum/go-ethereum/common"
	"github.com/ethereum/go-ethereum/common/compiler"
	"github.com/ethereum/go-ethereum/core"
	"github.com/ethereum/go-ethereum/core/types"
	"github.com/ethereum/go-ethereum/core/vm"
	"github.com/ethereum/go-ethereum/crypto"
	"github.com/ethereum/go-ethereum/eth/downloader"
	"github.com/ethereum/go-ethereum/ethdb"
	"github.com/ethereum/go-ethereum/event"
	"github.com/ethereum/go-ethereum/logger"
	"github.com/ethereum/go-ethereum/logger/glog"
	"github.com/ethereum/go-ethereum/miner"
	"github.com/ethereum/go-ethereum/p2p"
	"github.com/ethereum/go-ethereum/p2p/discover"
	"github.com/ethereum/go-ethereum/p2p/nat"
	"github.com/ethereum/go-ethereum/whisper"
)

const (
	epochLength    = 30000
	ethashRevision = 23

	autoDAGcheckInterval = 10 * time.Hour
	autoDAGepochHeight   = epochLength / 2
)

var (
	jsonlogger = logger.NewJsonLogger()

	defaultBootNodes = []*discover.Node{
		// ETH/DEV Go Bootnodes
		discover.MustParseNode("enode://a979fb575495b8d6db44f750317d0f4622bf4c2aa3365d6af7c284339968eef29b69ad0dce72a4d8db5ebb4968de0e3bec910127f134779fbcb0cb6d3331163c@52.16.188.185:30303"),
		discover.MustParseNode("enode://7f25d3eab333a6b98a8b5ed68d962bb22c876ffcd5561fca54e3c2ef27f754df6f7fd7c9b74cc919067abac154fb8e1f8385505954f161ae440abc355855e034@54.207.93.166:30303"),
		// ETH/DEV cpp-ethereum (poc-9.ethdev.com)
		discover.MustParseNode("enode://487611428e6c99a11a9795a6abe7b529e81315ca6aad66e2a2fc76e3adf263faba0d35466c2f8f68d561dbefa8878d4df5f1f2ddb1fbeab7f42ffb8cd328bd4a@5.1.83.226:30303"),
	}

	staticNodes  = "static-nodes.json"  // Path within <datadir> to search for the static node list
	trustedNodes = "trusted-nodes.json" // Path within <datadir> to search for the trusted node list
)

type Config struct {
	Name            string
	ProtocolVersion int
	NetworkId       int

	BlockChainVersion  int
	SkipBcVersionCheck bool // e.g. blockchain export

	DataDir   string
	LogFile   string
	Verbosity int
	LogJSON   string
	VmDebug   bool
	NatSpec   bool
	AutoDAG   bool

	MaxPeers        int
	MaxPendingPeers int
	Discovery       bool
	Port            string

	// Space-separated list of discovery node URLs
	BootNodes string

	// This key is used to identify the node on the network.
	// If nil, an ephemeral key is used.
	NodeKey *ecdsa.PrivateKey

	NAT     nat.Interface
	Shh     bool
	Dial    bool
	Bzz     bool
	BzzPort string

	Etherbase      string
	GasPrice       *big.Int
	MinerThreads   int
	AccountManager *accounts.Manager
	SolcPath       string

	// NewDB is used to create databases.
	// If nil, the default is to create leveldb databases on disk.
	NewDB func(path string) (common.Database, error)
}

func (cfg *Config) parseBootNodes() []*discover.Node {
	if cfg.BootNodes == "" {
		return defaultBootNodes
	}
	var ns []*discover.Node
	for _, url := range strings.Split(cfg.BootNodes, " ") {
		if url == "" {
			continue
		}
		n, err := discover.ParseNode(url)
		if err != nil {
			glog.V(logger.Error).Infof("Bootstrap URL %s: %v\n", url, err)
			continue
		}
		ns = append(ns, n)
	}
	return ns
}

// parseNodes parses a list of discovery node URLs loaded from a .json file.
func (cfg *Config) parseNodes(file string) []*discover.Node {
	// Short circuit if no node config is present
	path := filepath.Join(cfg.DataDir, file)
	if _, err := os.Stat(path); err != nil {
		return nil
	}
	// Load the nodes from the config file
	blob, err := ioutil.ReadFile(path)
	if err != nil {
		glog.V(logger.Error).Infof("Failed to access nodes: %v", err)
		return nil
	}
	nodelist := []string{}
	if err := json.Unmarshal(blob, &nodelist); err != nil {
		glog.V(logger.Error).Infof("Failed to load nodes: %v", err)
		return nil
	}
	// Interpret the list as a discovery node array
	var nodes []*discover.Node
	for _, url := range nodelist {
		if url == "" {
			continue
		}
		node, err := discover.ParseNode(url)
		if err != nil {
			glog.V(logger.Error).Infof("Node URL %s: %v\n", url, err)
			continue
		}
		nodes = append(nodes, node)
	}
	return nodes
}

func (cfg *Config) nodeKey() (*ecdsa.PrivateKey, error) {
	// use explicit key from command line args if set
	if cfg.NodeKey != nil {
		return cfg.NodeKey, nil
	}
	// use persistent key if present
	keyfile := filepath.Join(cfg.DataDir, "nodekey")
	key, err := crypto.LoadECDSA(keyfile)
	if err == nil {
		return key, nil
	}
	// no persistent key, generate and store a new one
	if key, err = crypto.GenerateKey(); err != nil {
		return nil, fmt.Errorf("could not generate server key: %v", err)
	}
	if err := crypto.SaveECDSA(keyfile, key); err != nil {
		glog.V(logger.Error).Infoln("could not persist nodekey: ", err)
	}
	return key, nil
}

type Ethereum struct {
	// Channel for shutting down the ethereum
	shutdownChan chan bool

	// DB interfaces
	blockDb common.Database // Block chain database
	stateDb common.Database // State changes database
	extraDb common.Database // Extra database (txs, etc)

	// Closed when databases are flushed and closed
	databasesClosed chan bool

	//*** SERVICES ***
	// State manager for processing new blocks and managing the over all states
	blockProcessor  *core.BlockProcessor
	txPool          *core.TxPool
	chainManager    *core.ChainManager
	accountManager  *accounts.Manager
	whisper         *whisper.Whisper
	pow             *ethash.Ethash
	protocolManager *ProtocolManager
	downloader      *downloader.Downloader
	Swarm           *bzz.Api
	SolcPath        string
	solc            *compiler.Solidity

	net      *p2p.Server
	eventMux *event.TypeMux
	txSub    event.Subscription
	miner    *miner.Miner

	// logger logger.LogSystem

	Mining        bool
	MinerThreads  int
	NatSpec       bool
	DataDir       string
	AutoDAG       bool
	autodagquit   chan bool
	etherbase     common.Address
	clientVersion string
	ethVersionId  int
	netVersionId  int
	shhVersionId  int
}

func New(config *Config) (*Ethereum, error) {
	// Bootstrap database
	logger.New(config.DataDir, config.LogFile, config.Verbosity)
	if len(config.LogJSON) > 0 {
		logger.NewJSONsystem(config.DataDir, config.LogJSON)
	}

	// Let the database take 3/4 of the max open files (TODO figure out a way to get the actual limit of the open files)
	const dbCount = 3
	ethdb.OpenFileLimit = 128 / (dbCount + 1)

	newdb := config.NewDB
	if newdb == nil {
		newdb = func(path string) (common.Database, error) { return ethdb.NewLDBDatabase(path) }
	}
	blockDb, err := newdb(filepath.Join(config.DataDir, "blockchain"))
	if err != nil {
		return nil, fmt.Errorf("blockchain db err: %v", err)
	}
	stateDb, err := newdb(filepath.Join(config.DataDir, "state"))
	if err != nil {
		return nil, fmt.Errorf("state db err: %v", err)
	}
	extraDb, err := newdb(filepath.Join(config.DataDir, "extra"))
	if err != nil {
		return nil, fmt.Errorf("extra db err: %v", err)
	}
	nodeDb := filepath.Join(config.DataDir, "nodes")

	// Perform database sanity checks
	d, _ := blockDb.Get([]byte("ProtocolVersion"))
	protov := int(common.NewValue(d).Uint())
	if protov != config.ProtocolVersion && protov != 0 {
		path := filepath.Join(config.DataDir, "blockchain")
		return nil, fmt.Errorf("Database version mismatch. Protocol(%d / %d). `rm -rf %s`", protov, config.ProtocolVersion, path)
	}
	saveProtocolVersion(blockDb, config.ProtocolVersion)
	glog.V(logger.Info).Infof("Protocol Version: %v, Network Id: %v", config.ProtocolVersion, config.NetworkId)

	if !config.SkipBcVersionCheck {
		b, _ := blockDb.Get([]byte("BlockchainVersion"))
		bcVersion := int(common.NewValue(b).Uint())
		if bcVersion != config.BlockChainVersion && bcVersion != 0 {
			return nil, fmt.Errorf("Blockchain DB version mismatch (%d / %d). Run geth upgradedb.\n", bcVersion, config.BlockChainVersion)
		}
		saveBlockchainVersion(blockDb, config.BlockChainVersion)
	}
	glog.V(logger.Info).Infof("Blockchain DB Version: %d", config.BlockChainVersion)

	eth := &Ethereum{
		shutdownChan:    make(chan bool),
		databasesClosed: make(chan bool),
		blockDb:         blockDb,
		stateDb:         stateDb,
		extraDb:         extraDb,
		eventMux:        &event.TypeMux{},
		accountManager:  config.AccountManager,
		DataDir:         config.DataDir,
		etherbase:       common.HexToAddress(config.Etherbase),
		clientVersion:   config.Name, // TODO should separate from Name
		ethVersionId:    config.ProtocolVersion,
		netVersionId:    config.NetworkId,
		NatSpec:         config.NatSpec,
		MinerThreads:    config.MinerThreads,
		SolcPath:        config.SolcPath,
		AutoDAG:         config.AutoDAG,
	}

	eth.pow = ethash.New()
	eth.chainManager = core.NewChainManager(blockDb, stateDb, eth.pow, eth.EventMux())
	eth.downloader = downloader.New(eth.EventMux(), eth.chainManager.HasBlock, eth.chainManager.GetBlock)
	eth.txPool = core.NewTxPool(eth.EventMux(), eth.chainManager.State, eth.chainManager.GasLimit)
	eth.blockProcessor = core.NewBlockProcessor(stateDb, extraDb, eth.pow, eth.txPool, eth.chainManager, eth.EventMux())
	eth.chainManager.SetProcessor(eth.blockProcessor)
	eth.miner = miner.New(eth, eth.EventMux(), eth.pow)
	eth.miner.SetGasPrice(config.GasPrice)

	eth.protocolManager = NewProtocolManager(config.ProtocolVersion, config.NetworkId, eth.eventMux, eth.txPool, eth.chainManager, eth.downloader)
	if config.Shh {
		eth.whisper = whisper.New()
		eth.shhVersionId = int(eth.whisper.Version())
	}

	netprv, err := config.nodeKey()
	if err != nil {
		return nil, err
	}

	protocols := []p2p.Protocol{eth.protocolManager.SubProtocol}

	if config.Bzz {
		eth.Swarm, err = bzz.NewApi(config.DataDir, config.BzzPort)
		var proto p2p.Protocol
		proto, err = eth.Swarm.Bzz()
		if err == nil {
			glog.V(logger.Warn).Infof("BZZ: error creating swarm: %v. Protocol skipped", err)
			protocols = append(protocols, proto)
		}
	}

	if config.Shh {
		protocols = append(protocols, eth.whisper.Protocol())
	}
	eth.net = &p2p.Server{
		PrivateKey:      netprv,
		Name:            config.Name,
		MaxPeers:        config.MaxPeers,
		MaxPendingPeers: config.MaxPendingPeers,
		Discovery:       config.Discovery,
		Protocols:       protocols,
		NAT:             config.NAT,
		NoDial:          !config.Dial,
		BootstrapNodes:  config.parseBootNodes(),
		StaticNodes:     config.parseNodes(staticNodes),
		TrustedNodes:    config.parseNodes(trustedNodes),
		NodeDatabase:    nodeDb,
	}
	if len(config.Port) > 0 {
		eth.net.ListenAddr = ":" + config.Port
	}

	eth.net.Protocols = protocols

	vm.Debug = config.VmDebug

	return eth, nil
}

type NodeInfo struct {
	Name       string
	NodeUrl    string
	NodeID     string
	IP         string
	DiscPort   int // UDP listening port for discovery protocol
	TCPPort    int // TCP listening port for RLPx
	Td         string
	ListenAddr string
}

func (s *Ethereum) NodeInfo() *NodeInfo {
	node := s.net.Self()

	return &NodeInfo{
		Name:       s.Name(),
		NodeUrl:    node.String(),
		NodeID:     node.ID.String(),
		IP:         node.IP.String(),
		DiscPort:   int(node.UDP),
		TCPPort:    int(node.TCP),
		ListenAddr: s.net.ListenAddr,
		Td:         s.ChainManager().Td().String(),
	}
}

type PeerInfo struct {
	ID            string
	Name          string
	Caps          string
	RemoteAddress string
	LocalAddress  string
}

func newPeerInfo(peer *p2p.Peer) *PeerInfo {
	var caps []string
	for _, cap := range peer.Caps() {
		caps = append(caps, cap.String())
	}
	return &PeerInfo{
		ID:            peer.ID().String(),
		Name:          peer.Name(),
		Caps:          strings.Join(caps, ", "),
		RemoteAddress: peer.RemoteAddr().String(),
		LocalAddress:  peer.LocalAddr().String(),
	}
}

// PeersInfo returns an array of PeerInfo objects describing connected peers
func (s *Ethereum) PeersInfo() (peersinfo []*PeerInfo) {
	for _, peer := range s.net.Peers() {
		if peer != nil {
			peersinfo = append(peersinfo, newPeerInfo(peer))
		}
	}
	return
}

func (s *Ethereum) ResetWithGenesisBlock(gb *types.Block) {
	s.chainManager.ResetWithGenesisBlock(gb)
}

func (s *Ethereum) StartMining(threads int) error {
	eb, err := s.Etherbase()
	if err != nil {
		err = fmt.Errorf("Cannot start mining without etherbase address: %v", err)
		glog.V(logger.Error).Infoln(err)
		return err
	}

	go s.miner.Start(eb, threads)
	return nil
}

func (s *Ethereum) Etherbase() (eb common.Address, err error) {
	eb = s.etherbase
	if (eb == common.Address{}) {
		primary, err := s.accountManager.Primary()
		if err != nil {
			return eb, err
		}
		if (primary == common.Address{}) {
			err = fmt.Errorf("no accounts found")
			return eb, err
		}
		eb = primary
	}
	return eb, nil
}

func (s *Ethereum) StopMining()         { s.miner.Stop() }
func (s *Ethereum) IsMining() bool      { return s.miner.Mining() }
func (s *Ethereum) Miner() *miner.Miner { return s.miner }

// func (s *Ethereum) Logger() logger.LogSystem             { return s.logger }
func (s *Ethereum) Name() string                         { return s.net.Name }
func (s *Ethereum) AccountManager() *accounts.Manager    { return s.accountManager }
func (s *Ethereum) ChainManager() *core.ChainManager     { return s.chainManager }
func (s *Ethereum) BlockProcessor() *core.BlockProcessor { return s.blockProcessor }
func (s *Ethereum) TxPool() *core.TxPool                 { return s.txPool }
func (s *Ethereum) Whisper() *whisper.Whisper            { return s.whisper }
func (s *Ethereum) EventMux() *event.TypeMux             { return s.eventMux }
func (s *Ethereum) BlockDb() common.Database             { return s.blockDb }
func (s *Ethereum) StateDb() common.Database             { return s.stateDb }
func (s *Ethereum) ExtraDb() common.Database             { return s.extraDb }
func (s *Ethereum) IsListening() bool                    { return true } // Always listening
func (s *Ethereum) PeerCount() int                       { return s.net.PeerCount() }
func (s *Ethereum) Peers() []*p2p.Peer                   { return s.net.Peers() }
func (s *Ethereum) MaxPeers() int                        { return s.net.MaxPeers }
func (s *Ethereum) ClientVersion() string                { return s.clientVersion }
func (s *Ethereum) EthVersion() int                      { return s.ethVersionId }
func (s *Ethereum) NetVersion() int                      { return s.netVersionId }
func (s *Ethereum) ShhVersion() int                      { return s.shhVersionId }
func (s *Ethereum) Downloader() *downloader.Downloader   { return s.downloader }

// Start the ethereum
func (s *Ethereum) Start() error {
	jsonlogger.LogJson(&logger.LogStarting{
		ClientString:    s.net.Name,
		ProtocolVersion: ProtocolVersion,
	})
<<<<<<< HEAD

	if s.net.MaxPeers >= 0 {
		err := s.net.Start()
		if err != nil {
			return err
		}
=======
	err := s.net.Start()
	if err != nil {
		return err
>>>>>>> f5ce848c
	}
	// periodically flush databases
	go s.syncDatabases()

	if s.AutoDAG {
		s.StartAutoDAG()
	}

	// Start services
	go s.txPool.Start()
	s.protocolManager.Start()

	if s.whisper != nil {
		s.whisper.Start()
	}

	if s.Swarm != nil {
		s.Swarm.Start(s.net.Self(), s.AddPeer)
	}

	// broadcast transactions
	s.txSub = s.eventMux.Subscribe(core.TxPreEvent{})
	go s.txBroadcastLoop()

	glog.V(logger.Info).Infoln("Server started")
	return nil
}

// sync databases every minute. If flushing fails we exit immediatly. The system
// may not continue under any circumstances.
func (s *Ethereum) syncDatabases() {
	ticker := time.NewTicker(1 * time.Minute)
done:
	for {
		select {
		case <-ticker.C:
			// don't change the order of database flushes
			if err := s.extraDb.Flush(); err != nil {
				glog.Fatalf("fatal error: flush extraDb: %v (Restart your node. We are aware of this issue)\n", err)
			}
			if err := s.stateDb.Flush(); err != nil {
				glog.Fatalf("fatal error: flush stateDb: %v (Restart your node. We are aware of this issue)\n", err)
			}
			if err := s.blockDb.Flush(); err != nil {
				glog.Fatalf("fatal error: flush blockDb: %v (Restart your node. We are aware of this issue)\n", err)
			}
		case <-s.shutdownChan:
			break done
		}
	}

	s.blockDb.Close()
	s.stateDb.Close()
	s.extraDb.Close()

	close(s.databasesClosed)
}

func (s *Ethereum) StartForTest() {
	jsonlogger.LogJson(&logger.LogStarting{
		ClientString:    s.net.Name,
		ProtocolVersion: ProtocolVersion,
	})

	// Start services
	s.txPool.Start()
}

// AddPeer connects to the given node and maintains the connection until the
// server is shut down. If the connection fails for any reason, the server will
// attempt to reconnect the peer.
func (self *Ethereum) AddPeer(nodeURL string) error {
	n, err := discover.ParseNode(nodeURL)
	if err != nil {
		return fmt.Errorf("invalid node URL: %v", err)
	}
	self.net.AddPeer(n)
	return nil
}

func (s *Ethereum) Stop() {
	s.txSub.Unsubscribe() // quits txBroadcastLoop

	s.net.Stop()
	s.protocolManager.Stop()
	s.chainManager.Stop()
	s.txPool.Stop()
	s.eventMux.Stop()
	if s.whisper != nil {
		s.whisper.Stop()
	}
	s.StopAutoDAG()

<<<<<<< HEAD
	if s.Swarm != nil {
		s.Swarm.Stop()
	}

	glog.V(logger.Info).Infoln("Server stopped")
=======
>>>>>>> f5ce848c
	close(s.shutdownChan)
}

// This function will wait for a shutdown and resumes main thread execution
func (s *Ethereum) WaitForShutdown() {
	<-s.databasesClosed
	<-s.shutdownChan
}

func (self *Ethereum) txBroadcastLoop() {
	// automatically stops if unsubscribe
	for obj := range self.txSub.Chan() {
		event := obj.(core.TxPreEvent)
		self.syncAccounts(event.Tx)
	}
}

// keep accounts synced up
func (self *Ethereum) syncAccounts(tx *types.Transaction) {
	from, err := tx.From()
	if err != nil {
		return
	}

	if self.accountManager.HasAccount(from) {
		if self.chainManager.TxState().GetNonce(from) < tx.Nonce() {
			self.chainManager.TxState().SetNonce(from, tx.Nonce())
		}
	}
}

// StartAutoDAG() spawns a go routine that checks the DAG every autoDAGcheckInterval
// by default that is 10 times per epoch
// in epoch n, if we past autoDAGepochHeight within-epoch blocks,
// it calls ethash.MakeDAG  to pregenerate the DAG for the next epoch n+1
// if it does not exist yet as well as remove the DAG for epoch n-1
// the loop quits if autodagquit channel is closed, it can safely restart and
// stop any number of times.
// For any more sophisticated pattern of DAG generation, use CLI subcommand
// makedag
func (self *Ethereum) StartAutoDAG() {
	if self.autodagquit != nil {
		return // already started
	}
	go func() {
		glog.V(logger.Info).Infof("Automatic pregeneration of ethash DAG ON (ethash dir: %s)", ethash.DefaultDir)
		var nextEpoch uint64
		timer := time.After(0)
		self.autodagquit = make(chan bool)
		for {
			select {
			case <-timer:
				glog.V(logger.Info).Infof("checking DAG (ethash dir: %s)", ethash.DefaultDir)
				currentBlock := self.ChainManager().CurrentBlock().NumberU64()
				thisEpoch := currentBlock / epochLength
				if nextEpoch <= thisEpoch {
					if currentBlock%epochLength > autoDAGepochHeight {
						if thisEpoch > 0 {
							previousDag, previousDagFull := dagFiles(thisEpoch - 1)
							os.Remove(filepath.Join(ethash.DefaultDir, previousDag))
							os.Remove(filepath.Join(ethash.DefaultDir, previousDagFull))
							glog.V(logger.Info).Infof("removed DAG for epoch %d (%s)", thisEpoch-1, previousDag)
						}
						nextEpoch = thisEpoch + 1
						dag, _ := dagFiles(nextEpoch)
						if _, err := os.Stat(dag); os.IsNotExist(err) {
							glog.V(logger.Info).Infof("Pregenerating DAG for epoch %d (%s)", nextEpoch, dag)
							err := ethash.MakeDAG(nextEpoch*epochLength, "") // "" -> ethash.DefaultDir
							if err != nil {
								glog.V(logger.Error).Infof("Error generating DAG for epoch %d (%s)", nextEpoch, dag)
								return
							}
						} else {
							glog.V(logger.Error).Infof("DAG for epoch %d (%s)", nextEpoch, dag)
						}
					}
				}
				timer = time.After(autoDAGcheckInterval)
			case <-self.autodagquit:
				return
			}
		}
	}()
}

// dagFiles(epoch) returns the two alternative DAG filenames (not a path)
// 1) <revision>-<hex(seedhash[8])> 2) full-R<revision>-<hex(seedhash[8])>
func dagFiles(epoch uint64) (string, string) {
	seedHash, _ := ethash.GetSeedHash(epoch * epochLength)
	dag := fmt.Sprintf("full-R%d-%x", ethashRevision, seedHash[:8])
	return dag, "full-R" + dag
}

// stopAutoDAG stops automatic DAG pregeneration by quitting the loop
func (self *Ethereum) StopAutoDAG() {
	if self.autodagquit != nil {
		close(self.autodagquit)
		self.autodagquit = nil
	}
	glog.V(logger.Info).Infof("Automatic pregeneration of ethash DAG OFF (ethash dir: %s)", ethash.DefaultDir)
}

func saveProtocolVersion(db common.Database, protov int) {
	d, _ := db.Get([]byte("ProtocolVersion"))
	protocolVersion := common.NewValue(d).Uint()

	if protocolVersion == 0 {
		db.Put([]byte("ProtocolVersion"), common.NewValue(protov).Bytes())
	}
}

func saveBlockchainVersion(db common.Database, bcVersion int) {
	d, _ := db.Get([]byte("BlockchainVersion"))
	blockchainVersion := common.NewValue(d).Uint()

	if blockchainVersion == 0 {
		db.Put([]byte("BlockchainVersion"), common.NewValue(bcVersion).Bytes())
	}
}

func (self *Ethereum) Solc() (*compiler.Solidity, error) {
	var err error
	if self.solc == nil {
		self.solc, err = compiler.New(self.SolcPath)
	}
	return self.solc, err
}

// set in js console via admin interface or wrapper from cli flags
func (self *Ethereum) SetSolc(solcPath string) (*compiler.Solidity, error) {
	self.SolcPath = solcPath
	self.solc = nil
	return self.Solc()
}<|MERGE_RESOLUTION|>--- conflicted
+++ resolved
@@ -469,18 +469,10 @@
 		ClientString:    s.net.Name,
 		ProtocolVersion: ProtocolVersion,
 	})
-<<<<<<< HEAD
-
-	if s.net.MaxPeers >= 0 {
-		err := s.net.Start()
-		if err != nil {
-			return err
-		}
-=======
+
 	err := s.net.Start()
 	if err != nil {
 		return err
->>>>>>> f5ce848c
 	}
 	// periodically flush databases
 	go s.syncDatabases()
@@ -574,14 +566,11 @@
 	}
 	s.StopAutoDAG()
 
-<<<<<<< HEAD
 	if s.Swarm != nil {
 		s.Swarm.Stop()
 	}
 
 	glog.V(logger.Info).Infoln("Server stopped")
-=======
->>>>>>> f5ce848c
 	close(s.shutdownChan)
 }
 
