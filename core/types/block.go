--- conflicted
+++ resolved
@@ -141,15 +141,10 @@
 	// of the chain up to and including the block.
 	td *big.Int
 
-<<<<<<< HEAD
-	// ReceivedAt is used by package exp to track block propagation time.
-	ReceivedAt time.Time
-=======
 	// These fields are used by package eth to track
 	// inter-peer block relay.
 	ReceivedAt   time.Time
 	ReceivedFrom interface{}
->>>>>>> 0f036f62
 }
 
 // DeprecatedTd is an old relic for extracting the TD of a block. It is in the
