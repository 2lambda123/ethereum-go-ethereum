--- conflicted
+++ resolved
@@ -22,22 +22,12 @@
 	"fmt"
 	"math/big"
 
-<<<<<<< HEAD
 	"github.com/expanse-project/go-expanse/common"
 	"github.com/expanse-project/go-expanse/core/types"
 	"github.com/expanse-project/go-expanse/ethdb"
 	"github.com/expanse-project/go-expanse/logger"
 	"github.com/expanse-project/go-expanse/logger/glog"
-	"github.com/expanse-project/go-expanse/params"
 	"github.com/expanse-project/go-expanse/rlp"
-=======
-	"github.com/ethereum/go-ethereum/common"
-	"github.com/ethereum/go-ethereum/core/types"
-	"github.com/ethereum/go-ethereum/ethdb"
-	"github.com/ethereum/go-ethereum/logger"
-	"github.com/ethereum/go-ethereum/logger/glog"
-	"github.com/ethereum/go-ethereum/rlp"
->>>>>>> d3f8b763
 )
 
 var (
@@ -62,83 +52,6 @@
 	blockHashPrefix = []byte("block-hash-") // [deprecated by the header/block split, remove eventually]
 )
 
-<<<<<<< HEAD
-// CalcDifficulty is the difficulty adjustment algorithm. It returns
-// the difficulty that a new block b should have when created at time
-// given the parent block's time and difficulty.
-func CalcDifficulty(time, parentTime uint64, parentNumber, parentDiff *big.Int) *big.Int {
-	diff := new(big.Int)
-    adjust := new(big.Int)
-
-	if parentNumber.Cmp(params.HardFork1) < 0 {
-	    adjust = new(big.Int).Div(parentDiff, params.DifficultyBoundDivisor)
-	} else {
-	    adjust = new(big.Int).Div(parentDiff, params.DifficultyBoundDivisor2)
-	}
-
-	bigTime := new(big.Int)
-	bigParentTime := new(big.Int)
-
-	bigTime.SetUint64(time)
-	bigParentTime.SetUint64(parentTime)
-
-	if bigTime.Sub(bigTime, bigParentTime).Cmp(params.DurationLimit) < 0 {
-		diff.Add(parentDiff, adjust)
-	} else {
-		diff.Sub(parentDiff, adjust)
-	}
-	if diff.Cmp(params.MinimumDifficulty) < 0 {
-		diff = params.MinimumDifficulty
-	}
-
-	periodCount := new(big.Int).Add(parentNumber, common.Big1)
-	periodCount.Div(periodCount, ExpDiffPeriod)
-	if periodCount.Cmp(common.Big1) > 0 {
-		// diff = diff + 2^(periodCount - 2)
-		expDiff := periodCount.Sub(periodCount, common.Big2)
-		expDiff.Exp(common.Big2, expDiff, nil)
-		diff.Add(diff, expDiff)
-		diff = common.BigMax(diff, params.MinimumDifficulty)
-	}
-
-	return diff
-}
-
-// CalcGasLimit computes the gas limit of the next block after parent.
-// The result may be modified by the caller.
-// This is miner strategy, not consensus protocol.
-func CalcGasLimit(parent *types.Block) *big.Int {
-	// contrib = (parentGasUsed * 3 / 2) / 1024
-	contrib := new(big.Int).Mul(parent.GasUsed(), big.NewInt(3))
-	contrib = contrib.Div(contrib, big.NewInt(2))
-	contrib = contrib.Div(contrib, params.GasLimitBoundDivisor)
-
-	// decay = parentGasLimit / 1024 -1
-	decay := new(big.Int).Div(parent.GasLimit(), params.GasLimitBoundDivisor)
-	decay.Sub(decay, big.NewInt(1))
-
-	/*
-		strategy: gasLimit of block-to-mine is set based on parent's
-		gasUsed value.  if parentGasUsed > parentGasLimit * (2/3) then we
-		increase it, otherwise lower it (or leave it unchanged if it's right
-		at that usage) the amount increased/decreased depends on how far away
-		from parentGasLimit * (2/3) parentGasUsed is.
-	*/
-	gl := new(big.Int).Sub(parent.GasLimit(), decay)
-	gl = gl.Add(gl, contrib)
-	gl.Set(common.BigMax(gl, params.MinGasLimit))
-
-	// however, if we're now below the target (GenesisGasLimit) we increase the
-	// limit as much as we can (parentGasLimit / 1024 -1)
-	if gl.Cmp(params.GenesisGasLimit) < 0 {
-		gl.Add(parent.GasLimit(), decay)
-		gl.Set(common.BigMin(gl, params.GenesisGasLimit))
-	}
-	return gl
-}
-
-=======
->>>>>>> d3f8b763
 // GetCanonicalHash retrieves a hash assigned to a canonical block number.
 func GetCanonicalHash(db ethdb.Database, number uint64) common.Hash {
 	data, _ := db.Get(append(blockNumPrefix, big.NewInt(int64(number)).Bytes()...))
