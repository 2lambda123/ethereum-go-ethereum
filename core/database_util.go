--- conflicted
+++ resolved
@@ -25,24 +25,13 @@
 	"math/big"
 	"sync"
 
-<<<<<<< HEAD
 	"github.com/ubiq/go-ubiq/common"
 	"github.com/ubiq/go-ubiq/core/types"
 	"github.com/ubiq/go-ubiq/ethdb"
-	"github.com/ubiq/go-ubiq/logger"
-	"github.com/ubiq/go-ubiq/logger/glog"
+	"github.com/ubiq/go-ubiq/log"
 	"github.com/ubiq/go-ubiq/metrics"
 	"github.com/ubiq/go-ubiq/params"
 	"github.com/ubiq/go-ubiq/rlp"
-=======
-	"github.com/ethereum/go-ethereum/common"
-	"github.com/ethereum/go-ethereum/core/types"
-	"github.com/ethereum/go-ethereum/ethdb"
-	"github.com/ethereum/go-ethereum/log"
-	"github.com/ethereum/go-ethereum/metrics"
-	"github.com/ethereum/go-ethereum/params"
-	"github.com/ethereum/go-ethereum/rlp"
->>>>>>> ab5646c5
 )
 
 var (
@@ -109,9 +98,6 @@
 func GetBlockNumber(db ethdb.Database, hash common.Hash) uint64 {
 	data, _ := db.Get(append(blockHashPrefix, hash.Bytes()...))
 	if len(data) != 8 {
-<<<<<<< HEAD
-		return missingNumber
-=======
 		data, _ := db.Get(append(append(oldBlockPrefix, hash.Bytes()...), oldHeaderSuffix...))
 		if len(data) == 0 {
 			return missingNumber
@@ -121,7 +107,6 @@
 			log.Crit("Failed to decode block header", "err", err)
 		}
 		return header.Number.Uint64()
->>>>>>> ab5646c5
 	}
 	return binary.BigEndian.Uint64(data)
 }
@@ -310,28 +295,9 @@
 	return &tx, entry.BlockHash, entry.BlockIndex, entry.Index
 }
 
-<<<<<<< HEAD
-// GetReceipt retrieves a specific transaction receipt from the database, along with
-// its added positional metadata.
-func GetReceipt(db ethdb.Database, hash common.Hash) (*types.Receipt, common.Hash, uint64, uint64) {
-	// Retrieve the lookup metadata and resolve the receipt from the receipts
-	blockHash, blockNumber, receiptIndex := GetTxLookupEntry(db, hash)
-
-	if blockHash != (common.Hash{}) {
-		receipts := GetBlockReceipts(db, blockHash, blockNumber)
-		if len(receipts) <= int(receiptIndex) {
-			glog.V(logger.Error).Infof("Receipt refereced missing", "number", blockNumber, "hash", blockHash, "index", receiptIndex)
-			return nil, common.Hash{}, 0, 0
-		}
-		return receipts[receiptIndex], blockHash, blockNumber, receiptIndex
-	}
-	// Old receipt representation, load the receipt and set an unknown metadata
-	data, _ := db.Get(append(oldReceiptsPrefix, hash[:]...))
-=======
 // GetReceipt returns a receipt by hash
 func GetReceipt(db ethdb.Database, hash common.Hash) *types.Receipt {
 	data, _ := db.Get(append(receiptsPrefix, hash[:]...))
->>>>>>> ab5646c5
 	if len(data) == 0 {
 		return nil, common.Hash{}, 0, 0
 	}
@@ -468,9 +434,6 @@
 
 	// Iterate over each transaction and encode its metadata
 	for i, tx := range block.Transactions() {
-<<<<<<< HEAD
-		entry := txLookupEntry{
-=======
 		// Encode and queue up the transaction for storage
 		data, err := rlp.EncodeToBytes(tx)
 		if err != nil {
@@ -485,7 +448,6 @@
 			BlockIndex uint64
 			Index      uint64
 		}{
->>>>>>> ab5646c5
 			BlockHash:  block.Hash(),
 			BlockIndex: block.NumberU64(),
 			Index:      uint64(i),
@@ -500,9 +462,6 @@
 	}
 	// Write the scheduled data into the database
 	if err := batch.Write(); err != nil {
-<<<<<<< HEAD
-		glog.Fatalf("Failed to store lookup entries", "err", err)
-=======
 		log.Crit("Failed to store transactions", "err", err)
 	}
 	return nil
@@ -536,7 +495,6 @@
 	// Write the scheduled data into the database
 	if err := batch.Write(); err != nil {
 		log.Crit("Failed to store receipts", "err", err)
->>>>>>> ab5646c5
 	}
 	return nil
 }
@@ -575,11 +533,6 @@
 	db.Delete(append(append(blockReceiptsPrefix, encodeBlockNumber(number)...), hash.Bytes()...))
 }
 
-<<<<<<< HEAD
-// DeleteTxLookupEntry removes all transaction data associated with a hash.
-func DeleteTxLookupEntry(db ethdb.Database, hash common.Hash) {
-	db.Delete(append(lookupPrefix, hash.Bytes()...))
-=======
 // DeleteTransaction removes all transaction data associated with a hash.
 func DeleteTransaction(db ethdb.Database, hash common.Hash) {
 	db.Delete(hash.Bytes())
@@ -589,7 +542,6 @@
 // DeleteReceipt removes all receipt data associated with a transaction hash.
 func DeleteReceipt(db ethdb.Database, hash common.Hash) {
 	db.Delete(append(receiptsPrefix, hash.Bytes()...))
->>>>>>> ab5646c5
 }
 
 // returns a formatted MIP mapped key by adding prefix, canonical number and level
