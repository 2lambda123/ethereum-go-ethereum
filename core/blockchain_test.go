// Copyright 2014 The go-ethereum Authors
// This file is part of the go-ethereum library.
//
// The go-ethereum library is free software: you can redistribute it and/or modify
// it under the terms of the GNU Lesser General Public License as published by
// the Free Software Foundation, either version 3 of the License, or
// (at your option) any later version.
//
// The go-ethereum library is distributed in the hope that it will be useful,
// but WITHOUT ANY WARRANTY; without even the implied warranty of
// MERCHANTABILITY or FITNESS FOR A PARTICULAR PURPOSE. See the
// GNU Lesser General Public License for more details.
//
// You should have received a copy of the GNU Lesser General Public License
// along with the go-ethereum library. If not, see <http://www.gnu.org/licenses/>.

package core

import (
	"fmt"
	"math/big"
	"math/rand"
	"os"
	"path/filepath"
	"runtime"
	"strconv"
	"testing"
	"time"

	"github.com/expanse-org/ethash"
	"github.com/expanse-project/go-expanse/common"
	"github.com/expanse-project/go-expanse/core/state"
	"github.com/expanse-project/go-expanse/core/types"
	"github.com/expanse-project/go-expanse/core/vm"
	"github.com/expanse-project/go-expanse/crypto"
	"github.com/expanse-project/go-expanse/ethdb"
	"github.com/expanse-project/go-expanse/event"
	"github.com/expanse-project/go-expanse/params"
	"github.com/expanse-project/go-expanse/pow"
	"github.com/expanse-project/go-expanse/rlp"
	"github.com/hashicorp/golang-lru"
)

func init() {
	runtime.GOMAXPROCS(runtime.NumCPU())
}

func thePow() pow.PoW {
	pow, _ := ethash.NewForTesting()
	return pow
}

func theBlockChain(db ethdb.Database, t *testing.T) *BlockChain {
	var eventMux event.TypeMux
	WriteTestNetGenesisBlock(db)
	blockchain, err := NewBlockChain(db, testChainConfig(), thePow(), &eventMux, vm.Config{})
	if err != nil {
		t.Error("failed creating blockchain:", err)
		t.FailNow()
		return nil
	}

	return blockchain
}

// Test fork of length N starting from block i
func testFork(t *testing.T, blockchain *BlockChain, i, n int, full bool, comparator func(td1, td2 *big.Int)) {
	// Copy old chain up to #i into a new db
	db, blockchain2, err := newCanonical(i, full)
	if err != nil {
		t.Fatal("could not make new canonical in testFork", err)
	}
	// Assert the chains have the same header/block at #i
	var hash1, hash2 common.Hash
	if full {
		hash1 = blockchain.GetBlockByNumber(uint64(i)).Hash()
		hash2 = blockchain2.GetBlockByNumber(uint64(i)).Hash()
	} else {
		hash1 = blockchain.GetHeaderByNumber(uint64(i)).Hash()
		hash2 = blockchain2.GetHeaderByNumber(uint64(i)).Hash()
	}
	if hash1 != hash2 {
		t.Errorf("chain content mismatch at %d: have hash %v, want hash %v", i, hash2, hash1)
	}
	// Extend the newly created chain
	var (
		blockChainB  []*types.Block
		headerChainB []*types.Header
	)
	if full {
		blockChainB = makeBlockChain(blockchain2.CurrentBlock(), n, db, forkSeed)
		if _, err := blockchain2.InsertChain(blockChainB); err != nil {
			t.Fatalf("failed to insert forking chain: %v", err)
		}
	} else {
		headerChainB = makeHeaderChain(blockchain2.CurrentHeader(), n, db, forkSeed)
		if _, err := blockchain2.InsertHeaderChain(headerChainB, 1); err != nil {
			t.Fatalf("failed to insert forking chain: %v", err)
		}
	}
	// Sanity check that the forked chain can be imported into the original
	var tdPre, tdPost *big.Int

	if full {
		tdPre = blockchain.GetTdByHash(blockchain.CurrentBlock().Hash())
		if err := testBlockChainImport(blockChainB, blockchain); err != nil {
			t.Fatalf("failed to import forked block chain: %v", err)
		}
		tdPost = blockchain.GetTdByHash(blockChainB[len(blockChainB)-1].Hash())
	} else {
		tdPre = blockchain.GetTdByHash(blockchain.CurrentHeader().Hash())
		if err := testHeaderChainImport(headerChainB, blockchain); err != nil {
			t.Fatalf("failed to import forked header chain: %v", err)
		}
		tdPost = blockchain.GetTdByHash(headerChainB[len(headerChainB)-1].Hash())
	}
	// Compare the total difficulties of the chains
	comparator(tdPre, tdPost)
}

func printChain(bc *BlockChain) {
	for i := bc.CurrentBlock().Number().Uint64(); i > 0; i-- {
		b := bc.GetBlockByNumber(uint64(i))
		fmt.Printf("\t%x %v\n", b.Hash(), b.Difficulty())
	}
}

// testBlockChainImport tries to process a chain of blocks, writing them into
// the database if successful.
func testBlockChainImport(chain types.Blocks, blockchain *BlockChain) error {
	for _, block := range chain {
		// Try and process the block
		err := blockchain.Validator().ValidateBlock(block)
		if err != nil {
			if IsKnownBlockErr(err) {
				continue
			}
			return err
		}
		statedb, err := state.New(blockchain.GetBlockByHash(block.ParentHash()).Root(), blockchain.chainDb)
		if err != nil {
			return err
		}
		receipts, _, usedGas, err := blockchain.Processor().Process(block, statedb, vm.Config{})
		if err != nil {
			blockchain.reportBlock(block, receipts, err)
			return err
		}
		err = blockchain.Validator().ValidateState(block, blockchain.GetBlockByHash(block.ParentHash()), statedb, receipts, usedGas)
		if err != nil {
			blockchain.reportBlock(block, receipts, err)
			return err
		}
		blockchain.mu.Lock()
		WriteTd(blockchain.chainDb, block.Hash(), block.NumberU64(), new(big.Int).Add(block.Difficulty(), blockchain.GetTdByHash(block.ParentHash())))
		WriteBlock(blockchain.chainDb, block)
		statedb.Commit(false)
		blockchain.mu.Unlock()
	}
	return nil
}

// testHeaderChainImport tries to process a chain of header, writing them into
// the database if successful.
func testHeaderChainImport(chain []*types.Header, blockchain *BlockChain) error {
	for _, header := range chain {
		// Try and validate the header
		if err := blockchain.Validator().ValidateHeader(header, blockchain.GetHeaderByHash(header.ParentHash), false); err != nil {
			return err
		}
		// Manually insert the header into the database, but don't reorganise (allows subsequent testing)
		blockchain.mu.Lock()
		WriteTd(blockchain.chainDb, header.Hash(), header.Number.Uint64(), new(big.Int).Add(header.Difficulty, blockchain.GetTdByHash(header.ParentHash)))
		WriteHeader(blockchain.chainDb, header)
		blockchain.mu.Unlock()
	}
	return nil
}

func loadChain(fn string, t *testing.T) (types.Blocks, error) {
	fh, err := os.OpenFile(filepath.Join("..", "_data", fn), os.O_RDONLY, os.ModePerm)
	if err != nil {
		return nil, err
	}
	defer fh.Close()

	var chain types.Blocks
	if err := rlp.Decode(fh, &chain); err != nil {
		return nil, err
	}

	return chain, nil
}

func insertChain(done chan bool, blockchain *BlockChain, chain types.Blocks, t *testing.T) {
	_, err := blockchain.InsertChain(chain)
	if err != nil {
		fmt.Println(err)
		t.FailNow()
	}
	done <- true
}

func TestLastBlock(t *testing.T) {
	db, _ := ethdb.NewMemDatabase()

	bchain := theBlockChain(db, t)
	block := makeBlockChain(bchain.CurrentBlock(), 1, db, 0)[0]
	bchain.insert(block)
	if block.Hash() != GetHeadBlockHash(db) {
		t.Errorf("Write/Get HeadBlockHash failed")
	}
}

// Tests that given a starting canonical chain of a given size, it can be extended
// with various length chains.
func TestExtendCanonicalHeaders(t *testing.T) { testExtendCanonical(t, false) }
func TestExtendCanonicalBlocks(t *testing.T)  { testExtendCanonical(t, true) }

func testExtendCanonical(t *testing.T, full bool) {
	length := 5

	// Make first chain starting from genesis
	_, processor, err := newCanonical(length, full)
	if err != nil {
		t.Fatalf("failed to make new canonical chain: %v", err)
	}
	// Define the difficulty comparator
	better := func(td1, td2 *big.Int) {
		if td2.Cmp(td1) <= 0 {
			t.Errorf("total difficulty mismatch: have %v, expected more than %v", td2, td1)
		}
	}
	// Start fork from current height
	testFork(t, processor, length, 1, full, better)
	testFork(t, processor, length, 2, full, better)
	testFork(t, processor, length, 5, full, better)
	testFork(t, processor, length, 10, full, better)
}

// Tests that given a starting canonical chain of a given size, creating shorter
// forks do not take canonical ownership.
func TestShorterForkHeaders(t *testing.T) { testShorterFork(t, false) }
func TestShorterForkBlocks(t *testing.T)  { testShorterFork(t, true) }

func testShorterFork(t *testing.T, full bool) {
	length := 10

	// Make first chain starting from genesis
	_, processor, err := newCanonical(length, full)
	if err != nil {
		t.Fatalf("failed to make new canonical chain: %v", err)
	}
	// Define the difficulty comparator
	worse := func(td1, td2 *big.Int) {
		if td2.Cmp(td1) >= 0 {
			t.Errorf("total difficulty mismatch: have %v, expected less than %v", td2, td1)
		}
	}
	// Sum of numbers must be less than `length` for this to be a shorter fork
	testFork(t, processor, 0, 3, full, worse)
	testFork(t, processor, 0, 7, full, worse)
	testFork(t, processor, 1, 1, full, worse)
	testFork(t, processor, 1, 7, full, worse)
	testFork(t, processor, 5, 3, full, worse)
	testFork(t, processor, 5, 4, full, worse)
}

// Tests that given a starting canonical chain of a given size, creating longer
// forks do take canonical ownership.
func TestLongerForkHeaders(t *testing.T) { testLongerFork(t, false) }
func TestLongerForkBlocks(t *testing.T)  { testLongerFork(t, true) }

func testLongerFork(t *testing.T, full bool) {
	length := 10

	// Make first chain starting from genesis
	_, processor, err := newCanonical(length, full)
	if err != nil {
		t.Fatalf("failed to make new canonical chain: %v", err)
	}
	// Define the difficulty comparator
	better := func(td1, td2 *big.Int) {
		if td2.Cmp(td1) <= 0 {
			t.Errorf("total difficulty mismatch: have %v, expected more than %v", td2, td1)
		}
	}
	// Sum of numbers must be greater than `length` for this to be a longer fork
	testFork(t, processor, 0, 11, full, better)
	testFork(t, processor, 0, 15, full, better)
	testFork(t, processor, 1, 10, full, better)
	testFork(t, processor, 1, 12, full, better)
	testFork(t, processor, 5, 6, full, better)
	testFork(t, processor, 5, 8, full, better)
}

// Tests that given a starting canonical chain of a given size, creating equal
// forks do take canonical ownership.
func TestEqualForkHeaders(t *testing.T) { testEqualFork(t, false) }
func TestEqualForkBlocks(t *testing.T)  { testEqualFork(t, true) }

func testEqualFork(t *testing.T, full bool) {
	length := 10

	// Make first chain starting from genesis
	_, processor, err := newCanonical(length, full)
	if err != nil {
		t.Fatalf("failed to make new canonical chain: %v", err)
	}
	// Define the difficulty comparator
	equal := func(td1, td2 *big.Int) {
		if td2.Cmp(td1) != 0 {
			t.Errorf("total difficulty mismatch: have %v, want %v", td2, td1)
		}
	}
	// Sum of numbers must be equal to `length` for this to be an equal fork
	testFork(t, processor, 0, 10, full, equal)
	testFork(t, processor, 1, 9, full, equal)
	testFork(t, processor, 2, 8, full, equal)
	testFork(t, processor, 5, 5, full, equal)
	testFork(t, processor, 6, 4, full, equal)
	testFork(t, processor, 9, 1, full, equal)
}

// Tests that chains missing links do not get accepted by the processor.
func TestBrokenHeaderChain(t *testing.T) { testBrokenChain(t, false) }
func TestBrokenBlockChain(t *testing.T)  { testBrokenChain(t, true) }

func testBrokenChain(t *testing.T, full bool) {
	// Make chain starting from genesis
	db, blockchain, err := newCanonical(10, full)
	if err != nil {
		t.Fatalf("failed to make new canonical chain: %v", err)
	}
	// Create a forked chain, and try to insert with a missing link
	if full {
		chain := makeBlockChain(blockchain.CurrentBlock(), 5, db, forkSeed)[1:]
		if err := testBlockChainImport(chain, blockchain); err == nil {
			t.Errorf("broken block chain not reported")
		}
	} else {
		chain := makeHeaderChain(blockchain.CurrentHeader(), 5, db, forkSeed)[1:]
		if err := testHeaderChainImport(chain, blockchain); err == nil {
			t.Errorf("broken header chain not reported")
		}
	}
}

func TestChainInsertions(t *testing.T) {
	t.Skip("Skipped: outdated test files")

	db, _ := ethdb.NewMemDatabase()

	chain1, err := loadChain("valid1", t)
	if err != nil {
		fmt.Println(err)
		t.FailNow()
	}

	chain2, err := loadChain("valid2", t)
	if err != nil {
		fmt.Println(err)
		t.FailNow()
	}

	blockchain := theBlockChain(db, t)

	const max = 2
	done := make(chan bool, max)

	go insertChain(done, blockchain, chain1, t)
	go insertChain(done, blockchain, chain2, t)

	for i := 0; i < max; i++ {
		<-done
	}

	if chain2[len(chain2)-1].Hash() != blockchain.CurrentBlock().Hash() {
		t.Error("chain2 is canonical and shouldn't be")
	}

	if chain1[len(chain1)-1].Hash() != blockchain.CurrentBlock().Hash() {
		t.Error("chain1 isn't canonical and should be")
	}
}

func TestChainMultipleInsertions(t *testing.T) {
	t.Skip("Skipped: outdated test files")

	db, _ := ethdb.NewMemDatabase()

	const max = 4
	chains := make([]types.Blocks, max)
	var longest int
	for i := 0; i < max; i++ {
		var err error
		name := "valid" + strconv.Itoa(i+1)
		chains[i], err = loadChain(name, t)
		if len(chains[i]) >= len(chains[longest]) {
			longest = i
		}
		fmt.Println("loaded", name, "with a length of", len(chains[i]))
		if err != nil {
			fmt.Println(err)
			t.FailNow()
		}
	}

	blockchain := theBlockChain(db, t)

	done := make(chan bool, max)
	for i, chain := range chains {
		// XXX the go routine would otherwise reference the same (chain[3]) variable and fail
		i := i
		chain := chain
		go func() {
			insertChain(done, blockchain, chain, t)
			fmt.Println(i, "done")
		}()
	}

	for i := 0; i < max; i++ {
		<-done
	}

	if chains[longest][len(chains[longest])-1].Hash() != blockchain.CurrentBlock().Hash() {
		t.Error("Invalid canonical chain")
	}
}

type bproc struct{}

func (bproc) ValidateBlock(*types.Block) error                        { return nil }
func (bproc) ValidateHeader(*types.Header, *types.Header, bool) error { return nil }
func (bproc) ValidateState(block, parent *types.Block, state *state.StateDB, receipts types.Receipts, usedGas *big.Int) error {
	return nil
}
func (bproc) Process(block *types.Block, statedb *state.StateDB, cfg vm.Config) (types.Receipts, []*types.Log, *big.Int, error) {
	return nil, nil, new(big.Int), nil
}

func makeHeaderChainWithDiff(genesis *types.Block, d []int, seed byte) []*types.Header {
	blocks := makeBlockChainWithDiff(genesis, d, seed)
	headers := make([]*types.Header, len(blocks))
	for i, block := range blocks {
		headers[i] = block.Header()
	}
	return headers
}

func makeBlockChainWithDiff(genesis *types.Block, d []int, seed byte) []*types.Block {
	var chain []*types.Block
	for i, difficulty := range d {
		header := &types.Header{
			Coinbase:    common.Address{seed},
			Number:      big.NewInt(int64(i + 1)),
			Difficulty:  big.NewInt(int64(difficulty)),
			UncleHash:   types.EmptyUncleHash,
			TxHash:      types.EmptyRootHash,
			ReceiptHash: types.EmptyRootHash,
		}
		if i == 0 {
			header.ParentHash = genesis.Hash()
		} else {
			header.ParentHash = chain[i-1].Hash()
		}
		block := types.NewBlockWithHeader(header)
		chain = append(chain, block)
	}
	return chain
}

func chm(genesis *types.Block, db ethdb.Database) *BlockChain {
	var eventMux event.TypeMux
	bc := &BlockChain{
		chainDb:      db,
		genesisBlock: genesis,
		eventMux:     &eventMux,
		pow:          FakePow{},
		config:       testChainConfig(),
	}
	valFn := func() HeaderValidator { return bc.Validator() }
	bc.hc, _ = NewHeaderChain(db, testChainConfig(), valFn, bc.getProcInterrupt)
	bc.bodyCache, _ = lru.New(100)
	bc.bodyRLPCache, _ = lru.New(100)
	bc.blockCache, _ = lru.New(100)
	bc.futureBlocks, _ = lru.New(100)
	bc.badBlocks, _ = lru.New(10)
	bc.SetValidator(bproc{})
	bc.SetProcessor(bproc{})
	bc.ResetWithGenesisBlock(genesis)

	return bc
}

// Tests that reorganising a long difficult chain after a short easy one
// overwrites the canonical numbers and links in the database.
func TestReorgLongHeaders(t *testing.T) { testReorgLong(t, false) }
func TestReorgLongBlocks(t *testing.T)  { testReorgLong(t, true) }

func testReorgLong(t *testing.T, full bool) {
	testReorg(t, []int{1, 2, 4}, []int{1, 2, 3, 4}, 10, full)
}

// Tests that reorganising a short difficult chain after a long easy one
// overwrites the canonical numbers and links in the database.
func TestReorgShortHeaders(t *testing.T) { testReorgShort(t, false) }
func TestReorgShortBlocks(t *testing.T)  { testReorgShort(t, true) }

func testReorgShort(t *testing.T, full bool) {
	testReorg(t, []int{1, 2, 3, 4}, []int{1, 10}, 11, full)
}

func testReorg(t *testing.T, first, second []int, td int64, full bool) {
	// Create a pristine block chain
	db, _ := ethdb.NewMemDatabase()
	genesis, _ := WriteTestNetGenesisBlock(db)
	bc := chm(genesis, db)

	// Insert an easy and a difficult chain afterwards
	if full {
		bc.InsertChain(makeBlockChainWithDiff(genesis, first, 11))
		bc.InsertChain(makeBlockChainWithDiff(genesis, second, 22))
	} else {
		bc.InsertHeaderChain(makeHeaderChainWithDiff(genesis, first, 11), 1)
		bc.InsertHeaderChain(makeHeaderChainWithDiff(genesis, second, 22), 1)
	}
	// Check that the chain is valid number and link wise
	if full {
		prev := bc.CurrentBlock()
		for block := bc.GetBlockByNumber(bc.CurrentBlock().NumberU64() - 1); block.NumberU64() != 0; prev, block = block, bc.GetBlockByNumber(block.NumberU64()-1) {
			if prev.ParentHash() != block.Hash() {
				t.Errorf("parent block hash mismatch: have %x, want %x", prev.ParentHash(), block.Hash())
			}
		}
	} else {
		prev := bc.CurrentHeader()
		for header := bc.GetHeaderByNumber(bc.CurrentHeader().Number.Uint64() - 1); header.Number.Uint64() != 0; prev, header = header, bc.GetHeaderByNumber(header.Number.Uint64()-1) {
			if prev.ParentHash != header.Hash() {
				t.Errorf("parent header hash mismatch: have %x, want %x", prev.ParentHash, header.Hash())
			}
		}
	}
	// Make sure the chain total difficulty is the correct one
	want := new(big.Int).Add(genesis.Difficulty(), big.NewInt(td))
	if full {
		if have := bc.GetTdByHash(bc.CurrentBlock().Hash()); have.Cmp(want) != 0 {
			t.Errorf("total difficulty mismatch: have %v, want %v", have, want)
		}
	} else {
		if have := bc.GetTdByHash(bc.CurrentHeader().Hash()); have.Cmp(want) != 0 {
			t.Errorf("total difficulty mismatch: have %v, want %v", have, want)
		}
	}
}

// Tests that the insertion functions detect banned hashes.
func TestBadHeaderHashes(t *testing.T) { testBadHashes(t, false) }
func TestBadBlockHashes(t *testing.T)  { testBadHashes(t, true) }

func testBadHashes(t *testing.T, full bool) {
	// Create a pristine block chain
	db, _ := ethdb.NewMemDatabase()
	genesis, _ := WriteTestNetGenesisBlock(db)
	bc := chm(genesis, db)

	// Create a chain, ban a hash and try to import
	var err error
	if full {
		blocks := makeBlockChainWithDiff(genesis, []int{1, 2, 4}, 10)
		BadHashes[blocks[2].Header().Hash()] = true
		_, err = bc.InsertChain(blocks)
	} else {
		headers := makeHeaderChainWithDiff(genesis, []int{1, 2, 4}, 10)
		BadHashes[headers[2].Hash()] = true
		_, err = bc.InsertHeaderChain(headers, 1)
	}
	if !IsBadHashError(err) {
		t.Errorf("error mismatch: want: BadHashError, have: %v", err)
	}
}

// Tests that bad hashes are detected on boot, and the chain rolled back to a
// good state prior to the bad hash.
func TestReorgBadHeaderHashes(t *testing.T) { testReorgBadHashes(t, false) }
func TestReorgBadBlockHashes(t *testing.T)  { testReorgBadHashes(t, true) }

func testReorgBadHashes(t *testing.T, full bool) {
	// Create a pristine block chain
	db, _ := ethdb.NewMemDatabase()
	genesis, _ := WriteTestNetGenesisBlock(db)
	bc := chm(genesis, db)

	// Create a chain, import and ban afterwards
	headers := makeHeaderChainWithDiff(genesis, []int{1, 2, 3, 4}, 10)
	blocks := makeBlockChainWithDiff(genesis, []int{1, 2, 3, 4}, 10)

	if full {
		if _, err := bc.InsertChain(blocks); err != nil {
			t.Fatalf("failed to import blocks: %v", err)
		}
		if bc.CurrentBlock().Hash() != blocks[3].Hash() {
			t.Errorf("last block hash mismatch: have: %x, want %x", bc.CurrentBlock().Hash(), blocks[3].Header().Hash())
		}
		BadHashes[blocks[3].Header().Hash()] = true
		defer func() { delete(BadHashes, blocks[3].Header().Hash()) }()
	} else {
		if _, err := bc.InsertHeaderChain(headers, 1); err != nil {
			t.Fatalf("failed to import headers: %v", err)
		}
		if bc.CurrentHeader().Hash() != headers[3].Hash() {
			t.Errorf("last header hash mismatch: have: %x, want %x", bc.CurrentHeader().Hash(), headers[3].Hash())
		}
		BadHashes[headers[3].Hash()] = true
		defer func() { delete(BadHashes, headers[3].Hash()) }()
	}
	// Create a new chain manager and check it rolled back the state
	ncm, err := NewBlockChain(db, testChainConfig(), FakePow{}, new(event.TypeMux), vm.Config{})
	if err != nil {
		t.Fatalf("failed to create new chain manager: %v", err)
	}
	if full {
		if ncm.CurrentBlock().Hash() != blocks[2].Header().Hash() {
			t.Errorf("last block hash mismatch: have: %x, want %x", ncm.CurrentBlock().Hash(), blocks[2].Header().Hash())
		}
		if blocks[2].Header().GasLimit.Cmp(ncm.GasLimit()) != 0 {
			t.Errorf("last  block gasLimit mismatch: have: %x, want %x", ncm.GasLimit(), blocks[2].Header().GasLimit)
		}
	} else {
		if ncm.CurrentHeader().Hash() != headers[2].Hash() {
			t.Errorf("last header hash mismatch: have: %x, want %x", ncm.CurrentHeader().Hash(), headers[2].Hash())
		}
	}
}

// Tests chain insertions in the face of one entity containing an invalid nonce.
func TestHeadersInsertNonceError(t *testing.T) { testInsertNonceError(t, false) }
func TestBlocksInsertNonceError(t *testing.T)  { testInsertNonceError(t, true) }

func testInsertNonceError(t *testing.T, full bool) {
	for i := 1; i < 25 && !t.Failed(); i++ {
		// Create a pristine chain and database
		db, blockchain, err := newCanonical(0, full)
		if err != nil {
			t.Fatalf("failed to create pristine chain: %v", err)
		}
		// Create and insert a chain with a failing nonce
		var (
			failAt   int
			failRes  int
			failNum  uint64
			failHash common.Hash
		)
		if full {
			blocks := makeBlockChain(blockchain.CurrentBlock(), i, db, 0)

			failAt = rand.Int() % len(blocks)
			failNum = blocks[failAt].NumberU64()
			failHash = blocks[failAt].Hash()

			blockchain.pow = failPow{failNum}

			failRes, err = blockchain.InsertChain(blocks)
		} else {
			headers := makeHeaderChain(blockchain.CurrentHeader(), i, db, 0)

			failAt = rand.Int() % len(headers)
			failNum = headers[failAt].Number.Uint64()
			failHash = headers[failAt].Hash()

			blockchain.pow = failPow{failNum}
			blockchain.validator = NewBlockValidator(testChainConfig(), blockchain, failPow{failNum})

			failRes, err = blockchain.InsertHeaderChain(headers, 1)
		}
		// Check that the returned error indicates the nonce failure.
		if failRes != failAt {
			t.Errorf("test %d: failure index mismatch: have %d, want %d", i, failRes, failAt)
		}
		if !IsBlockNonceErr(err) {
			t.Fatalf("test %d: error mismatch: have %v, want nonce error %T", i, err, err)
		}
		nerr := err.(*BlockNonceErr)
		if nerr.Number.Uint64() != failNum {
			t.Errorf("test %d: number mismatch: have %v, want %v", i, nerr.Number, failNum)
		}
		if nerr.Hash != failHash {
			t.Errorf("test %d: hash mismatch: have %x, want %x", i, nerr.Hash[:4], failHash[:4])
		}
		// Check that all no blocks after the failing block have been inserted.
		for j := 0; j < i-failAt; j++ {
			if full {
				if block := blockchain.GetBlockByNumber(failNum + uint64(j)); block != nil {
					t.Errorf("test %d: invalid block in chain: %v", i, block)
				}
			} else {
				if header := blockchain.GetHeaderByNumber(failNum + uint64(j)); header != nil {
					t.Errorf("test %d: invalid header in chain: %v", i, header)
				}
			}
		}
	}
}

// Tests that fast importing a block chain produces the same chain data as the
// classical full block processing.
func TestFastVsFullChains(t *testing.T) {
	// Configure and generate a sample block chain
	var (
		gendb, _ = ethdb.NewMemDatabase()
		key, _   = crypto.HexToECDSA("b71c71a67e1177ad4e901695e1b4b9ee17ae16c6668d313eac2f96dbcda3f291")
		address  = crypto.PubkeyToAddress(key.PublicKey)
		funds    = big.NewInt(1000000000)
		genesis  = GenesisBlockForTesting(gendb, address, funds)
		signer   = types.NewEIP155Signer(big.NewInt(1))
	)
<<<<<<< HEAD
	blocks, receipts := GenerateChain(nil, genesis, gendb, 1024, func(i int, block *BlockGen) {
=======
	blocks, receipts := GenerateChain(params.TestChainConfig, genesis, gendb, 1024, func(i int, block *BlockGen) {
>>>>>>> a973d1d5
		block.SetCoinbase(common.Address{0x00})

		// If the block number is multiple of 3, send a few bonus transactions to the miner
		if i%3 == 2 {
			for j := 0; j < i%4+1; j++ {
				tx, err := types.SignTx(types.NewTransaction(block.TxNonce(address), common.Address{0x00}, big.NewInt(1000), bigTxGas, nil, nil), signer, key)
				if err != nil {
					panic(err)
				}
				block.AddTx(tx)
			}
		}
		// If the block number is a multiple of 5, add a few bonus uncles to the block
		if i%5 == 5 {
			block.AddUncle(&types.Header{ParentHash: block.PrevBlock(i - 1).Hash(), Number: big.NewInt(int64(i - 1))})
		}
	})
	// Import the chain as an archive node for the comparison baseline
	archiveDb, _ := ethdb.NewMemDatabase()
	WriteGenesisBlockForTesting(archiveDb, GenesisAccount{address, funds})

	archive, _ := NewBlockChain(archiveDb, testChainConfig(), FakePow{}, new(event.TypeMux), vm.Config{})

	if n, err := archive.InsertChain(blocks); err != nil {
		t.Fatalf("failed to process block %d: %v", n, err)
	}
	// Fast import the chain as a non-archive node to test
	fastDb, _ := ethdb.NewMemDatabase()
	WriteGenesisBlockForTesting(fastDb, GenesisAccount{address, funds})
	fast, _ := NewBlockChain(fastDb, testChainConfig(), FakePow{}, new(event.TypeMux), vm.Config{})

	headers := make([]*types.Header, len(blocks))
	for i, block := range blocks {
		headers[i] = block.Header()
	}
	if n, err := fast.InsertHeaderChain(headers, 1); err != nil {
		t.Fatalf("failed to insert header %d: %v", n, err)
	}
	if n, err := fast.InsertReceiptChain(blocks, receipts); err != nil {
		t.Fatalf("failed to insert receipt %d: %v", n, err)
	}
	// Iterate over all chain data components, and cross reference
	for i := 0; i < len(blocks); i++ {
		num, hash := blocks[i].NumberU64(), blocks[i].Hash()

		if ftd, atd := fast.GetTdByHash(hash), archive.GetTdByHash(hash); ftd.Cmp(atd) != 0 {
			t.Errorf("block #%d [%x]: td mismatch: have %v, want %v", num, hash, ftd, atd)
		}
		if fheader, aheader := fast.GetHeaderByHash(hash), archive.GetHeaderByHash(hash); fheader.Hash() != aheader.Hash() {
			t.Errorf("block #%d [%x]: header mismatch: have %v, want %v", num, hash, fheader, aheader)
		}
		if fblock, ablock := fast.GetBlockByHash(hash), archive.GetBlockByHash(hash); fblock.Hash() != ablock.Hash() {
			t.Errorf("block #%d [%x]: block mismatch: have %v, want %v", num, hash, fblock, ablock)
		} else if types.DeriveSha(fblock.Transactions()) != types.DeriveSha(ablock.Transactions()) {
			t.Errorf("block #%d [%x]: transactions mismatch: have %v, want %v", num, hash, fblock.Transactions(), ablock.Transactions())
		} else if types.CalcUncleHash(fblock.Uncles()) != types.CalcUncleHash(ablock.Uncles()) {
			t.Errorf("block #%d [%x]: uncles mismatch: have %v, want %v", num, hash, fblock.Uncles(), ablock.Uncles())
		}
		if freceipts, areceipts := GetBlockReceipts(fastDb, hash, GetBlockNumber(fastDb, hash)), GetBlockReceipts(archiveDb, hash, GetBlockNumber(archiveDb, hash)); types.DeriveSha(freceipts) != types.DeriveSha(areceipts) {
			t.Errorf("block #%d [%x]: receipts mismatch: have %v, want %v", num, hash, freceipts, areceipts)
		}
	}
	// Check that the canonical chains are the same between the databases
	for i := 0; i < len(blocks)+1; i++ {
		if fhash, ahash := GetCanonicalHash(fastDb, uint64(i)), GetCanonicalHash(archiveDb, uint64(i)); fhash != ahash {
			t.Errorf("block #%d: canonical hash mismatch: have %v, want %v", i, fhash, ahash)
		}
	}
}

// Tests that various import methods move the chain head pointers to the correct
// positions.
func TestLightVsFastVsFullChainHeads(t *testing.T) {
	// Configure and generate a sample block chain
	var (
		gendb, _ = ethdb.NewMemDatabase()
		key, _   = crypto.HexToECDSA("b71c71a67e1177ad4e901695e1b4b9ee17ae16c6668d313eac2f96dbcda3f291")
		address  = crypto.PubkeyToAddress(key.PublicKey)
		funds    = big.NewInt(1000000000)
		genesis  = GenesisBlockForTesting(gendb, address, funds)
	)
	height := uint64(1024)
<<<<<<< HEAD
	blocks, receipts := GenerateChain(nil, genesis, gendb, int(height), nil)
=======
	blocks, receipts := GenerateChain(params.TestChainConfig, genesis, gendb, int(height), nil)
>>>>>>> a973d1d5

	// Configure a subchain to roll back
	remove := []common.Hash{}
	for _, block := range blocks[height/2:] {
		remove = append(remove, block.Hash())
	}
	// Create a small assertion method to check the three heads
	assert := func(t *testing.T, kind string, chain *BlockChain, header uint64, fast uint64, block uint64) {
		if num := chain.CurrentBlock().NumberU64(); num != block {
			t.Errorf("%s head block mismatch: have #%v, want #%v", kind, num, block)
		}
		if num := chain.CurrentFastBlock().NumberU64(); num != fast {
			t.Errorf("%s head fast-block mismatch: have #%v, want #%v", kind, num, fast)
		}
		if num := chain.CurrentHeader().Number.Uint64(); num != header {
			t.Errorf("%s head header mismatch: have #%v, want #%v", kind, num, header)
		}
	}
	// Import the chain as an archive node and ensure all pointers are updated
	archiveDb, _ := ethdb.NewMemDatabase()
	WriteGenesisBlockForTesting(archiveDb, GenesisAccount{address, funds})

	archive, _ := NewBlockChain(archiveDb, testChainConfig(), FakePow{}, new(event.TypeMux), vm.Config{})

	if n, err := archive.InsertChain(blocks); err != nil {
		t.Fatalf("failed to process block %d: %v", n, err)
	}
	assert(t, "archive", archive, height, height, height)
	archive.Rollback(remove)
	assert(t, "archive", archive, height/2, height/2, height/2)

	// Import the chain as a non-archive node and ensure all pointers are updated
	fastDb, _ := ethdb.NewMemDatabase()
	WriteGenesisBlockForTesting(fastDb, GenesisAccount{address, funds})
	fast, _ := NewBlockChain(fastDb, testChainConfig(), FakePow{}, new(event.TypeMux), vm.Config{})

	headers := make([]*types.Header, len(blocks))
	for i, block := range blocks {
		headers[i] = block.Header()
	}
	if n, err := fast.InsertHeaderChain(headers, 1); err != nil {
		t.Fatalf("failed to insert header %d: %v", n, err)
	}
	if n, err := fast.InsertReceiptChain(blocks, receipts); err != nil {
		t.Fatalf("failed to insert receipt %d: %v", n, err)
	}
	assert(t, "fast", fast, height, height, 0)
	fast.Rollback(remove)
	assert(t, "fast", fast, height/2, height/2, 0)

	// Import the chain as a light node and ensure all pointers are updated
	lightDb, _ := ethdb.NewMemDatabase()
	WriteGenesisBlockForTesting(lightDb, GenesisAccount{address, funds})
	light, _ := NewBlockChain(lightDb, testChainConfig(), FakePow{}, new(event.TypeMux), vm.Config{})

	if n, err := light.InsertHeaderChain(headers, 1); err != nil {
		t.Fatalf("failed to insert header %d: %v", n, err)
	}
	assert(t, "light", light, height, 0, 0)
	light.Rollback(remove)
	assert(t, "light", light, height/2, 0, 0)
}

// Tests that chain reorganisations handle transaction removals and reinsertions.
func TestChainTxReorgs(t *testing.T) {
	params.MinGasLimit = big.NewInt(125000)      // Minimum the gas limit may ever be.
	params.GenesisGasLimit = big.NewInt(3141592) // Gas limit of the Genesis block.

	var (
		key1, _ = crypto.HexToECDSA("b71c71a67e1177ad4e901695e1b4b9ee17ae16c6668d313eac2f96dbcda3f291")
		key2, _ = crypto.HexToECDSA("8a1f9a8f95be41cd7ccb6168179afb4504aefe388d1e14474d32c45c72ce7b7a")
		key3, _ = crypto.HexToECDSA("49a7b37aa6f6645917e7b807e9d1c00d4fa71f18343b0d4122a4d2df64dd6fee")
		addr1   = crypto.PubkeyToAddress(key1.PublicKey)
		addr2   = crypto.PubkeyToAddress(key2.PublicKey)
		addr3   = crypto.PubkeyToAddress(key3.PublicKey)
		db, _   = ethdb.NewMemDatabase()
		signer  = types.NewEIP155Signer(big.NewInt(1))
	)
	genesis := WriteGenesisBlockForTesting(db,
		GenesisAccount{addr1, big.NewInt(1000000)},
		GenesisAccount{addr2, big.NewInt(1000000)},
		GenesisAccount{addr3, big.NewInt(1000000)},
	)
	// Create two transactions shared between the chains:
	//  - postponed: transaction included at a later block in the forked chain
	//  - swapped: transaction included at the same block number in the forked chain
	postponed, _ := types.SignTx(types.NewTransaction(0, addr1, big.NewInt(1000), bigTxGas, nil, nil), signer, key1)
	swapped, _ := types.SignTx(types.NewTransaction(1, addr1, big.NewInt(1000), bigTxGas, nil, nil), signer, key1)

	// Create two transactions that will be dropped by the forked chain:
	//  - pastDrop: transaction dropped retroactively from a past block
	//  - freshDrop: transaction dropped exactly at the block where the reorg is detected
	var pastDrop, freshDrop *types.Transaction

	// Create three transactions that will be added in the forked chain:
	//  - pastAdd:   transaction added before the reorganization is detected
	//  - freshAdd:  transaction added at the exact block the reorg is detected
	//  - futureAdd: transaction added after the reorg has already finished
	var pastAdd, freshAdd, futureAdd *types.Transaction

<<<<<<< HEAD
	chain, _ := GenerateChain(nil, genesis, db, 3, func(i int, gen *BlockGen) {
=======
	chain, _ := GenerateChain(params.TestChainConfig, genesis, db, 3, func(i int, gen *BlockGen) {
>>>>>>> a973d1d5
		switch i {
		case 0:
			pastDrop, _ = types.SignTx(types.NewTransaction(gen.TxNonce(addr2), addr2, big.NewInt(1000), bigTxGas, nil, nil), signer, key2)

			gen.AddTx(pastDrop)  // This transaction will be dropped in the fork from below the split point
			gen.AddTx(postponed) // This transaction will be postponed till block #3 in the fork

		case 2:
			freshDrop, _ = types.SignTx(types.NewTransaction(gen.TxNonce(addr2), addr2, big.NewInt(1000), bigTxGas, nil, nil), signer, key2)

			gen.AddTx(freshDrop) // This transaction will be dropped in the fork from exactly at the split point
			gen.AddTx(swapped)   // This transaction will be swapped out at the exact height

			gen.OffsetTime(9) // Lower the block difficulty to simulate a weaker chain
		}
	})
	// Import the chain. This runs all block validation rules.
	evmux := &event.TypeMux{}
	blockchain, _ := NewBlockChain(db, testChainConfig(), FakePow{}, evmux, vm.Config{})
	if i, err := blockchain.InsertChain(chain); err != nil {
		t.Fatalf("failed to insert original chain[%d]: %v", i, err)
	}

	// overwrite the old chain
<<<<<<< HEAD
	chain, _ = GenerateChain(nil, genesis, db, 5, func(i int, gen *BlockGen) {
=======
	chain, _ = GenerateChain(params.TestChainConfig, genesis, db, 5, func(i int, gen *BlockGen) {
>>>>>>> a973d1d5
		switch i {
		case 0:
			pastAdd, _ = types.SignTx(types.NewTransaction(gen.TxNonce(addr3), addr3, big.NewInt(1000), bigTxGas, nil, nil), signer, key3)
			gen.AddTx(pastAdd) // This transaction needs to be injected during reorg

		case 2:
			gen.AddTx(postponed) // This transaction was postponed from block #1 in the original chain
			gen.AddTx(swapped)   // This transaction was swapped from the exact current spot in the original chain

			freshAdd, _ = types.SignTx(types.NewTransaction(gen.TxNonce(addr3), addr3, big.NewInt(1000), bigTxGas, nil, nil), signer, key3)
			gen.AddTx(freshAdd) // This transaction will be added exactly at reorg time

		case 3:
			futureAdd, _ = types.SignTx(types.NewTransaction(gen.TxNonce(addr3), addr3, big.NewInt(1000), bigTxGas, nil, nil), signer, key3)
			gen.AddTx(futureAdd) // This transaction will be added after a full reorg
		}
	})
	if _, err := blockchain.InsertChain(chain); err != nil {
		t.Fatalf("failed to insert forked chain: %v", err)
	}

	// removed tx
	for i, tx := range (types.Transactions{pastDrop, freshDrop}) {
		if txn, _, _, _ := GetTransaction(db, tx.Hash()); txn != nil {
			t.Errorf("drop %d: tx %v found while shouldn't have been", i, txn)
		}
		if GetReceipt(db, tx.Hash()) != nil {
			t.Errorf("drop %d: receipt found while shouldn't have been", i)
		}
	}
	// added tx
	for i, tx := range (types.Transactions{pastAdd, freshAdd, futureAdd}) {
		if txn, _, _, _ := GetTransaction(db, tx.Hash()); txn == nil {
			t.Errorf("add %d: expected tx to be found", i)
		}
		if GetReceipt(db, tx.Hash()) == nil {
			t.Errorf("add %d: expected receipt to be found", i)
		}
	}
	// shared tx
	for i, tx := range (types.Transactions{postponed, swapped}) {
		if txn, _, _, _ := GetTransaction(db, tx.Hash()); txn == nil {
			t.Errorf("share %d: expected tx to be found", i)
		}
		if GetReceipt(db, tx.Hash()) == nil {
			t.Errorf("share %d: expected receipt to be found", i)
		}
	}
}

func TestLogReorgs(t *testing.T) {
	params.MinGasLimit = big.NewInt(125000)      // Minimum the gas limit may ever be.
	params.GenesisGasLimit = big.NewInt(3141592) // Gas limit of the Genesis block.

	var (
		key1, _ = crypto.HexToECDSA("b71c71a67e1177ad4e901695e1b4b9ee17ae16c6668d313eac2f96dbcda3f291")
		addr1   = crypto.PubkeyToAddress(key1.PublicKey)
		db, _   = ethdb.NewMemDatabase()
		// this code generates a log
		code   = common.Hex2Bytes("60606040525b7f24ec1d3ff24c2f6ff210738839dbc339cd45a5294d85c79361016243157aae7b60405180905060405180910390a15b600a8060416000396000f360606040526008565b00")
		signer = types.NewEIP155Signer(big.NewInt(1))
	)
	genesis := WriteGenesisBlockForTesting(db,
		GenesisAccount{addr1, big.NewInt(10000000000000)},
	)

	evmux := &event.TypeMux{}
	blockchain, _ := NewBlockChain(db, testChainConfig(), FakePow{}, evmux, vm.Config{})

	subs := evmux.Subscribe(RemovedLogsEvent{})
<<<<<<< HEAD
	chain, _ := GenerateChain(nil, genesis, db, 2, func(i int, gen *BlockGen) {
=======
	chain, _ := GenerateChain(params.TestChainConfig, genesis, db, 2, func(i int, gen *BlockGen) {
>>>>>>> a973d1d5
		if i == 1 {
			tx, err := types.SignTx(types.NewContractCreation(gen.TxNonce(addr1), new(big.Int), big.NewInt(1000000), new(big.Int), code), signer, key1)
			if err != nil {
				t.Fatalf("failed to create tx: %v", err)
			}
			gen.AddTx(tx)
		}
	})
	if _, err := blockchain.InsertChain(chain); err != nil {
		t.Fatalf("failed to insert chain: %v", err)
	}

<<<<<<< HEAD
	chain, _ = GenerateChain(nil, genesis, db, 3, func(i int, gen *BlockGen) {})
=======
	chain, _ = GenerateChain(params.TestChainConfig, genesis, db, 3, func(i int, gen *BlockGen) {})
>>>>>>> a973d1d5
	if _, err := blockchain.InsertChain(chain); err != nil {
		t.Fatalf("failed to insert forked chain: %v", err)
	}

	ev := <-subs.Chan()
	if len(ev.Data.(RemovedLogsEvent).Logs) == 0 {
		t.Error("expected logs")
	}
}

func TestReorgSideEvent(t *testing.T) {
	var (
		db, _   = ethdb.NewMemDatabase()
		key1, _ = crypto.HexToECDSA("b71c71a67e1177ad4e901695e1b4b9ee17ae16c6668d313eac2f96dbcda3f291")
		addr1   = crypto.PubkeyToAddress(key1.PublicKey)
		genesis = WriteGenesisBlockForTesting(db, GenesisAccount{addr1, big.NewInt(10000000000000)})
		signer  = types.NewEIP155Signer(big.NewInt(1))
	)

	evmux := &event.TypeMux{}
	blockchain, _ := NewBlockChain(db, testChainConfig(), FakePow{}, evmux, vm.Config{})

<<<<<<< HEAD
	chain, _ := GenerateChain(nil, genesis, db, 3, func(i int, gen *BlockGen) {})
=======
	chain, _ := GenerateChain(params.TestChainConfig, genesis, db, 3, func(i int, gen *BlockGen) {})
>>>>>>> a973d1d5
	if _, err := blockchain.InsertChain(chain); err != nil {
		t.Fatalf("failed to insert chain: %v", err)
	}

<<<<<<< HEAD
	replacementBlocks, _ := GenerateChain(nil, genesis, db, 4, func(i int, gen *BlockGen) {
		tx, err := types.NewContractCreation(gen.TxNonce(addr1), new(big.Int), big.NewInt(1000000), new(big.Int), nil).SignECDSA(key1)
=======
	replacementBlocks, _ := GenerateChain(params.TestChainConfig, genesis, db, 4, func(i int, gen *BlockGen) {
		tx, err := types.SignTx(types.NewContractCreation(gen.TxNonce(addr1), new(big.Int), big.NewInt(1000000), new(big.Int), nil), signer, key1)
>>>>>>> a973d1d5
		if i == 2 {
			gen.OffsetTime(-1)
		}
		if err != nil {
			t.Fatalf("failed to create tx: %v", err)
		}
		gen.AddTx(tx)
	})
	subs := evmux.Subscribe(ChainSideEvent{})
	if _, err := blockchain.InsertChain(replacementBlocks); err != nil {
		t.Fatalf("failed to insert chain: %v", err)
	}

	// first two block of the secondary chain are for a brief moment considered
	// side chains because up to that point the first one is considered the
	// heavier chain.
	expectedSideHashes := map[common.Hash]bool{
		replacementBlocks[0].Hash(): true,
		replacementBlocks[1].Hash(): true,
		chain[0].Hash():             true,
		chain[1].Hash():             true,
		chain[2].Hash():             true,
	}

	i := 0

	const timeoutDura = 10 * time.Second
	timeout := time.NewTimer(timeoutDura)
done:
	for {
		select {
		case ev := <-subs.Chan():
			block := ev.Data.(ChainSideEvent).Block
			if _, ok := expectedSideHashes[block.Hash()]; !ok {
				t.Errorf("%d: didn't expect %x to be in side chain", i, block.Hash())
			}
			i++

			if i == len(expectedSideHashes) {
				timeout.Stop()

				break done
			}
			timeout.Reset(timeoutDura)

		case <-timeout.C:
			t.Fatal("Timeout. Possibly not all blocks were triggered for sideevent")
		}
	}

	// make sure no more events are fired
	select {
	case e := <-subs.Chan():
		t.Errorf("unexpected event fired: %v", e)
	case <-time.After(250 * time.Millisecond):
	}

}

// Tests if the canonical block can be fetched from the database during chain insertion.
func TestCanonicalBlockRetrieval(t *testing.T) {
	var (
		db, _   = ethdb.NewMemDatabase()
		genesis = WriteGenesisBlockForTesting(db)
	)

	evmux := &event.TypeMux{}
<<<<<<< HEAD
	blockchain, _ := NewBlockChain(db, testChainConfig(), FakePow{}, evmux)

	chain, _ := GenerateChain(nil, genesis, db, 10, func(i int, gen *BlockGen) {})

	for i, _ := range chain {
=======
	blockchain, _ := NewBlockChain(db, testChainConfig(), FakePow{}, evmux, vm.Config{})

	chain, _ := GenerateChain(params.TestChainConfig, genesis, db, 10, func(i int, gen *BlockGen) {})

	for i := range chain {
>>>>>>> a973d1d5
		go func(block *types.Block) {
			// try to retrieve a block by its canonical hash and see if the block data can be retrieved.
			for {
				ch := GetCanonicalHash(db, block.NumberU64())
				if ch == (common.Hash{}) {
					continue // busy wait for canonical hash to be written
				}
				if ch != block.Hash() {
					t.Fatalf("unknown canonical hash, want %s, got %s", block.Hash().Hex(), ch.Hex())
				}
<<<<<<< HEAD
				fb := GetBlock(db, ch)
=======
				fb := GetBlock(db, ch, block.NumberU64())
>>>>>>> a973d1d5
				if fb == nil {
					t.Fatalf("unable to retrieve block %d for canonical hash: %s", block.NumberU64(), ch.Hex())
				}
				if fb.Hash() != block.Hash() {
					t.Fatalf("invalid block hash for block %d, want %s, got %s", block.NumberU64(), block.Hash().Hex(), fb.Hash().Hex())
				}
				return
			}
		}(chain[i])

		blockchain.InsertChain(types.Blocks{chain[i]})
	}
<<<<<<< HEAD
=======
}

func TestEIP155Transition(t *testing.T) {
	// Configure and generate a sample block chain
	var (
		db, _      = ethdb.NewMemDatabase()
		key, _     = crypto.HexToECDSA("b71c71a67e1177ad4e901695e1b4b9ee17ae16c6668d313eac2f96dbcda3f291")
		address    = crypto.PubkeyToAddress(key.PublicKey)
		funds      = big.NewInt(1000000000)
		deleteAddr = common.Address{1}
		genesis    = WriteGenesisBlockForTesting(db, GenesisAccount{address, funds}, GenesisAccount{deleteAddr, new(big.Int)})
		config     = &params.ChainConfig{ChainId: big.NewInt(1), EIP155Block: big.NewInt(2), HomesteadBlock: new(big.Int)}
		mux        event.TypeMux
	)

	blockchain, _ := NewBlockChain(db, config, FakePow{}, &mux, vm.Config{})
	blocks, _ := GenerateChain(config, genesis, db, 4, func(i int, block *BlockGen) {
		var (
			tx      *types.Transaction
			err     error
			basicTx = func(signer types.Signer) (*types.Transaction, error) {
				return types.SignTx(types.NewTransaction(block.TxNonce(address), common.Address{}, new(big.Int), big.NewInt(21000), new(big.Int), nil), signer, key)
			}
		)
		switch i {
		case 0:
			tx, err = basicTx(types.HomesteadSigner{})
			if err != nil {
				t.Fatal(err)
			}
			block.AddTx(tx)
		case 2:
			tx, err = basicTx(types.HomesteadSigner{})
			if err != nil {
				t.Fatal(err)
			}
			block.AddTx(tx)

			tx, err = basicTx(types.NewEIP155Signer(config.ChainId))
			if err != nil {
				t.Fatal(err)
			}
			block.AddTx(tx)
		case 3:
			tx, err = basicTx(types.HomesteadSigner{})
			if err != nil {
				t.Fatal(err)
			}
			block.AddTx(tx)

			tx, err = basicTx(types.NewEIP155Signer(config.ChainId))
			if err != nil {
				t.Fatal(err)
			}
			block.AddTx(tx)
		}
	})

	if _, err := blockchain.InsertChain(blocks); err != nil {
		t.Fatal(err)
	}
	block := blockchain.GetBlockByNumber(1)
	if block.Transactions()[0].Protected() {
		t.Error("Expected block[0].txs[0] to not be replay protected")
	}

	block = blockchain.GetBlockByNumber(3)
	if block.Transactions()[0].Protected() {
		t.Error("Expected block[3].txs[0] to not be replay protected")
	}
	if !block.Transactions()[1].Protected() {
		t.Error("Expected block[3].txs[1] to be replay protected")
	}
	if _, err := blockchain.InsertChain(blocks[4:]); err != nil {
		t.Fatal(err)
	}

	// generate an invalid chain id transaction
	config = &params.ChainConfig{ChainId: big.NewInt(2), EIP155Block: big.NewInt(2), HomesteadBlock: new(big.Int)}
	blocks, _ = GenerateChain(config, blocks[len(blocks)-1], db, 4, func(i int, block *BlockGen) {
		var (
			tx      *types.Transaction
			err     error
			basicTx = func(signer types.Signer) (*types.Transaction, error) {
				return types.SignTx(types.NewTransaction(block.TxNonce(address), common.Address{}, new(big.Int), big.NewInt(21000), new(big.Int), nil), signer, key)
			}
		)
		switch i {
		case 0:
			tx, err = basicTx(types.NewEIP155Signer(big.NewInt(2)))
			if err != nil {
				t.Fatal(err)
			}
			block.AddTx(tx)
		}
	})
	_, err := blockchain.InsertChain(blocks)
	if err != types.ErrInvalidChainId {
		t.Error("expected error:", types.ErrInvalidChainId)
	}
}

func TestEIP161AccountRemoval(t *testing.T) {
	// Configure and generate a sample block chain
	var (
		db, _   = ethdb.NewMemDatabase()
		key, _  = crypto.HexToECDSA("b71c71a67e1177ad4e901695e1b4b9ee17ae16c6668d313eac2f96dbcda3f291")
		address = crypto.PubkeyToAddress(key.PublicKey)
		funds   = big.NewInt(1000000000)
		theAddr = common.Address{1}
		genesis = WriteGenesisBlockForTesting(db, GenesisAccount{address, funds})
		config  = &params.ChainConfig{
			ChainId:        big.NewInt(1),
			HomesteadBlock: new(big.Int),
			EIP155Block:    new(big.Int),
			EIP158Block:    big.NewInt(2),
		}
		mux event.TypeMux

		blockchain, _ = NewBlockChain(db, config, FakePow{}, &mux, vm.Config{})
	)
	blocks, _ := GenerateChain(config, genesis, db, 3, func(i int, block *BlockGen) {
		var (
			tx     *types.Transaction
			err    error
			signer = types.NewEIP155Signer(config.ChainId)
		)
		switch i {
		case 0:
			tx, err = types.SignTx(types.NewTransaction(block.TxNonce(address), theAddr, new(big.Int), big.NewInt(21000), new(big.Int), nil), signer, key)
		case 1:
			tx, err = types.SignTx(types.NewTransaction(block.TxNonce(address), theAddr, new(big.Int), big.NewInt(21000), new(big.Int), nil), signer, key)
		case 2:
			tx, err = types.SignTx(types.NewTransaction(block.TxNonce(address), theAddr, new(big.Int), big.NewInt(21000), new(big.Int), nil), signer, key)
		}
		if err != nil {
			t.Fatal(err)
		}
		block.AddTx(tx)
	})
	// account must exist pre eip 161
	if _, err := blockchain.InsertChain(types.Blocks{blocks[0]}); err != nil {
		t.Fatal(err)
	}
	if !blockchain.stateCache.Exist(theAddr) {
		t.Error("expected account to exist")
	}

	// account needs to be deleted post eip 161
	if _, err := blockchain.InsertChain(types.Blocks{blocks[1]}); err != nil {
		t.Fatal(err)
	}
	if blockchain.stateCache.Exist(theAddr) {
		t.Error("account should not expect")
	}

	// account musn't be created post eip 161
	if _, err := blockchain.InsertChain(types.Blocks{blocks[2]}); err != nil {
		t.Fatal(err)
	}
	if blockchain.stateCache.Exist(theAddr) {
		t.Error("account should not expect")
	}
>>>>>>> a973d1d5
}<|MERGE_RESOLUTION|>--- conflicted
+++ resolved
@@ -27,17 +27,17 @@
 	"testing"
 	"time"
 
-	"github.com/expanse-org/ethash"
-	"github.com/expanse-project/go-expanse/common"
-	"github.com/expanse-project/go-expanse/core/state"
-	"github.com/expanse-project/go-expanse/core/types"
-	"github.com/expanse-project/go-expanse/core/vm"
-	"github.com/expanse-project/go-expanse/crypto"
-	"github.com/expanse-project/go-expanse/ethdb"
-	"github.com/expanse-project/go-expanse/event"
-	"github.com/expanse-project/go-expanse/params"
-	"github.com/expanse-project/go-expanse/pow"
-	"github.com/expanse-project/go-expanse/rlp"
+	"github.com/ethereum/ethash"
+	"github.com/expanse-org/go-expanse/common"
+	"github.com/expanse-org/go-expanse/core/state"
+	"github.com/expanse-org/go-expanse/core/types"
+	"github.com/expanse-org/go-expanse/core/vm"
+	"github.com/expanse-org/go-expanse/crypto"
+	"github.com/expanse-org/go-expanse/ethdb"
+	"github.com/expanse-org/go-expanse/event"
+	"github.com/expanse-org/go-expanse/params"
+	"github.com/expanse-org/go-expanse/pow"
+	"github.com/expanse-org/go-expanse/rlp"
 	"github.com/hashicorp/golang-lru"
 )
 
@@ -714,11 +714,7 @@
 		genesis  = GenesisBlockForTesting(gendb, address, funds)
 		signer   = types.NewEIP155Signer(big.NewInt(1))
 	)
-<<<<<<< HEAD
-	blocks, receipts := GenerateChain(nil, genesis, gendb, 1024, func(i int, block *BlockGen) {
-=======
 	blocks, receipts := GenerateChain(params.TestChainConfig, genesis, gendb, 1024, func(i int, block *BlockGen) {
->>>>>>> a973d1d5
 		block.SetCoinbase(common.Address{0x00})
 
 		// If the block number is multiple of 3, send a few bonus transactions to the miner
@@ -801,11 +797,7 @@
 		genesis  = GenesisBlockForTesting(gendb, address, funds)
 	)
 	height := uint64(1024)
-<<<<<<< HEAD
-	blocks, receipts := GenerateChain(nil, genesis, gendb, int(height), nil)
-=======
 	blocks, receipts := GenerateChain(params.TestChainConfig, genesis, gendb, int(height), nil)
->>>>>>> a973d1d5
 
 	// Configure a subchain to roll back
 	remove := []common.Hash{}
@@ -906,11 +898,7 @@
 	//  - futureAdd: transaction added after the reorg has already finished
 	var pastAdd, freshAdd, futureAdd *types.Transaction
 
-<<<<<<< HEAD
-	chain, _ := GenerateChain(nil, genesis, db, 3, func(i int, gen *BlockGen) {
-=======
 	chain, _ := GenerateChain(params.TestChainConfig, genesis, db, 3, func(i int, gen *BlockGen) {
->>>>>>> a973d1d5
 		switch i {
 		case 0:
 			pastDrop, _ = types.SignTx(types.NewTransaction(gen.TxNonce(addr2), addr2, big.NewInt(1000), bigTxGas, nil, nil), signer, key2)
@@ -935,11 +923,7 @@
 	}
 
 	// overwrite the old chain
-<<<<<<< HEAD
-	chain, _ = GenerateChain(nil, genesis, db, 5, func(i int, gen *BlockGen) {
-=======
 	chain, _ = GenerateChain(params.TestChainConfig, genesis, db, 5, func(i int, gen *BlockGen) {
->>>>>>> a973d1d5
 		switch i {
 		case 0:
 			pastAdd, _ = types.SignTx(types.NewTransaction(gen.TxNonce(addr3), addr3, big.NewInt(1000), bigTxGas, nil, nil), signer, key3)
@@ -1010,11 +994,7 @@
 	blockchain, _ := NewBlockChain(db, testChainConfig(), FakePow{}, evmux, vm.Config{})
 
 	subs := evmux.Subscribe(RemovedLogsEvent{})
-<<<<<<< HEAD
-	chain, _ := GenerateChain(nil, genesis, db, 2, func(i int, gen *BlockGen) {
-=======
 	chain, _ := GenerateChain(params.TestChainConfig, genesis, db, 2, func(i int, gen *BlockGen) {
->>>>>>> a973d1d5
 		if i == 1 {
 			tx, err := types.SignTx(types.NewContractCreation(gen.TxNonce(addr1), new(big.Int), big.NewInt(1000000), new(big.Int), code), signer, key1)
 			if err != nil {
@@ -1027,11 +1007,7 @@
 		t.Fatalf("failed to insert chain: %v", err)
 	}
 
-<<<<<<< HEAD
-	chain, _ = GenerateChain(nil, genesis, db, 3, func(i int, gen *BlockGen) {})
-=======
 	chain, _ = GenerateChain(params.TestChainConfig, genesis, db, 3, func(i int, gen *BlockGen) {})
->>>>>>> a973d1d5
 	if _, err := blockchain.InsertChain(chain); err != nil {
 		t.Fatalf("failed to insert forked chain: %v", err)
 	}
@@ -1054,22 +1030,13 @@
 	evmux := &event.TypeMux{}
 	blockchain, _ := NewBlockChain(db, testChainConfig(), FakePow{}, evmux, vm.Config{})
 
-<<<<<<< HEAD
-	chain, _ := GenerateChain(nil, genesis, db, 3, func(i int, gen *BlockGen) {})
-=======
 	chain, _ := GenerateChain(params.TestChainConfig, genesis, db, 3, func(i int, gen *BlockGen) {})
->>>>>>> a973d1d5
 	if _, err := blockchain.InsertChain(chain); err != nil {
 		t.Fatalf("failed to insert chain: %v", err)
 	}
 
-<<<<<<< HEAD
-	replacementBlocks, _ := GenerateChain(nil, genesis, db, 4, func(i int, gen *BlockGen) {
-		tx, err := types.NewContractCreation(gen.TxNonce(addr1), new(big.Int), big.NewInt(1000000), new(big.Int), nil).SignECDSA(key1)
-=======
 	replacementBlocks, _ := GenerateChain(params.TestChainConfig, genesis, db, 4, func(i int, gen *BlockGen) {
 		tx, err := types.SignTx(types.NewContractCreation(gen.TxNonce(addr1), new(big.Int), big.NewInt(1000000), new(big.Int), nil), signer, key1)
->>>>>>> a973d1d5
 		if i == 2 {
 			gen.OffsetTime(-1)
 		}
@@ -1137,19 +1104,11 @@
 	)
 
 	evmux := &event.TypeMux{}
-<<<<<<< HEAD
-	blockchain, _ := NewBlockChain(db, testChainConfig(), FakePow{}, evmux)
-
-	chain, _ := GenerateChain(nil, genesis, db, 10, func(i int, gen *BlockGen) {})
-
-	for i, _ := range chain {
-=======
 	blockchain, _ := NewBlockChain(db, testChainConfig(), FakePow{}, evmux, vm.Config{})
 
 	chain, _ := GenerateChain(params.TestChainConfig, genesis, db, 10, func(i int, gen *BlockGen) {})
 
 	for i := range chain {
->>>>>>> a973d1d5
 		go func(block *types.Block) {
 			// try to retrieve a block by its canonical hash and see if the block data can be retrieved.
 			for {
@@ -1160,11 +1119,7 @@
 				if ch != block.Hash() {
 					t.Fatalf("unknown canonical hash, want %s, got %s", block.Hash().Hex(), ch.Hex())
 				}
-<<<<<<< HEAD
-				fb := GetBlock(db, ch)
-=======
 				fb := GetBlock(db, ch, block.NumberU64())
->>>>>>> a973d1d5
 				if fb == nil {
 					t.Fatalf("unable to retrieve block %d for canonical hash: %s", block.NumberU64(), ch.Hex())
 				}
@@ -1177,8 +1132,6 @@
 
 		blockchain.InsertChain(types.Blocks{chain[i]})
 	}
-<<<<<<< HEAD
-=======
 }
 
 func TestEIP155Transition(t *testing.T) {
@@ -1342,5 +1295,4 @@
 	if blockchain.stateCache.Exist(theAddr) {
 		t.Error("account should not expect")
 	}
->>>>>>> a973d1d5
 }