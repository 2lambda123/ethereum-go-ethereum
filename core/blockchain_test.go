--- conflicted
+++ resolved
@@ -24,43 +24,16 @@
 	"testing"
 	"time"
 
-<<<<<<< HEAD
 	"github.com/ubiq/go-ubiq/common"
+	"github.com/ubiq/go-ubiq/consensus"
 	"github.com/ubiq/go-ubiq/consensus/ubqhash"
+	"github.com/ubiq/go-ubiq/core/rawdb"
 	"github.com/ubiq/go-ubiq/core/state"
 	"github.com/ubiq/go-ubiq/core/types"
 	"github.com/ubiq/go-ubiq/core/vm"
 	"github.com/ubiq/go-ubiq/crypto"
 	"github.com/ubiq/go-ubiq/ethdb"
 	"github.com/ubiq/go-ubiq/params"
-)
-
-// newTestBlockChain creates a blockchain without validation.
-func newTestBlockChain(fake bool) *BlockChain {
-	db, _ := ethdb.NewMemDatabase()
-	gspec := &Genesis{
-		Config:     params.TestChainConfig,
-		Difficulty: big.NewInt(1),
-	}
-	gspec.MustCommit(db)
-	engine := ubqhash.NewFullFaker()
-	if !fake {
-		engine = ubqhash.NewTester()
-	}
-	blockchain, err := NewBlockChain(db, gspec.Config, engine, vm.Config{})
-	if err != nil {
-		panic(err)
-=======
-	"github.com/ethereum/go-ethereum/common"
-	"github.com/ethereum/go-ethereum/consensus"
-	"github.com/ethereum/go-ethereum/consensus/ethash"
-	"github.com/ethereum/go-ethereum/core/rawdb"
-	"github.com/ethereum/go-ethereum/core/state"
-	"github.com/ethereum/go-ethereum/core/types"
-	"github.com/ethereum/go-ethereum/core/vm"
-	"github.com/ethereum/go-ethereum/crypto"
-	"github.com/ethereum/go-ethereum/ethdb"
-	"github.com/ethereum/go-ethereum/params"
 )
 
 // So we can deterministically seed different blockchains
@@ -79,11 +52,10 @@
 	)
 
 	// Initialize a fresh chain with only a genesis block
-	blockchain, _ := NewBlockChain(db, nil, params.AllEthashProtocolChanges, engine, vm.Config{}, nil)
+	blockchain, _ := NewBlockChain(db, nil, params.AllUbqhashProtocolChanges, engine, vm.Config{}, nil)
 	// Create and inject the requested chain
 	if n == 0 {
 		return db, blockchain, nil
->>>>>>> c9427004
 	}
 	if full {
 		// Full block-chain requested
@@ -100,7 +72,7 @@
 // Test fork of length N starting from block i
 func testFork(t *testing.T, blockchain *BlockChain, i, n int, full bool, comparator func(td1, td2 *big.Int)) {
 	// Copy old chain up to #i into a new db
-	db, blockchain2, err := newCanonical(ethash.NewFaker(), i, full)
+	db, blockchain2, err := newCanonical(ubqhash.NewFaker(), i, full)
 	if err != nil {
 		t.Fatal("could not make new canonical in testFork", err)
 	}
@@ -124,12 +96,12 @@
 		headerChainB []*types.Header
 	)
 	if full {
-		blockChainB = makeBlockChain(blockchain2.CurrentBlock(), n, ethash.NewFaker(), db, forkSeed)
+		blockChainB = makeBlockChain(blockchain2.CurrentBlock(), n, ubqhash.NewFaker(), db, forkSeed)
 		if _, err := blockchain2.InsertChain(blockChainB); err != nil {
 			t.Fatalf("failed to insert forking chain: %v", err)
 		}
 	} else {
-		headerChainB = makeHeaderChain(blockchain2.CurrentHeader(), n, ethash.NewFaker(), db, forkSeed)
+		headerChainB = makeHeaderChain(blockchain2.CurrentHeader(), n, ubqhash.NewFaker(), db, forkSeed)
 		if _, err := blockchain2.InsertHeaderChain(headerChainB, 1); err != nil {
 			t.Fatalf("failed to insert forking chain: %v", err)
 		}
@@ -226,13 +198,13 @@
 }
 
 func TestLastBlock(t *testing.T) {
-	_, blockchain, err := newCanonical(ethash.NewFaker(), 0, true)
+	_, blockchain, err := newCanonical(ubqhash.NewFaker(), 0, true)
 	if err != nil {
 		t.Fatalf("failed to create pristine chain: %v", err)
 	}
 	defer blockchain.Stop()
 
-	blocks := makeBlockChain(blockchain.CurrentBlock(), 1, ethash.NewFullFaker(), blockchain.db, 0)
+	blocks := makeBlockChain(blockchain.CurrentBlock(), 1, ubqhash.NewFullFaker(), blockchain.db, 0)
 	if _, err := blockchain.InsertChain(blocks); err != nil {
 		t.Fatalf("Failed to insert block: %v", err)
 	}
@@ -250,7 +222,7 @@
 	length := 5
 
 	// Make first chain starting from genesis
-	_, processor, err := newCanonical(ethash.NewFaker(), length, full)
+	_, processor, err := newCanonical(ubqhash.NewFaker(), length, full)
 	if err != nil {
 		t.Fatalf("failed to make new canonical chain: %v", err)
 	}
@@ -278,7 +250,7 @@
 	length := 10
 
 	// Make first chain starting from genesis
-	_, processor, err := newCanonical(ethash.NewFaker(), length, full)
+	_, processor, err := newCanonical(ubqhash.NewFaker(), length, full)
 	if err != nil {
 		t.Fatalf("failed to make new canonical chain: %v", err)
 	}
@@ -308,7 +280,7 @@
 	length := 10
 
 	// Make first chain starting from genesis
-	_, processor, err := newCanonical(ethash.NewFaker(), length, full)
+	_, processor, err := newCanonical(ubqhash.NewFaker(), length, full)
 	if err != nil {
 		t.Fatalf("failed to make new canonical chain: %v", err)
 	}
@@ -338,7 +310,7 @@
 	length := 10
 
 	// Make first chain starting from genesis
-	_, processor, err := newCanonical(ethash.NewFaker(), length, full)
+	_, processor, err := newCanonical(ubqhash.NewFaker(), length, full)
 	if err != nil {
 		t.Fatalf("failed to make new canonical chain: %v", err)
 	}
@@ -365,7 +337,7 @@
 
 func testBrokenChain(t *testing.T, full bool) {
 	// Make chain starting from genesis
-	db, blockchain, err := newCanonical(ethash.NewFaker(), 10, full)
+	db, blockchain, err := newCanonical(ubqhash.NewFaker(), 10, full)
 	if err != nil {
 		t.Fatalf("failed to make new canonical chain: %v", err)
 	}
@@ -373,12 +345,12 @@
 
 	// Create a forked chain, and try to insert with a missing link
 	if full {
-		chain := makeBlockChain(blockchain.CurrentBlock(), 5, ethash.NewFaker(), db, forkSeed)[1:]
+		chain := makeBlockChain(blockchain.CurrentBlock(), 5, ubqhash.NewFaker(), db, forkSeed)[1:]
 		if err := testBlockChainImport(chain, blockchain); err == nil {
 			t.Errorf("broken block chain not reported")
 		}
 	} else {
-		chain := makeHeaderChain(blockchain.CurrentHeader(), 5, ethash.NewFaker(), db, forkSeed)[1:]
+		chain := makeHeaderChain(blockchain.CurrentHeader(), 5, ubqhash.NewFaker(), db, forkSeed)[1:]
 		if err := testHeaderChainImport(chain, blockchain); err == nil {
 			t.Errorf("broken header chain not reported")
 		}
@@ -416,17 +388,17 @@
 
 func testReorg(t *testing.T, first, second []int64, td int64, full bool) {
 	// Create a pristine chain and database
-	db, blockchain, err := newCanonical(ethash.NewFaker(), 0, full)
+	db, blockchain, err := newCanonical(ubqhash.NewFaker(), 0, full)
 	if err != nil {
 		t.Fatalf("failed to create pristine chain: %v", err)
 	}
 	defer blockchain.Stop()
 
 	// Insert an easy and a difficult chain afterwards
-	easyBlocks, _ := GenerateChain(params.TestChainConfig, blockchain.CurrentBlock(), ethash.NewFaker(), db, len(first), func(i int, b *BlockGen) {
+	easyBlocks, _ := GenerateChain(params.TestChainConfig, blockchain.CurrentBlock(), ubqhash.NewFaker(), db, len(first), func(i int, b *BlockGen) {
 		b.OffsetTime(first[i])
 	})
-	diffBlocks, _ := GenerateChain(params.TestChainConfig, blockchain.CurrentBlock(), ethash.NewFaker(), db, len(second), func(i int, b *BlockGen) {
+	diffBlocks, _ := GenerateChain(params.TestChainConfig, blockchain.CurrentBlock(), ubqhash.NewFaker(), db, len(second), func(i int, b *BlockGen) {
 		b.OffsetTime(second[i])
 	})
 	if full {
@@ -487,7 +459,7 @@
 
 func testBadHashes(t *testing.T, full bool) {
 	// Create a pristine chain and database
-	db, blockchain, err := newCanonical(ethash.NewFaker(), 0, full)
+	db, blockchain, err := newCanonical(ubqhash.NewFaker(), 0, full)
 	if err != nil {
 		t.Fatalf("failed to create pristine chain: %v", err)
 	}
@@ -495,14 +467,14 @@
 
 	// Create a chain, ban a hash and try to import
 	if full {
-		blocks := makeBlockChain(blockchain.CurrentBlock(), 3, ethash.NewFaker(), db, 10)
+		blocks := makeBlockChain(blockchain.CurrentBlock(), 3, ubqhash.NewFaker(), db, 10)
 
 		BadHashes[blocks[2].Header().Hash()] = true
 		defer func() { delete(BadHashes, blocks[2].Header().Hash()) }()
 
 		_, err = blockchain.InsertChain(blocks)
 	} else {
-		headers := makeHeaderChain(blockchain.CurrentHeader(), 3, ethash.NewFaker(), db, 10)
+		headers := makeHeaderChain(blockchain.CurrentHeader(), 3, ubqhash.NewFaker(), db, 10)
 
 		BadHashes[headers[2].Hash()] = true
 		defer func() { delete(BadHashes, headers[2].Hash()) }()
@@ -521,13 +493,13 @@
 
 func testReorgBadHashes(t *testing.T, full bool) {
 	// Create a pristine chain and database
-	db, blockchain, err := newCanonical(ethash.NewFaker(), 0, full)
+	db, blockchain, err := newCanonical(ubqhash.NewFaker(), 0, full)
 	if err != nil {
 		t.Fatalf("failed to create pristine chain: %v", err)
 	}
 	// Create a chain, import and ban afterwards
-	headers := makeHeaderChain(blockchain.CurrentHeader(), 4, ethash.NewFaker(), db, 10)
-	blocks := makeBlockChain(blockchain.CurrentBlock(), 4, ethash.NewFaker(), db, 10)
+	headers := makeHeaderChain(blockchain.CurrentHeader(), 4, ubqhash.NewFaker(), db, 10)
+	blocks := makeBlockChain(blockchain.CurrentBlock(), 4, ubqhash.NewFaker(), db, 10)
 
 	if full {
 		if _, err = blockchain.InsertChain(blocks); err != nil {
@@ -551,11 +523,7 @@
 	blockchain.Stop()
 
 	// Create a new BlockChain and check that it rolled back the state.
-<<<<<<< HEAD
-	ncm, err := NewBlockChain(bc.chainDb, bc.config, ubqhash.NewFaker(), vm.Config{})
-=======
-	ncm, err := NewBlockChain(blockchain.db, nil, blockchain.chainConfig, ethash.NewFaker(), vm.Config{}, nil)
->>>>>>> c9427004
+	ncm, err := NewBlockChain(blockchain.db, nil, blockchain.chainConfig, ubqhash.NewFaker(), vm.Config{}, nil)
 	if err != nil {
 		t.Fatalf("failed to create new chain manager: %v", err)
 	}
@@ -581,7 +549,7 @@
 func testInsertNonceError(t *testing.T, full bool) {
 	for i := 1; i < 25 && !t.Failed(); i++ {
 		// Create a pristine chain and database
-		db, blockchain, err := newCanonical(ethash.NewFaker(), 0, full)
+		db, blockchain, err := newCanonical(ubqhash.NewFaker(), 0, full)
 		if err != nil {
 			t.Fatalf("failed to create pristine chain: %v", err)
 		}
@@ -594,7 +562,7 @@
 			failNum uint64
 		)
 		if full {
-			blocks := makeBlockChain(blockchain.CurrentBlock(), i, ethash.NewFaker(), db, 0)
+			blocks := makeBlockChain(blockchain.CurrentBlock(), i, ubqhash.NewFaker(), db, 0)
 
 			failAt = rand.Int() % len(blocks)
 			failNum = blocks[failAt].NumberU64()
@@ -602,7 +570,7 @@
 			blockchain.engine = ubqhash.NewFakeFailer(failNum)
 			failRes, err = blockchain.InsertChain(blocks)
 		} else {
-			headers := makeHeaderChain(blockchain.CurrentHeader(), i, ethash.NewFaker(), db, 0)
+			headers := makeHeaderChain(blockchain.CurrentHeader(), i, ubqhash.NewFaker(), db, 0)
 
 			failAt = rand.Int() % len(headers)
 			failNum = headers[failAt].Number.Uint64()
@@ -646,7 +614,7 @@
 		genesis = gspec.MustCommit(gendb)
 		signer  = types.NewEIP155Signer(gspec.Config.ChainID)
 	)
-	blocks, receipts := GenerateChain(gspec.Config, genesis, ethash.NewFaker(), gendb, 1024, func(i int, block *BlockGen) {
+	blocks, receipts := GenerateChain(gspec.Config, genesis, ubqhash.NewFaker(), gendb, 1024, func(i int, block *BlockGen) {
 		block.SetCoinbase(common.Address{0x00})
 
 		// If the block number is multiple of 3, send a few bonus transactions to the miner
@@ -667,11 +635,7 @@
 	// Import the chain as an archive node for the comparison baseline
 	archiveDb := ethdb.NewMemDatabase()
 	gspec.MustCommit(archiveDb)
-<<<<<<< HEAD
-	archive, _ := NewBlockChain(archiveDb, gspec.Config, ubqhash.NewFaker(), vm.Config{})
-=======
-	archive, _ := NewBlockChain(archiveDb, nil, gspec.Config, ethash.NewFaker(), vm.Config{}, nil)
->>>>>>> c9427004
+	archive, _ := NewBlockChain(archiveDb, nil, gspec.Config, ubqhash.NewFaker(), vm.Config{}, nil)
 	defer archive.Stop()
 
 	if n, err := archive.InsertChain(blocks); err != nil {
@@ -680,11 +644,7 @@
 	// Fast import the chain as a non-archive node to test
 	fastDb := ethdb.NewMemDatabase()
 	gspec.MustCommit(fastDb)
-<<<<<<< HEAD
-	fast, _ := NewBlockChain(fastDb, gspec.Config, ubqhash.NewFaker(), vm.Config{})
-=======
-	fast, _ := NewBlockChain(fastDb, nil, gspec.Config, ethash.NewFaker(), vm.Config{}, nil)
->>>>>>> c9427004
+	fast, _ := NewBlockChain(fastDb, nil, gspec.Config, ubqhash.NewFaker(), vm.Config{}, nil)
 	defer fast.Stop()
 
 	headers := make([]*types.Header, len(blocks))
@@ -739,7 +699,7 @@
 		genesis = gspec.MustCommit(gendb)
 	)
 	height := uint64(1024)
-	blocks, receipts := GenerateChain(gspec.Config, genesis, ethash.NewFaker(), gendb, int(height), nil)
+	blocks, receipts := GenerateChain(gspec.Config, genesis, ubqhash.NewFaker(), gendb, int(height), nil)
 
 	// Configure a subchain to roll back
 	remove := []common.Hash{}
@@ -762,11 +722,7 @@
 	archiveDb := ethdb.NewMemDatabase()
 	gspec.MustCommit(archiveDb)
 
-<<<<<<< HEAD
-	archive, _ := NewBlockChain(archiveDb, gspec.Config, ubqhash.NewFaker(), vm.Config{})
-=======
-	archive, _ := NewBlockChain(archiveDb, nil, gspec.Config, ethash.NewFaker(), vm.Config{}, nil)
->>>>>>> c9427004
+	archive, _ := NewBlockChain(archiveDb, nil, gspec.Config, ubqhash.NewFaker(), vm.Config{}, nil)
 	if n, err := archive.InsertChain(blocks); err != nil {
 		t.Fatalf("failed to process block %d: %v", n, err)
 	}
@@ -779,11 +735,7 @@
 	// Import the chain as a non-archive node and ensure all pointers are updated
 	fastDb := ethdb.NewMemDatabase()
 	gspec.MustCommit(fastDb)
-<<<<<<< HEAD
-	fast, _ := NewBlockChain(fastDb, gspec.Config, ubqhash.NewFaker(), vm.Config{})
-=======
-	fast, _ := NewBlockChain(fastDb, nil, gspec.Config, ethash.NewFaker(), vm.Config{}, nil)
->>>>>>> c9427004
+	fast, _ := NewBlockChain(fastDb, nil, gspec.Config, ubqhash.NewFaker(), vm.Config{}, nil)
 	defer fast.Stop()
 
 	headers := make([]*types.Header, len(blocks))
@@ -804,11 +756,7 @@
 	lightDb := ethdb.NewMemDatabase()
 	gspec.MustCommit(lightDb)
 
-<<<<<<< HEAD
-	light, _ := NewBlockChain(lightDb, gspec.Config, ubqhash.NewFaker(), vm.Config{})
-=======
-	light, _ := NewBlockChain(lightDb, nil, gspec.Config, ethash.NewFaker(), vm.Config{}, nil)
->>>>>>> c9427004
+	light, _ := NewBlockChain(lightDb, nil, gspec.Config, ubqhash.NewFaker(), vm.Config{}, nil)
 	if n, err := light.InsertHeaderChain(headers, 1); err != nil {
 		t.Fatalf("failed to insert header %d: %v", n, err)
 	}
@@ -859,7 +807,7 @@
 	//  - futureAdd: transaction added after the reorg has already finished
 	var pastAdd, freshAdd, futureAdd *types.Transaction
 
-	chain, _ := GenerateChain(gspec.Config, genesis, ethash.NewFaker(), db, 3, func(i int, gen *BlockGen) {
+	chain, _ := GenerateChain(gspec.Config, genesis, ubqhash.NewFaker(), db, 3, func(i int, gen *BlockGen) {
 		switch i {
 		case 0:
 			pastDrop, _ = types.SignTx(types.NewTransaction(gen.TxNonce(addr2), addr2, big.NewInt(1000), params.TxGas, nil, nil), signer, key2)
@@ -877,18 +825,14 @@
 		}
 	})
 	// Import the chain. This runs all block validation rules.
-<<<<<<< HEAD
-	blockchain, _ := NewBlockChain(db, gspec.Config, ubqhash.NewFaker(), vm.Config{})
-=======
-	blockchain, _ := NewBlockChain(db, nil, gspec.Config, ethash.NewFaker(), vm.Config{}, nil)
->>>>>>> c9427004
+	blockchain, _ := NewBlockChain(db, nil, gspec.Config, ubqhash.NewFaker(), vm.Config{}, nil)
 	if i, err := blockchain.InsertChain(chain); err != nil {
 		t.Fatalf("failed to insert original chain[%d]: %v", i, err)
 	}
 	defer blockchain.Stop()
 
 	// overwrite the old chain
-	chain, _ = GenerateChain(gspec.Config, genesis, ethash.NewFaker(), db, 5, func(i int, gen *BlockGen) {
+	chain, _ = GenerateChain(gspec.Config, genesis, ubqhash.NewFaker(), db, 5, func(i int, gen *BlockGen) {
 		switch i {
 		case 0:
 			pastAdd, _ = types.SignTx(types.NewTransaction(gen.TxNonce(addr3), addr3, big.NewInt(1000), params.TxGas, nil, nil), signer, key3)
@@ -952,16 +896,12 @@
 		signer  = types.NewEIP155Signer(gspec.Config.ChainID)
 	)
 
-<<<<<<< HEAD
-	blockchain, _ := NewBlockChain(db, gspec.Config, ubqhash.NewFaker(), vm.Config{})
-=======
-	blockchain, _ := NewBlockChain(db, nil, gspec.Config, ethash.NewFaker(), vm.Config{}, nil)
->>>>>>> c9427004
+	blockchain, _ := NewBlockChain(db, nil, gspec.Config, ubqhash.NewFaker(), vm.Config{}, nil)
 	defer blockchain.Stop()
 
 	rmLogsCh := make(chan RemovedLogsEvent)
 	blockchain.SubscribeRemovedLogsEvent(rmLogsCh)
-	chain, _ := GenerateChain(params.TestChainConfig, genesis, ethash.NewFaker(), db, 2, func(i int, gen *BlockGen) {
+	chain, _ := GenerateChain(params.TestChainConfig, genesis, ubqhash.NewFaker(), db, 2, func(i int, gen *BlockGen) {
 		if i == 1 {
 			tx, err := types.SignTx(types.NewContractCreation(gen.TxNonce(addr1), new(big.Int), 1000000, new(big.Int), code), signer, key1)
 			if err != nil {
@@ -974,7 +914,7 @@
 		t.Fatalf("failed to insert chain: %v", err)
 	}
 
-	chain, _ = GenerateChain(params.TestChainConfig, genesis, ethash.NewFaker(), db, 3, func(i int, gen *BlockGen) {})
+	chain, _ = GenerateChain(params.TestChainConfig, genesis, ubqhash.NewFaker(), db, 3, func(i int, gen *BlockGen) {})
 	if _, err := blockchain.InsertChain(chain); err != nil {
 		t.Fatalf("failed to insert forked chain: %v", err)
 	}
@@ -1003,19 +943,15 @@
 		signer  = types.NewEIP155Signer(gspec.Config.ChainID)
 	)
 
-<<<<<<< HEAD
-	blockchain, _ := NewBlockChain(db, gspec.Config, ubqhash.NewFaker(), vm.Config{})
-=======
-	blockchain, _ := NewBlockChain(db, nil, gspec.Config, ethash.NewFaker(), vm.Config{}, nil)
->>>>>>> c9427004
+	blockchain, _ := NewBlockChain(db, nil, gspec.Config, ubqhash.NewFaker(), vm.Config{}, nil)
 	defer blockchain.Stop()
 
-	chain, _ := GenerateChain(gspec.Config, genesis, ethash.NewFaker(), db, 3, func(i int, gen *BlockGen) {})
+	chain, _ := GenerateChain(gspec.Config, genesis, ubqhash.NewFaker(), db, 3, func(i int, gen *BlockGen) {})
 	if _, err := blockchain.InsertChain(chain); err != nil {
 		t.Fatalf("failed to insert chain: %v", err)
 	}
 
-	replacementBlocks, _ := GenerateChain(gspec.Config, genesis, ethash.NewFaker(), db, 4, func(i int, gen *BlockGen) {
+	replacementBlocks, _ := GenerateChain(gspec.Config, genesis, ubqhash.NewFaker(), db, 4, func(i int, gen *BlockGen) {
 		tx, err := types.SignTx(types.NewContractCreation(gen.TxNonce(addr1), new(big.Int), 1000000, new(big.Int), nil), signer, key1)
 		if i == 2 {
 			gen.OffsetTime(-9)
@@ -1079,13 +1015,13 @@
 
 // Tests if the canonical block can be fetched from the database during chain insertion.
 func TestCanonicalBlockRetrieval(t *testing.T) {
-	_, blockchain, err := newCanonical(ethash.NewFaker(), 0, true)
+	_, blockchain, err := newCanonical(ubqhash.NewFaker(), 0, true)
 	if err != nil {
 		t.Fatalf("failed to create pristine chain: %v", err)
 	}
 	defer blockchain.Stop()
 
-	chain, _ := GenerateChain(blockchain.chainConfig, blockchain.genesisBlock, ethash.NewFaker(), blockchain.db, 10, func(i int, gen *BlockGen) {})
+	chain, _ := GenerateChain(blockchain.chainConfig, blockchain.genesisBlock, ubqhash.NewFaker(), blockchain.db, 10, func(i int, gen *BlockGen) {})
 
 	var pend sync.WaitGroup
 	pend.Add(len(chain))
@@ -1136,14 +1072,10 @@
 		genesis = gspec.MustCommit(db)
 	)
 
-<<<<<<< HEAD
-	blockchain, _ := NewBlockChain(db, gspec.Config, ubqhash.NewFaker(), vm.Config{})
-=======
-	blockchain, _ := NewBlockChain(db, nil, gspec.Config, ethash.NewFaker(), vm.Config{}, nil)
->>>>>>> c9427004
+	blockchain, _ := NewBlockChain(db, nil, gspec.Config, ubqhash.NewFaker(), vm.Config{}, nil)
 	defer blockchain.Stop()
 
-	blocks, _ := GenerateChain(gspec.Config, genesis, ethash.NewFaker(), db, 4, func(i int, block *BlockGen) {
+	blocks, _ := GenerateChain(gspec.Config, genesis, ubqhash.NewFaker(), db, 4, func(i int, block *BlockGen) {
 		var (
 			tx      *types.Transaction
 			err     error
@@ -1206,7 +1138,7 @@
 
 	// generate an invalid chain id transaction
 	config := &params.ChainConfig{ChainID: big.NewInt(2), EIP155Block: big.NewInt(2), HomesteadBlock: new(big.Int)}
-	blocks, _ = GenerateChain(config, blocks[len(blocks)-1], ethash.NewFaker(), db, 4, func(i int, block *BlockGen) {
+	blocks, _ = GenerateChain(config, blocks[len(blocks)-1], ubqhash.NewFaker(), db, 4, func(i int, block *BlockGen) {
 		var (
 			tx      *types.Transaction
 			err     error
@@ -1247,14 +1179,10 @@
 		}
 		genesis = gspec.MustCommit(db)
 	)
-<<<<<<< HEAD
-	blockchain, _ := NewBlockChain(db, gspec.Config, ubqhash.NewFaker(), vm.Config{})
-=======
-	blockchain, _ := NewBlockChain(db, nil, gspec.Config, ethash.NewFaker(), vm.Config{}, nil)
->>>>>>> c9427004
+	blockchain, _ := NewBlockChain(db, nil, gspec.Config, ubqhash.NewFaker(), vm.Config{}, nil)
 	defer blockchain.Stop()
 
-	blocks, _ := GenerateChain(gspec.Config, genesis, ethash.NewFaker(), db, 3, func(i int, block *BlockGen) {
+	blocks, _ := GenerateChain(gspec.Config, genesis, ubqhash.NewFaker(), db, 3, func(i int, block *BlockGen) {
 		var (
 			tx     *types.Transaction
 			err    error
@@ -1302,10 +1230,10 @@
 // tests that under weird reorg conditions the blockchain and its internal header-
 // chain return the same latest block/header.
 //
-// https://github.com/ethereum/go-ethereum/pull/15941
+// https://github.com/ubiq/go-ubiq/pull/15941
 func TestBlockchainHeaderchainReorgConsistency(t *testing.T) {
 	// Generate a canonical chain to act as the main dataset
-	engine := ethash.NewFaker()
+	engine := ubqhash.NewFaker()
 
 	db := ethdb.NewMemDatabase()
 	genesis := new(Genesis).MustCommit(db)
@@ -1350,7 +1278,7 @@
 // cache (which would eventually cause memory issues).
 func TestTrieForkGC(t *testing.T) {
 	// Generate a canonical chain to act as the main dataset
-	engine := ethash.NewFaker()
+	engine := ubqhash.NewFaker()
 
 	db := ethdb.NewMemDatabase()
 	genesis := new(Genesis).MustCommit(db)
@@ -1396,7 +1324,7 @@
 // forking point is not available any more.
 func TestLargeReorgTrieGC(t *testing.T) {
 	// Generate the original common chain segment and the two competing forks
-	engine := ethash.NewFaker()
+	engine := ubqhash.NewFaker()
 
 	db := ethdb.NewMemDatabase()
 	genesis := new(Genesis).MustCommit(db)
@@ -1465,7 +1393,7 @@
 		}
 	)
 	// Generate the original common chain segment and the two competing forks
-	engine := ethash.NewFaker()
+	engine := ubqhash.NewFaker()
 	db := ethdb.NewMemDatabase()
 	genesis := gspec.MustCommit(db)
 
@@ -1561,11 +1489,11 @@
 // overtake the 'canon' chain until after it's passed canon by about 200 blocks.
 //
 // Details at:
-//  - https://github.com/ethereum/go-ethereum/issues/18977
-//  - https://github.com/ethereum/go-ethereum/pull/18988
+//  - https://github.com/ubiq/go-ubiq/issues/18977
+//  - https://github.com/ubiq/go-ubiq/pull/18988
 func TestLowDiffLongChain(t *testing.T) {
 	// Generate a canonical chain to act as the main dataset
-	engine := ethash.NewFaker()
+	engine := ubqhash.NewFaker()
 	db := ethdb.NewMemDatabase()
 	genesis := new(Genesis).MustCommit(db)
 
