--- conflicted
+++ resolved
@@ -17,15 +17,8 @@
 package core
 
 import (
-<<<<<<< HEAD
-	"math/big"
-
 	"github.com/ubiq/go-ubiq/common"
 	"github.com/ubiq/go-ubiq/core/types"
-=======
-	"github.com/ethereum/go-ethereum/common"
-	"github.com/ethereum/go-ethereum/core/types"
->>>>>>> ab5646c5
 )
 
 // TxPreEvent is posted when a transaction enters the transaction pool.
@@ -58,10 +51,4 @@
 	Block *types.Block
 }
 
-<<<<<<< HEAD
-type ChainHeadEvent struct{ Block *types.Block }
-
-type GasPriceChanged struct{ Price *big.Int }
-=======
-type ChainHeadEvent struct{ Block *types.Block }
->>>>>>> ab5646c5
+type ChainHeadEvent struct{ Block *types.Block }