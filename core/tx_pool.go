// Copyright 2014 The go-ethereum Authors
// This file is part of the go-ethereum library.
//
// The go-ethereum library is free software: you can redistribute it and/or modify
// it under the terms of the GNU Lesser General Public License as published by
// the Free Software Foundation, either version 3 of the License, or
// (at your option) any later version.
//
// The go-ethereum library is distributed in the hope that it will be useful,
// but WITHOUT ANY WARRANTY; without even the implied warranty of
// MERCHANTABILITY or FITNESS FOR A PARTICULAR PURPOSE. See the
// GNU Lesser General Public License for more details.
//
// You should have received a copy of the GNU Lesser General Public License
// along with the go-ethereum library. If not, see <http://www.gnu.org/licenses/>.

package core

import (
	"errors"
	"fmt"
	"math"
	"math/big"
	"sort"
	"sync"
	"time"

	"github.com/ethereum/go-ethereum/common"
	"github.com/ethereum/go-ethereum/common/prque"
	"github.com/ethereum/go-ethereum/core/state"
	"github.com/ethereum/go-ethereum/core/types"
	"github.com/ethereum/go-ethereum/event"
	"github.com/ethereum/go-ethereum/log"
	"github.com/ethereum/go-ethereum/metrics"
	"github.com/ethereum/go-ethereum/params"
)

const (
	// chainHeadChanSize is the size of channel listening to ChainHeadEvent.
	chainHeadChanSize = 10
)

var (
	// ErrInvalidSender is returned if the transaction contains an invalid signature.
	ErrInvalidSender = errors.New("invalid sender")

	// ErrNonceTooLow is returned if the nonce of a transaction is lower than the
	// one present in the local chain.
	ErrNonceTooLow = errors.New("nonce too low")

	// ErrUnderpriced is returned if a transaction's gas price is below the minimum
	// configured for the transaction pool.
	ErrUnderpriced = errors.New("transaction underpriced")

	// ErrReplaceUnderpriced is returned if a transaction is attempted to be replaced
	// with a different one without the required price bump.
	ErrReplaceUnderpriced = errors.New("replacement transaction underpriced")

	// ErrInsufficientFunds is returned if the total cost of executing a transaction
	// is higher than the balance of the user's account.
	ErrInsufficientFunds = errors.New("insufficient funds for gas * price + value")

	// ErrIntrinsicGas is returned if the transaction is specified to use less gas
	// than required to start the invocation.
	ErrIntrinsicGas = errors.New("intrinsic gas too low")

	// ErrGasLimit is returned if a transaction's requested gas limit exceeds the
	// maximum allowance of the current block.
	ErrGasLimit = errors.New("exceeds block gas limit")

	// ErrNegativeValue is a sanity error to ensure noone is able to specify a
	// transaction with a negative value.
	ErrNegativeValue = errors.New("negative value")

	// ErrOversizedData is returned if the input data of a transaction is greater
	// than some meaningful limit a user might use. This is not a consensus error
	// making the transaction invalid, rather a DOS protection.
	ErrOversizedData = errors.New("oversized data")
)

var (
	evictionInterval    = time.Minute     // Time interval to check for evictable transactions
	statsReportInterval = 8 * time.Second // Time interval to report transaction pool stats
)

var (
	// Metrics for the pending pool
	pendingDiscardMeter   = metrics.NewRegisteredMeter("txpool/pending/discard", nil)
	pendingReplaceMeter   = metrics.NewRegisteredMeter("txpool/pending/replace", nil)
	pendingRateLimitMeter = metrics.NewRegisteredMeter("txpool/pending/ratelimit", nil) // Dropped due to rate limiting
	pendingNofundsMeter   = metrics.NewRegisteredMeter("txpool/pending/nofunds", nil)   // Dropped due to out-of-funds

	// Metrics for the queued pool
	queuedDiscardMeter   = metrics.NewRegisteredMeter("txpool/queued/discard", nil)
	queuedReplaceMeter   = metrics.NewRegisteredMeter("txpool/queued/replace", nil)
	queuedRateLimitMeter = metrics.NewRegisteredMeter("txpool/queued/ratelimit", nil) // Dropped due to rate limiting
	queuedNofundsMeter   = metrics.NewRegisteredMeter("txpool/queued/nofunds", nil)   // Dropped due to out-of-funds

	// General tx metrics
	validMeter         = metrics.NewRegisteredMeter("txpool/valid", nil)
	invalidTxMeter     = metrics.NewRegisteredMeter("txpool/invalid", nil)
	underpricedTxMeter = metrics.NewRegisteredMeter("txpool/underpriced", nil)

	pendingCounter = metrics.NewRegisteredCounter("txpool/pending", nil)
	queuedCounter  = metrics.NewRegisteredCounter("txpool/queued", nil)
	localCounter   = metrics.NewRegisteredCounter("txpool/local", nil)
)

// TxStatus is the current status of a transaction as seen by the pool.
type TxStatus uint

const (
	TxStatusUnknown  TxStatus = iota
	TxStatusQueued
	TxStatusPending
	TxStatusIncluded
)

// blockChain provides the state of blockchain and current gas limit to do
// some pre checks in tx pool and event subscribers.
type blockChain interface {
	CurrentBlock() *types.Block
	GetBlock(hash common.Hash, number uint64) *types.Block
	StateAt(root common.Hash) (*state.StateDB, error)

	SubscribeChainHeadEvent(ch chan<- ChainHeadEvent) event.Subscription
}

// TxPoolConfig are the configuration parameters of the transaction pool.
type TxPoolConfig struct {
	Locals    []common.Address // Addresses that should be treated by default as local
	NoLocals  bool             // Whether local transaction handling should be disabled
	Journal   string           // Journal of local transactions to survive node restarts
	Rejournal time.Duration    // Time interval to regenerate the local transaction journal

	PriceLimit uint64 // Minimum gas price to enforce for acceptance into the pool
	PriceBump  uint64 // Minimum price bump percentage to replace an already existing transaction (nonce)

	AccountSlots uint64 // Number of executable transaction slots guaranteed per account
	GlobalSlots  uint64 // Maximum number of executable transaction slots for all accounts
	AccountQueue uint64 // Maximum number of non-executable transaction slots permitted per account
	GlobalQueue  uint64 // Maximum number of non-executable transaction slots for all accounts

	Lifetime time.Duration // Maximum amount of time non-executable transaction are queued
}

// DefaultTxPoolConfig contains the default configurations for the transaction
// pool.
var DefaultTxPoolConfig = TxPoolConfig{
	Journal:   "transactions.rlp",
	Rejournal: time.Hour,

	PriceLimit: 1,
	PriceBump:  10,

	AccountSlots: 16,
	GlobalSlots:  4096,
	AccountQueue: 64,
	GlobalQueue:  1024,

	Lifetime: 3 * time.Hour,
}

// sanitize checks the provided user configurations and changes anything that's
// unreasonable or unworkable.
func (config *TxPoolConfig) sanitize() TxPoolConfig {
	conf := *config
	if conf.Rejournal < time.Second {
		log.Warn("Sanitizing invalid txpool journal time", "provided", conf.Rejournal, "updated", time.Second)
		conf.Rejournal = time.Second
	}
	if conf.PriceLimit < 1 {
		log.Warn("Sanitizing invalid txpool price limit", "provided", conf.PriceLimit, "updated", DefaultTxPoolConfig.PriceLimit)
		conf.PriceLimit = DefaultTxPoolConfig.PriceLimit
	}
	if conf.PriceBump < 1 {
		log.Warn("Sanitizing invalid txpool price bump", "provided", conf.PriceBump, "updated", DefaultTxPoolConfig.PriceBump)
		conf.PriceBump = DefaultTxPoolConfig.PriceBump
	}
	if conf.AccountSlots < 1 {
		log.Warn("Sanitizing invalid txpool account slots", "provided", conf.AccountSlots, "updated", DefaultTxPoolConfig.AccountSlots)
		conf.AccountSlots = DefaultTxPoolConfig.AccountSlots
	}
	if conf.GlobalSlots < 1 {
		log.Warn("Sanitizing invalid txpool global slots", "provided", conf.GlobalSlots, "updated", DefaultTxPoolConfig.GlobalSlots)
		conf.GlobalSlots = DefaultTxPoolConfig.GlobalSlots
	}
	if conf.AccountQueue < 1 {
		log.Warn("Sanitizing invalid txpool account queue", "provided", conf.AccountQueue, "updated", DefaultTxPoolConfig.AccountQueue)
		conf.AccountQueue = DefaultTxPoolConfig.AccountQueue
	}
	if conf.GlobalQueue < 1 {
		log.Warn("Sanitizing invalid txpool global queue", "provided", conf.GlobalQueue, "updated", DefaultTxPoolConfig.GlobalQueue)
		conf.GlobalQueue = DefaultTxPoolConfig.GlobalQueue
	}
	if conf.Lifetime < 1 {
		log.Warn("Sanitizing invalid txpool lifetime", "provided", conf.Lifetime, "updated", DefaultTxPoolConfig.Lifetime)
		conf.Lifetime = DefaultTxPoolConfig.Lifetime
	}
	return conf
}

// TxPool contains all currently known transactions. Transactions
// enter the pool when they are received from the network or submitted
// locally. They exit the pool when they are included in the blockchain.
//
// The pool separates processable transactions (which can be applied to the
// current state) and future transactions. Transactions move between those
// two states over time as they are received and processed.
type TxPool struct {
	config      TxPoolConfig
	chainconfig *params.ChainConfig
	chain       blockChain
	gasPrice    *big.Int
	txFeed      event.Feed
	scope       event.SubscriptionScope
	signer      types.Signer
	mu          sync.RWMutex

	currentState  *state.StateDB      // Current state in the blockchain head
	pendingState  *state.ManagedState // Pending state tracking virtual nonces
	currentMaxGas uint64              // Current gas limit for transaction caps

	locals  *accountSet // Set of local transaction to exempt from eviction rules
	journal *txJournal  // Journal of local transaction to back up to disk

	pending map[common.Address]*txList   // All currently processable transactions
	queue   map[common.Address]*txList   // Queued but non-processable transactions
	beats   map[common.Address]time.Time // Last heartbeat from each known account
	all     *txLookup                    // All transactions to allow lookups
	priced  *txPricedList                // All transactions sorted by price

	chainHeadCh     chan ChainHeadEvent
	chainHeadSub    event.Subscription
	reqResetCh      chan *txpoolResetRequest
	reqPromoteCh    chan *accountSet
	queueTxEventCh  chan *types.Transaction
	reorgDoneCh     chan chan struct{}
	reorgShutdownCh chan struct{}  // requests shutdown of scheduleReorgLoop
	wg              sync.WaitGroup // tracks loop, scheduleReorgLoop
}

type txpoolResetRequest struct {
	oldHead, newHead *types.Header
}

// NewTxPool creates a new transaction pool to gather, sort and filter inbound
// transactions from the network.
func NewTxPool(config TxPoolConfig, chainconfig *params.ChainConfig, chain blockChain) *TxPool {
	// Sanitize the input to ensure no vulnerable gas prices are set
	config = (&config).sanitize()

	// Create the transaction pool with its initial settings
	pool := &TxPool{
		config:          config,
		chainconfig:     chainconfig,
		chain:           chain,
		signer:          types.NewEIP155Signer(chainconfig.ChainID),
		pending:         make(map[common.Address]*txList),
		queue:           make(map[common.Address]*txList),
		beats:           make(map[common.Address]time.Time),
		all:             newTxLookup(),
		chainHeadCh:     make(chan ChainHeadEvent, chainHeadChanSize),
		reqResetCh:      make(chan *txpoolResetRequest),
		reqPromoteCh:    make(chan *accountSet),
		queueTxEventCh:  make(chan *types.Transaction),
		reorgDoneCh:     make(chan chan struct{}),
		reorgShutdownCh: make(chan struct{}),
		gasPrice:        new(big.Int).SetUint64(config.PriceLimit),
	}
	pool.locals = newAccountSet(pool.signer)
	for _, addr := range config.Locals {
		log.Info("Setting new local account", "address", addr)
		pool.locals.add(addr)
	}
	pool.priced = newTxPricedList(pool.all)
	pool.reset(nil, chain.CurrentBlock().Header())

	// Start the reorg loop early so it can handle requests generated during journal loading.
	pool.wg.Add(1)
	go pool.scheduleReorgLoop()

	// If local transactions and journaling is enabled, load from disk
	if !config.NoLocals && config.Journal != "" {
		pool.journal = newTxJournal(config.Journal)

		if err := pool.journal.load(pool.AddLocals); err != nil {
			log.Warn("Failed to load transaction journal", "err", err)
		}
		if err := pool.journal.rotate(pool.local()); err != nil {
			log.Warn("Failed to rotate transaction journal", "err", err)
		}
	}

	// Subscribe events from blockchain and start the main event loop.
	pool.chainHeadSub = pool.chain.SubscribeChainHeadEvent(pool.chainHeadCh)
	pool.wg.Add(1)
	go pool.loop()

	return pool
}

// loop is the transaction pool's main event loop, waiting for and reacting to
// outside blockchain events as well as for various reporting and transaction
// eviction events.
func (pool *TxPool) loop() {
	defer pool.wg.Done()

	var (
		prevPending, prevQueued, prevStales int
		// Start the stats reporting and transaction eviction tickers
		report  = time.NewTicker(statsReportInterval)
		evict   = time.NewTicker(evictionInterval)
		journal = time.NewTicker(pool.config.Rejournal)
		// Track the previous head headers for transaction reorgs
		head = pool.chain.CurrentBlock()
	)
	defer report.Stop()
	defer evict.Stop()
	defer journal.Stop()

	for {
		select {
		// Handle ChainHeadEvent
		case ev := <-pool.chainHeadCh:
			if ev.Block != nil {
				pool.requestReset(head.Header(), ev.Block.Header())
				head = ev.Block
			}
<<<<<<< HEAD
			// Be unsubscribed due to system stopped
=======

		// System shutdown.
>>>>>>> 32273df0
		case <-pool.chainHeadSub.Err():
			close(pool.reorgShutdownCh)
			return

			// Handle stats reporting ticks
		case <-report.C:
			pool.mu.RLock()
			pending, queued := pool.stats()
			stales := pool.priced.stales
			pool.mu.RUnlock()

			if pending != prevPending || queued != prevQueued || stales != prevStales {
				log.Debug("Transaction pool status report", "executable", pending, "queued", queued, "stales", stales)
				prevPending, prevQueued, prevStales = pending, queued, stales
			}

			// Handle inactive account transaction eviction
		case <-evict.C:
			pool.mu.Lock()
			for addr := range pool.queue {
				// Skip local transactions from the eviction mechanism
				if pool.locals.contains(addr) {
					continue
				}
				// Any non-locals old enough should be removed
				if time.Since(pool.beats[addr]) > pool.config.Lifetime {
					for _, tx := range pool.queue[addr].Flatten() {
						pool.removeTx(tx.Hash(), true)
					}
				}
			}
			pool.mu.Unlock()

			// Handle local transaction journal rotation
		case <-journal.C:
			if pool.journal != nil {
				pool.mu.Lock()
				if err := pool.journal.rotate(pool.local()); err != nil {
					log.Warn("Failed to rotate local tx journal", "err", err)
				}
				pool.mu.Unlock()
			}
		}
	}
}

// Stop terminates the transaction pool.
func (pool *TxPool) Stop() {
	// Unsubscribe all subscriptions registered from txpool
	pool.scope.Close()

	// Unsubscribe subscriptions registered from blockchain
	pool.chainHeadSub.Unsubscribe()
	pool.wg.Wait()

	if pool.journal != nil {
		pool.journal.close()
	}
	log.Info("Transaction pool stopped")
}

// SubscribeNewTxsEvent registers a subscription of NewTxsEvent and
// starts sending event to the given channel.
func (pool *TxPool) SubscribeNewTxsEvent(ch chan<- NewTxsEvent) event.Subscription {
	return pool.scope.Track(pool.txFeed.Subscribe(ch))
}

// GasPrice returns the current gas price enforced by the transaction pool.
func (pool *TxPool) GasPrice() *big.Int {
	pool.mu.RLock()
	defer pool.mu.RUnlock()

	return new(big.Int).Set(pool.gasPrice)
}

// SetGasPrice updates the minimum price required by the transaction pool for a
// new transaction, and drops all transactions below this threshold.
func (pool *TxPool) SetGasPrice(price *big.Int) {
	pool.mu.Lock()
	defer pool.mu.Unlock()

	pool.gasPrice = price
	for _, tx := range pool.priced.Cap(price, pool.locals) {
		pool.removeTx(tx.Hash(), false)
	}
	log.Info("Transaction pool price threshold updated", "price", price)
}

// State returns the virtual managed state of the transaction pool.
func (pool *TxPool) State() *state.ManagedState {
	pool.mu.RLock()
	defer pool.mu.RUnlock()

	return pool.pendingState
}

// Stats retrieves the current pool stats, namely the number of pending and the
// number of queued (non-executable) transactions.
func (pool *TxPool) Stats() (int, int) {
	pool.mu.RLock()
	defer pool.mu.RUnlock()

	return pool.stats()
}

// stats retrieves the current pool stats, namely the number of pending and the
// number of queued (non-executable) transactions.
func (pool *TxPool) stats() (int, int) {
	pending := 0
	for _, list := range pool.pending {
		pending += list.Len()
	}
	queued := 0
	for _, list := range pool.queue {
		queued += list.Len()
	}
	return pending, queued
}

// Content retrieves the data content of the transaction pool, returning all the
// pending as well as queued transactions, grouped by account and sorted by nonce.
func (pool *TxPool) Content() (map[common.Address]types.Transactions, map[common.Address]types.Transactions) {
	pool.mu.Lock()
	defer pool.mu.Unlock()

	pending := make(map[common.Address]types.Transactions)
	for addr, list := range pool.pending {
		pending[addr] = list.Flatten()
	}
	queued := make(map[common.Address]types.Transactions)
	for addr, list := range pool.queue {
		queued[addr] = list.Flatten()
	}
	return pending, queued
}

// Pending retrieves all currently processable transactions, grouped by origin
// account and sorted by nonce. The returned transaction set is a copy and can be
// freely modified by calling code.
func (pool *TxPool) Pending() (map[common.Address]types.Transactions, error) {
	pool.mu.Lock()
	defer pool.mu.Unlock()

	pending := make(map[common.Address]types.Transactions)
	for addr, list := range pool.pending {
		pending[addr] = list.Flatten()
	}
	return pending, nil
}

// Locals retrieves the accounts currently considered local by the pool.
func (pool *TxPool) Locals() []common.Address {
	pool.mu.Lock()
	defer pool.mu.Unlock()

	return pool.locals.flatten()
}

// local retrieves all currently known local transactions, grouped by origin
// account and sorted by nonce. The returned transaction set is a copy and can be
// freely modified by calling code.
func (pool *TxPool) local() map[common.Address]types.Transactions {
	txs := make(map[common.Address]types.Transactions)
	for addr := range pool.locals.accounts {
		if pending := pool.pending[addr]; pending != nil {
			txs[addr] = append(txs[addr], pending.Flatten()...)
		}
		if queued := pool.queue[addr]; queued != nil {
			txs[addr] = append(txs[addr], queued.Flatten()...)
		}
	}
	return txs
}

// validateTx checks whether a transaction is valid according to the consensus
// rules and adheres to some heuristic limits of the local node (price and size).
func (pool *TxPool) validateTx(tx *types.Transaction, local bool) error {
	// Heuristic limit, reject transactions over 32KB to prevent DOS attacks
	if tx.Size() > 32*1024 {
		return ErrOversizedData
	}
	// Transactions can't be negative. This may never happen using RLP decoded
	// transactions but may occur if you create a transaction using the RPC.
	if tx.Value().Sign() < 0 {
		return ErrNegativeValue
	}
	// Ensure the transaction doesn't exceed the current block limit gas.
	if pool.currentMaxGas < tx.Gas() {
		return ErrGasLimit
	}
	// Make sure the transaction is signed properly
	from, err := types.Sender(pool.signer, tx)
	if err != nil {
		return ErrInvalidSender
	}
	// Drop non-local transactions under our own minimal accepted gas price
	local = local || pool.locals.contains(from) // account may be local even if the transaction arrived from the network
	if !local && pool.gasPrice.Cmp(tx.GasPrice()) > 0 || tx.GasPrice().Cmp(big.NewInt(0)) < 1 {
		return ErrUnderpriced
	}
	// Ensure the transaction adheres to nonce ordering
	if pool.currentState.GetNonce(from) > tx.Nonce() {
		return ErrNonceTooLow
	}
	// Transactor should have enough funds to cover the costs
	// cost == V + GP * GL
	if pool.currentState.GetBalance(from).Cmp(tx.Cost()) < 0 {
		return ErrInsufficientFunds
	}
	// Ensure the transaction has more gas than the basic tx fee.
	intrGas, err := IntrinsicGas(tx.Data(), tx.To() == nil, true)
	if err != nil {
		return err
	}
	if tx.Gas() < intrGas {
		return ErrIntrinsicGas
	}
	return nil
}

// add validates a transaction and inserts it into the non-executable queue for later
// pending promotion and execution. If the transaction is a replacement for an already
// pending or queued one, it overwrites the previous transaction if its price is higher.
//
// If a newly added transaction is marked as local, its sending account will be
// whitelisted, preventing any associated transaction from being dropped out of the pool
// due to pricing constraints.
func (pool *TxPool) add(tx *types.Transaction, local bool) (replaced bool, err error) {
	// If the transaction is already known, discard it
	hash := tx.Hash()
	if pool.all.Get(hash) != nil {
		log.Trace("Discarding already known transaction", "hash", hash)
		return false, fmt.Errorf("known transaction: %x", hash)
	}

	// If the transaction fails basic validation, discard it
	if err := pool.validateTx(tx, local); err != nil {
		log.Trace("Discarding invalid transaction", "hash", hash, "err", err)
		invalidTxMeter.Mark(1)
		return false, err
	}

	// If the transaction pool is full, discard underpriced transactions
	if uint64(pool.all.Count()) >= pool.config.GlobalSlots+pool.config.GlobalQueue {
		// If the new transaction is underpriced, don't accept it
		if !local && pool.priced.Underpriced(tx, pool.locals) {
			log.Trace("Discarding underpriced transaction", "hash", hash, "price", tx.GasPrice())
			underpricedTxMeter.Mark(1)
			return false, ErrUnderpriced
		}
		// New transaction is better than our worse ones, make room for it
		drop := pool.priced.Discard(pool.all.Count()-int(pool.config.GlobalSlots+pool.config.GlobalQueue-1), pool.locals)
		for _, tx := range drop {
			log.Trace("Discarding freshly underpriced transaction", "hash", tx.Hash(), "price", tx.GasPrice())
			underpricedTxMeter.Mark(1)
			pool.removeTx(tx.Hash(), false)
		}
	}

	// Try to replace an existing transaction in the pending pool
	from, _ := types.Sender(pool.signer, tx) // already validated
	if list := pool.pending[from]; list != nil && list.Overlaps(tx) {
		// Nonce already pending, check if required price bump is met
		inserted, old := list.Add(tx, pool.config.PriceBump)
		if !inserted {
			pendingDiscardMeter.Mark(1)
			return false, ErrReplaceUnderpriced
		}
		// New transaction is better, replace old one
		if old != nil {
			pool.all.Remove(old.Hash())
			pool.priced.Removed(1)
			pendingReplaceMeter.Mark(1)
		}
		pool.all.Add(tx)
		pool.priced.Put(tx)
		pool.journalTx(from, tx)
		pool.queueTxEvent(tx)
		log.Trace("Pooled new executable transaction", "hash", hash, "from", from, "to", tx.To())
		return old != nil, nil
	}

	// New transaction isn't replacing a pending one, push into queue
	replaced, err = pool.enqueueTx(hash, tx)
	if err != nil {
		return false, err
	}

	// Mark local addresses and journal local transactions
	if local {
		if !pool.locals.contains(from) {
			log.Info("Setting new local account", "address", from)
			pool.locals.add(from)
		}
	}
	if local || pool.locals.contains(from) {
		localCounter.Inc(1)
	}
	pool.journalTx(from, tx)

	log.Trace("Pooled new future transaction", "hash", hash, "from", from, "to", tx.To())
	return replaced, nil
}

// enqueueTx inserts a new transaction into the non-executable transaction queue.
//
// Note, this method assumes the pool lock is held!
func (pool *TxPool) enqueueTx(hash common.Hash, tx *types.Transaction) (bool, error) {
	// Try to insert the transaction into the future queue
	from, _ := types.Sender(pool.signer, tx) // already validated
	if pool.queue[from] == nil {
		pool.queue[from] = newTxList(false)
	}
	inserted, old := pool.queue[from].Add(tx, pool.config.PriceBump)
	if !inserted {
		// An older transaction was better, discard this
		queuedDiscardMeter.Mark(1)
		return false, ErrReplaceUnderpriced
	}
	// Discard any previous transaction and mark this
	if old != nil {
		pool.all.Remove(old.Hash())
		pool.priced.Removed(1)
		queuedReplaceMeter.Mark(1)
	} else {
		// Nothing was replaced, bump the queued counter
		queuedCounter.Inc(1)
	}
	if pool.all.Get(hash) == nil {
		pool.all.Add(tx)
		pool.priced.Put(tx)
	}
	return old != nil, nil
}

// journalTx adds the specified transaction to the local disk journal if it is
// deemed to have been sent from a local account.
func (pool *TxPool) journalTx(from common.Address, tx *types.Transaction) {
	// Only journal if it's enabled and the transaction is local
	if pool.journal == nil || !pool.locals.contains(from) {
		return
	}
	if err := pool.journal.insert(tx); err != nil {
		log.Warn("Failed to journal local transaction", "err", err)
	}
}

// promoteTx adds a transaction to the pending (processable) list of transactions
// and returns whether it was inserted or an older was better.
//
// Note, this method assumes the pool lock is held!
func (pool *TxPool) promoteTx(addr common.Address, hash common.Hash, tx *types.Transaction) bool {
	// Try to insert the transaction into the pending queue
	if pool.pending[addr] == nil {
		pool.pending[addr] = newTxList(true)
	}
	list := pool.pending[addr]

	inserted, old := list.Add(tx, pool.config.PriceBump)
	if !inserted {
		// An older transaction was better, discard this
		pool.all.Remove(hash)
		pool.priced.Removed(1)

		pendingDiscardMeter.Mark(1)
		return false
	}
	// Otherwise discard any previous transaction and mark this
	if old != nil {
		pool.all.Remove(old.Hash())
		pool.priced.Removed(1)

		pendingReplaceMeter.Mark(1)
	} else {
		// Nothing was replaced, bump the pending counter
		pendingCounter.Inc(1)
	}
	// Failsafe to work around direct pending inserts (tests)
	if pool.all.Get(hash) == nil {
		pool.all.Add(tx)
		pool.priced.Put(tx)
	}
	// Set the potentially new pending nonce and notify any subsystems of the new tx
	pool.beats[addr] = time.Now()
	pool.pendingState.SetNonce(addr, tx.Nonce()+1)

	return true
}

// AddLocals enqueues a batch of transactions into the pool if they are valid, marking the
// senders as a local ones, ensuring they go around the local pricing constraints.
//
// This method is used to add transactions from the RPC API and performs synchronous pool
// reorganization and event propagation.
func (pool *TxPool) AddLocals(txs []*types.Transaction) []error {
	return pool.addTxs(txs, !pool.config.NoLocals, true)
}

// AddLocal enqueues a single local transaction into the pool if it is valid. This is
// a convenience wrapper aroundd AddLocals.
func (pool *TxPool) AddLocal(tx *types.Transaction) error {
	errs := pool.AddLocals([]*types.Transaction{tx})
	return errs[0]
}

// AddRemotes enqueues a batch of transactions into the pool if they are valid. If the
// senders are not among the locally tracked ones, full pricing constraints will apply.
//
// This method is used to add transactions from the p2p network and does not wait for pool
// reorganization and internal event propagation.
func (pool *TxPool) AddRemotes(txs []*types.Transaction) []error {
	return pool.addTxs(txs, false, false)
}

// This is like AddRemotes, but waits for pool reorganization. Tests use this method.
func (pool *TxPool) addRemotesSync(txs []*types.Transaction) []error {
	return pool.addTxs(txs, false, true)
}

// This is like AddRemotes with a single transaction, but waits for pool reorganization. Tests use this method.
func (pool *TxPool) addRemoteSync(tx *types.Transaction) error {
	errs := pool.addRemotesSync([]*types.Transaction{tx})
	return errs[0]
}

// AddRemote enqueues a single transaction into the pool if it is valid. This is a convenience
// wrapper around AddRemotes.
//
// Deprecated: use AddRemotes
func (pool *TxPool) AddRemote(tx *types.Transaction) error {
	errs := pool.AddRemotes([]*types.Transaction{tx})
	return errs[0]
}

// addTxs attempts to queue a batch of transactions if they are valid.
func (pool *TxPool) addTxs(txs []*types.Transaction, local, sync bool) []error {
	// Cache senders in transactions before obtaining lock (pool.signer is immutable)
	for _, tx := range txs {
		types.Sender(pool.signer, tx)
	}

	pool.mu.Lock()
	errs, dirtyAddrs := pool.addTxsLocked(txs, local)
	pool.mu.Unlock()

	done := pool.requestPromoteExecutables(dirtyAddrs)
	if sync {
		<-done
	}
	return errs
}

// addTxsLocked attempts to queue a batch of transactions if they are valid.
// The transaction pool lock must be held.
func (pool *TxPool) addTxsLocked(txs []*types.Transaction, local bool) ([]error, *accountSet) {
	dirty := newAccountSet(pool.signer)
	errs := make([]error, len(txs))
	for i, tx := range txs {
		replaced, err := pool.add(tx, local)
		errs[i] = err
		if err == nil && !replaced {
			dirty.addTx(tx)
		}
	}
	validMeter.Mark(int64(len(dirty.accounts)))
	return errs, dirty
}

// Status returns the status (unknown/pending/queued) of a batch of transactions
// identified by their hashes.
func (pool *TxPool) Status(hashes []common.Hash) []TxStatus {
	pool.mu.RLock()
	defer pool.mu.RUnlock()

	status := make([]TxStatus, len(hashes))
	for i, hash := range hashes {
		if tx := pool.all.Get(hash); tx != nil {
			from, _ := types.Sender(pool.signer, tx) // already validated
			if pool.pending[from] != nil && pool.pending[from].txs.items[tx.Nonce()] != nil {
				status[i] = TxStatusPending
			} else {
				status[i] = TxStatusQueued
			}
		}
	}
	return status
}

// Get returns a transaction if it is contained in the pool and nil otherwise.
func (pool *TxPool) Get(hash common.Hash) *types.Transaction {
	return pool.all.Get(hash)
}

// removeTx removes a single transaction from the queue, moving all subsequent
// transactions back to the future queue.
func (pool *TxPool) removeTx(hash common.Hash, outofbound bool) {
	// Fetch the transaction we wish to delete
	tx := pool.all.Get(hash)
	if tx == nil {
		return
	}
	addr, _ := types.Sender(pool.signer, tx) // already validated during insertion

	// Remove it from the list of known transactions
	pool.all.Remove(hash)
	if outofbound {
		pool.priced.Removed(1)
	}
	if pool.locals.contains(addr) {
		localCounter.Dec(1)
	}
	// Remove the transaction from the pending lists and reset the account nonce
	if pending := pool.pending[addr]; pending != nil {
		if removed, invalids := pending.Remove(tx); removed {
			// If no more pending transactions are left, remove the list
			if pending.Empty() {
				delete(pool.pending, addr)
				delete(pool.beats, addr)
			}
			// Postpone any invalidated transactions
			for _, tx := range invalids {
				pool.enqueueTx(tx.Hash(), tx)
			}
			// Update the account nonce if needed
			if nonce := tx.Nonce(); pool.pendingState.GetNonce(addr) > nonce {
				pool.pendingState.SetNonce(addr, nonce)
			}
			// Reduce the pending counter
			pendingCounter.Dec(int64(1 + len(invalids)))
			return
		}
	}
	// Transaction is in the future queue
	if future := pool.queue[addr]; future != nil {
		if removed, _ := future.Remove(tx); removed {
			// Reduce the queued counter
			queuedCounter.Dec(1)
		}
		if future.Empty() {
			delete(pool.queue, addr)
		}
	}
}

// requestPromoteExecutables requests a pool reset to the new head block.
// The returned channel is closed when the reset has occurred.
func (pool *TxPool) requestReset(oldHead *types.Header, newHead *types.Header) chan struct{} {
	select {
	case pool.reqResetCh <- &txpoolResetRequest{oldHead, newHead}:
		return <-pool.reorgDoneCh
	case <-pool.reorgShutdownCh:
		return pool.reorgShutdownCh
	}
}

// requestPromoteExecutables requests transaction promotion checks for the given addresses.
// The returned channel is closed when the promotion checks have occurred.
func (pool *TxPool) requestPromoteExecutables(set *accountSet) chan struct{} {
	select {
	case pool.reqPromoteCh <- set:
		return <-pool.reorgDoneCh
	case <-pool.reorgShutdownCh:
		return pool.reorgShutdownCh
	}
}

// queueTxEvent enqueues a transaction event to be sent in the next reorg run.
func (pool *TxPool) queueTxEvent(tx *types.Transaction) {
	select {
	case pool.queueTxEventCh <- tx:
	case <-pool.reorgShutdownCh:
	}
}

// scheduleReorgLoop schedules runs of reset and promoteExecutables. Code above should not
// call those methods directly, but request them being run using requestReset and
// requestPromoteExecutables instead.
func (pool *TxPool) scheduleReorgLoop() {
	defer pool.wg.Done()

	var (
		curDone       chan struct{} // non-nil while runReorg is active
		nextDone      = make(chan struct{})
		launchNextRun bool
		reset         *txpoolResetRequest
		dirtyAccounts *accountSet
		queuedEvents  = make(map[common.Address]*txSortedMap)
	)
	for {
		// Launch next background reorg if needed
		if curDone == nil && launchNextRun {
			// Run the background reorg and announcements
			go pool.runReorg(nextDone, reset, dirtyAccounts, queuedEvents)

			// Prepare everything for the next round of reorg
			curDone, nextDone = nextDone, make(chan struct{})
			launchNextRun = false

			reset, dirtyAccounts = nil, nil
			queuedEvents = make(map[common.Address]*txSortedMap)
		}

		select {
		case req := <-pool.reqResetCh:
			// Reset request: update head if request is already pending.
			if reset == nil {
				reset = req
			} else {
				reset.newHead = req.newHead
			}
			launchNextRun = true
			pool.reorgDoneCh <- nextDone

		case req := <-pool.reqPromoteCh:
			// Promote request: update address set if request is already pending.
			if dirtyAccounts == nil {
				dirtyAccounts = req
			} else {
				dirtyAccounts.merge(req)
			}
			launchNextRun = true
			pool.reorgDoneCh <- nextDone

		case tx := <-pool.queueTxEventCh:
			// Queue up the event, but don't schedule a reorg. It's up to the caller to
			// request one later if they want the events sent.
			addr, _ := types.Sender(pool.signer, tx)
			if _, ok := queuedEvents[addr]; !ok {
				queuedEvents[addr] = newTxSortedMap()
			}
			queuedEvents[addr].Put(tx)

		case <-curDone:
			curDone = nil

		case <-pool.reorgShutdownCh:
			// Wait for current run to finish.
			if curDone != nil {
				<-curDone
			}
			close(nextDone)
			return
		}
	}
}

// runReorg runs reset and promoteExecutables on behalf of scheduleReorgLoop.
func (pool *TxPool) runReorg(done chan struct{}, reset *txpoolResetRequest, dirtyAccounts *accountSet, events map[common.Address]*txSortedMap) {
	defer close(done)

	var promoteAddrs []common.Address
	if dirtyAccounts != nil {
		promoteAddrs = dirtyAccounts.flatten()
	}
	pool.mu.Lock()
	if reset != nil {
		// Reset from the old head to the new, rescheduling any reorged transactions
		pool.reset(reset.oldHead, reset.newHead)

		// Nonces were reset, discard any events that became stale
		for addr := range events {
			events[addr].Forward(pool.pendingState.GetNonce(addr))
			if events[addr].Len() == 0 {
				delete(events, addr)
			}
		}
		// Reset needs promote for all addresses
		promoteAddrs = promoteAddrs[:0]
		for addr := range pool.queue {
			promoteAddrs = append(promoteAddrs, addr)
		}
	}
	// Check for pending transactions for every account that sent new ones
	promoted := pool.promoteExecutables(promoteAddrs)
	for _, tx := range promoted {
		addr, _ := types.Sender(pool.signer, tx)
		if _, ok := events[addr]; !ok {
			events[addr] = newTxSortedMap()
		}
		events[addr].Put(tx)
	}
	// If a new block appeared, validate the pool of pending transactions. This will
	// remove any transaction that has been included in the block or was invalidated
	// because of another transaction (e.g. higher gas price).
	if reset != nil {
		pool.demoteUnexecutables()
	}
	// Ensure pool.queue and pool.pending sizes stay within the configured limits.
	pool.truncatePending()
	pool.truncateQueue()

	// Update all accounts to the latest known pending nonce
	for addr, list := range pool.pending {
		txs := list.Flatten() // Heavy but will be cached and is needed by the miner anyway
		pool.pendingState.SetNonce(addr, txs[len(txs)-1].Nonce()+1)
	}
	pool.mu.Unlock()

	// Notify subsystems for newly added transactions
	if len(events) > 0 {
		var txs []*types.Transaction
		for _, set := range events {
			txs = append(txs, set.Flatten()...)
		}
		pool.txFeed.Send(NewTxsEvent{txs})
	}
}

// reset retrieves the current state of the blockchain and ensures the content
// of the transaction pool is valid with regard to the chain state.
func (pool *TxPool) reset(oldHead, newHead *types.Header) {
	// If we're reorging an old state, reinject all dropped transactions
	var reinject types.Transactions

	if oldHead != nil && oldHead.Hash() != newHead.ParentHash {
		// If the reorg is too deep, avoid doing it (will happen during fast sync)
		oldNum := oldHead.Number.Uint64()
		newNum := newHead.Number.Uint64()

		if depth := uint64(math.Abs(float64(oldNum) - float64(newNum))); depth > 64 {
			log.Debug("Skipping deep transaction reorg", "depth", depth)
		} else {
			// Reorg seems shallow enough to pull in all transactions into memory
			var discarded, included types.Transactions
			var (
				rem = pool.chain.GetBlock(oldHead.Hash(), oldHead.Number.Uint64())
				add = pool.chain.GetBlock(newHead.Hash(), newHead.Number.Uint64())
			)
			if rem == nil {
				// This can happen if a setHead is performed, where we simply discard the old
				// head from the chain.
				// If that is the case, we don't have the lost transactions any more, and
				// there's nothing to add
				if newNum < oldNum {
					// If the reorg ended up on a lower number, it's indicative of setHead being the cause
					log.Debug("Skipping transaction reset caused by setHead",
						"old", oldHead.Hash(), "oldnum", oldNum, "new", newHead.Hash(), "newnum", newNum)
				} else {
					// If we reorged to a same or higher number, then it's not a case of setHead
					log.Warn("Transaction pool reset with missing oldhead",
						"old", oldHead.Hash(), "oldnum", oldNum, "new", newHead.Hash(), "newnum", newNum)
				}
				return
			}
			for rem.NumberU64() > add.NumberU64() {
				discarded = append(discarded, rem.Transactions()...)
				if rem = pool.chain.GetBlock(rem.ParentHash(), rem.NumberU64()-1); rem == nil {
					log.Error("Unrooted old chain seen by tx pool", "block", oldHead.Number, "hash", oldHead.Hash())
					return
				}
			}
			for add.NumberU64() > rem.NumberU64() {
				included = append(included, add.Transactions()...)
				if add = pool.chain.GetBlock(add.ParentHash(), add.NumberU64()-1); add == nil {
					log.Error("Unrooted new chain seen by tx pool", "block", newHead.Number, "hash", newHead.Hash())
					return
				}
			}
			for rem.Hash() != add.Hash() {
				discarded = append(discarded, rem.Transactions()...)
				if rem = pool.chain.GetBlock(rem.ParentHash(), rem.NumberU64()-1); rem == nil {
					log.Error("Unrooted old chain seen by tx pool", "block", oldHead.Number, "hash", oldHead.Hash())
					return
				}
				included = append(included, add.Transactions()...)
				if add = pool.chain.GetBlock(add.ParentHash(), add.NumberU64()-1); add == nil {
					log.Error("Unrooted new chain seen by tx pool", "block", newHead.Number, "hash", newHead.Hash())
					return
				}
			}
			reinject = types.TxDifference(discarded, included)
		}
	}
	// Initialize the internal state to the current head
	if newHead == nil {
		newHead = pool.chain.CurrentBlock().Header() // Special case during testing
	}
	statedb, err := pool.chain.StateAt(newHead.Root)
	if err != nil {
		log.Error("Failed to reset txpool state", "err", err)
		return
	}
	pool.currentState = statedb
	pool.pendingState = state.ManageState(statedb)
	pool.currentMaxGas = newHead.GasLimit

	// Inject any transactions discarded due to reorgs
	log.Debug("Reinjecting stale transactions", "count", len(reinject))
	senderCacher.recover(pool.signer, reinject)
	pool.addTxsLocked(reinject, false)
}

// promoteExecutables moves transactions that have become processable from the
// future queue to the set of pending transactions. During this process, all
// invalidated transactions (low nonce, low balance) are deleted.
func (pool *TxPool) promoteExecutables(accounts []common.Address) []*types.Transaction {
	// Track the promoted transactions to broadcast them at once
	var promoted []*types.Transaction

	// Iterate over all accounts and promote any executable transactions
	for _, addr := range accounts {
		list := pool.queue[addr]
		if list == nil {
			continue // Just in case someone calls with a non existing account
		}
		// Drop all transactions that are deemed too old (low nonce)
		forwards := list.Forward(pool.currentState.GetNonce(addr))
		for _, tx := range forwards {
			hash := tx.Hash()
			pool.all.Remove(hash)
			log.Trace("Removed old queued transaction", "hash", hash)
		}
		// Drop all transactions that are too costly (low balance or out of gas)
		drops, _ := list.Filter(pool.currentState.GetBalance(addr), pool.currentMaxGas)
		for _, tx := range drops {
			hash := tx.Hash()
			pool.all.Remove(hash)
			log.Trace("Removed unpayable queued transaction", "hash", hash)
		}
		queuedNofundsMeter.Mark(int64(len(drops)))

		// Gather all executable transactions and promote them
		readies := list.Ready(pool.pendingState.GetNonce(addr))
		for _, tx := range readies {
			hash := tx.Hash()
			if pool.promoteTx(addr, hash, tx) {
				log.Trace("Promoting queued transaction", "hash", hash)
				promoted = append(promoted, tx)
			}
		}
		queuedCounter.Dec(int64(len(readies)))

		// Drop all transactions over the allowed limit
		var caps types.Transactions
		if !pool.locals.contains(addr) {
			caps = list.Cap(int(pool.config.AccountQueue))
			for _, tx := range caps {
				hash := tx.Hash()
				pool.all.Remove(hash)
				log.Trace("Removed cap-exceeding queued transaction", "hash", hash)
			}
			queuedRateLimitMeter.Mark(int64(len(caps)))
		}
		// Mark all the items dropped as removed
		pool.priced.Removed(len(forwards) + len(drops) + len(caps))
		queuedCounter.Dec(int64(len(forwards) + len(drops) + len(caps)))
		if pool.locals.contains(addr) {
			localCounter.Dec(int64(len(forwards) + len(drops) + len(caps)))
		}
		// Delete the entire queue entry if it became empty.
		if list.Empty() {
			delete(pool.queue, addr)
		}
	}
	return promoted
}

// truncatePending removes transactions from the pending queue if the pool is above the
// pending limit. The algorithm tries to reduce transaction counts by an approximately
// equal number for all for accounts with many pending transactions.
func (pool *TxPool) truncatePending() {
	pending := uint64(0)
	for _, list := range pool.pending {
		pending += uint64(list.Len())
	}
	if pending <= pool.config.GlobalSlots {
		return
	}

	pendingBeforeCap := pending
	// Assemble a spam order to penalize large transactors first
	spammers := prque.New(nil)
	for addr, list := range pool.pending {
		// Only evict transactions from high rollers
		if !pool.locals.contains(addr) && uint64(list.Len()) > pool.config.AccountSlots {
			spammers.Push(addr, int64(list.Len()))
		}
	}
	// Gradually drop transactions from offenders
	offenders := []common.Address{}
	for pending > pool.config.GlobalSlots && !spammers.Empty() {
		// Retrieve the next offender if not local address
		offender, _ := spammers.Pop()
		offenders = append(offenders, offender.(common.Address))

		// Equalize balances until all the same or below threshold
		if len(offenders) > 1 {
			// Calculate the equalization threshold for all current offenders
			threshold := pool.pending[offender.(common.Address)].Len()

			// Iteratively reduce all offenders until below limit or threshold reached
			for pending > pool.config.GlobalSlots && pool.pending[offenders[len(offenders)-2]].Len() > threshold {
				for i := 0; i < len(offenders)-1; i++ {
					list := pool.pending[offenders[i]]

					caps := list.Cap(list.Len() - 1)
					for _, tx := range caps {
						// Drop the transaction from the global pools too
						hash := tx.Hash()
						pool.all.Remove(hash)

						// Update the account nonce to the dropped transaction
						if nonce := tx.Nonce(); pool.pendingState.GetNonce(offenders[i]) > nonce {
							pool.pendingState.SetNonce(offenders[i], nonce)
						}
						log.Trace("Removed fairness-exceeding pending transaction", "hash", hash)
					}
					pool.priced.Removed(len(caps))
					pendingCounter.Dec(int64(len(caps)))
					if pool.locals.contains(offenders[i]) {
						localCounter.Dec(int64(len(caps)))
					}
					pending--
				}
			}
		}
	}

	// If still above threshold, reduce to limit or min allowance
	if pending > pool.config.GlobalSlots && len(offenders) > 0 {
		for pending > pool.config.GlobalSlots && uint64(pool.pending[offenders[len(offenders)-1]].Len()) > pool.config.AccountSlots {
			for _, addr := range offenders {
				list := pool.pending[addr]

				caps := list.Cap(list.Len() - 1)
				for _, tx := range caps {
					// Drop the transaction from the global pools too
					hash := tx.Hash()
					pool.all.Remove(hash)

					// Update the account nonce to the dropped transaction
					if nonce := tx.Nonce(); pool.pendingState.GetNonce(addr) > nonce {
						pool.pendingState.SetNonce(addr, nonce)
					}
					log.Trace("Removed fairness-exceeding pending transaction", "hash", hash)
				}
				pool.priced.Removed(len(caps))
				pendingCounter.Dec(int64(len(caps)))
				if pool.locals.contains(addr) {
					localCounter.Dec(int64(len(caps)))
				}
				pending--
			}
		}
	}
	pendingRateLimitMeter.Mark(int64(pendingBeforeCap - pending))
}

// truncateQueue drops the oldes transactions in the queue if the pool is above the global queue limit.
func (pool *TxPool) truncateQueue() {
	queued := uint64(0)
	for _, list := range pool.queue {
		queued += uint64(list.Len())
	}
	if queued <= pool.config.GlobalQueue {
		return
	}

	// Sort all accounts with queued transactions by heartbeat
	addresses := make(addressesByHeartbeat, 0, len(pool.queue))
	for addr := range pool.queue {
		if !pool.locals.contains(addr) { // don't drop locals
			addresses = append(addresses, addressByHeartbeat{addr, pool.beats[addr]})
		}
	}
	sort.Sort(addresses)

	// Drop transactions until the total is below the limit or only locals remain
	for drop := queued - pool.config.GlobalQueue; drop > 0 && len(addresses) > 0; {
		addr := addresses[len(addresses)-1]
		list := pool.queue[addr.address]

		addresses = addresses[:len(addresses)-1]

		// Drop all transactions if they are less than the overflow
		if size := uint64(list.Len()); size <= drop {
			for _, tx := range list.Flatten() {
				pool.removeTx(tx.Hash(), true)
			}
			drop -= size
			queuedRateLimitMeter.Mark(int64(size))
			continue
		}
		// Otherwise drop only last few transactions
		txs := list.Flatten()
		for i := len(txs) - 1; i >= 0 && drop > 0; i-- {
			pool.removeTx(txs[i].Hash(), true)
			drop--
			queuedRateLimitMeter.Mark(1)
		}
	}
}

// demoteUnexecutables removes invalid and processed transactions from the pools
// executable/pending queue and any subsequent transactions that become unexecutable
// are moved back into the future queue.
func (pool *TxPool) demoteUnexecutables() {
	// Iterate over all accounts and demote any non-executable transactions
	for addr, list := range pool.pending {
		nonce := pool.currentState.GetNonce(addr)

		// Drop all transactions that are deemed too old (low nonce)
		olds := list.Forward(nonce)
		for _, tx := range olds {
			hash := tx.Hash()
			pool.all.Remove(hash)
			log.Trace("Removed old pending transaction", "hash", hash)
		}
		// Drop all transactions that are too costly (low balance or out of gas), and queue any invalids back for later
		drops, invalids := list.Filter(pool.currentState.GetBalance(addr), pool.currentMaxGas)
		for _, tx := range drops {
			hash := tx.Hash()
			log.Trace("Removed unpayable pending transaction", "hash", hash)
			pool.all.Remove(hash)
		}
		pool.priced.Removed(len(olds) + len(drops))
		pendingNofundsMeter.Mark(int64(len(drops)))

		for _, tx := range invalids {
			hash := tx.Hash()
			log.Trace("Demoting pending transaction", "hash", hash)
			pool.enqueueTx(hash, tx)
		}
		pendingCounter.Dec(int64(len(olds) + len(drops) + len(invalids)))
		if pool.locals.contains(addr) {
			localCounter.Dec(int64(len(olds) + len(drops) + len(invalids)))
		}
		// If there's a gap in front, alert (should never happen) and postpone all transactions
		if list.Len() > 0 && list.txs.Get(nonce) == nil {
			gapped := list.Cap(0)
			for _, tx := range gapped {
				hash := tx.Hash()
				log.Error("Demoting invalidated transaction", "hash", hash)
				pool.enqueueTx(hash, tx)
			}
			pendingCounter.Dec(int64(len(gapped)))
		}
		// Delete the entire queue entry if it became empty.
		if list.Empty() {
			delete(pool.pending, addr)
			delete(pool.beats, addr)
		}
	}
}

// addressByHeartbeat is an account address tagged with its last activity timestamp.
type addressByHeartbeat struct {
	address   common.Address
	heartbeat time.Time
}

type addressesByHeartbeat []addressByHeartbeat

func (a addressesByHeartbeat) Len() int           { return len(a) }
func (a addressesByHeartbeat) Less(i, j int) bool { return a[i].heartbeat.Before(a[j].heartbeat) }
func (a addressesByHeartbeat) Swap(i, j int)      { a[i], a[j] = a[j], a[i] }

// accountSet is simply a set of addresses to check for existence, and a signer
// capable of deriving addresses from transactions.
type accountSet struct {
	accounts map[common.Address]struct{}
	signer   types.Signer
	cache    *[]common.Address
}

// newAccountSet creates a new address set with an associated signer for sender
// derivations.
func newAccountSet(signer types.Signer, addrs ...common.Address) *accountSet {
	as := &accountSet{
		accounts: make(map[common.Address]struct{}),
		signer:   signer,
	}
	for _, addr := range addrs {
		as.add(addr)
	}
	return as
}

// contains checks if a given address is contained within the set.
func (as *accountSet) contains(addr common.Address) bool {
	_, exist := as.accounts[addr]
	return exist
}

// containsTx checks if the sender of a given tx is within the set. If the sender
// cannot be derived, this method returns false.
func (as *accountSet) containsTx(tx *types.Transaction) bool {
	if addr, err := types.Sender(as.signer, tx); err == nil {
		return as.contains(addr)
	}
	return false
}

// add inserts a new address into the set to track.
func (as *accountSet) add(addr common.Address) {
	as.accounts[addr] = struct{}{}
	as.cache = nil
}

// addTx adds the sender of tx into the set.
func (as *accountSet) addTx(tx *types.Transaction) {
	if addr, err := types.Sender(as.signer, tx); err == nil {
		as.add(addr)
	}
}

// flatten returns the list of addresses within this set, also caching it for later
// reuse. The returned slice should not be changed!
func (as *accountSet) flatten() []common.Address {
	if as.cache == nil {
		accounts := make([]common.Address, 0, len(as.accounts))
		for account := range as.accounts {
			accounts = append(accounts, account)
		}
		as.cache = &accounts
	}
	return *as.cache
}

// merge adds all addresses from the 'other' set into 'as'.
func (as *accountSet) merge(other *accountSet) {
	for addr := range other.accounts {
		as.accounts[addr] = struct{}{}
	}
	as.cache = nil
}

// txLookup is used internally by TxPool to track transactions while allowing lookup without
// mutex contention.
//
// Note, although this type is properly protected against concurrent access, it
// is **not** a type that should ever be mutated or even exposed outside of the
// transaction pool, since its internal state is tightly coupled with the pools
// internal mechanisms. The sole purpose of the type is to permit out-of-bound
// peeking into the pool in TxPool.Get without having to acquire the widely scoped
// TxPool.mu mutex.
type txLookup struct {
	all  map[common.Hash]*types.Transaction
	lock sync.RWMutex
}

// newTxLookup returns a new txLookup structure.
func newTxLookup() *txLookup {
	return &txLookup{
		all: make(map[common.Hash]*types.Transaction),
	}
}

// Range calls f on each key and value present in the map.
func (t *txLookup) Range(f func(hash common.Hash, tx *types.Transaction) bool) {
	t.lock.RLock()
	defer t.lock.RUnlock()

	for key, value := range t.all {
		if !f(key, value) {
			break
		}
	}
}

// Get returns a transaction if it exists in the lookup, or nil if not found.
func (t *txLookup) Get(hash common.Hash) *types.Transaction {
	t.lock.RLock()
	defer t.lock.RUnlock()

	return t.all[hash]
}

// Count returns the current number of items in the lookup.
func (t *txLookup) Count() int {
	t.lock.RLock()
	defer t.lock.RUnlock()

	return len(t.all)
}

// Add adds a transaction to the lookup.
func (t *txLookup) Add(tx *types.Transaction) {
	t.lock.Lock()
	defer t.lock.Unlock()

	t.all[tx.Hash()] = tx
}

// Remove removes a transaction from the lookup.
func (t *txLookup) Remove(hash common.Hash) {
	t.lock.Lock()
	defer t.lock.Unlock()

	delete(t.all, hash)
}<|MERGE_RESOLUTION|>--- conflicted
+++ resolved
@@ -327,12 +327,8 @@
 				pool.requestReset(head.Header(), ev.Block.Header())
 				head = ev.Block
 			}
-<<<<<<< HEAD
+      
 			// Be unsubscribed due to system stopped
-=======
-
-		// System shutdown.
->>>>>>> 32273df0
 		case <-pool.chainHeadSub.Err():
 			close(pool.reorgShutdownCh)
 			return
