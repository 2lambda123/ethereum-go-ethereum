--- conflicted
+++ resolved
@@ -218,9 +218,6 @@
 	log.Info("Transaction pool stopped")
 }
 
-<<<<<<< HEAD
-// State returns the state of TxPool
-=======
 // GasPrice returns the current gas price enforced by the transaction pool.
 func (pool *TxPool) GasPrice() *big.Int {
 	pool.mu.RLock()
@@ -242,7 +239,7 @@
 	log.Info("Transaction pool price threshold updated", "price", price)
 }
 
->>>>>>> 2a41e76b
+// State returns the state of TxPool
 func (pool *TxPool) State() *state.ManagedState {
 	pool.mu.RLock()
 	defer pool.mu.RUnlock()
