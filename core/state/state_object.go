--- conflicted
+++ resolved
@@ -79,9 +79,8 @@
 	trie Trie // storage trie, which becomes non-nil on first access
 	code Code // contract bytecode, which gets set when code is loaded
 
-	originStorage    Storage       // Storage cache of original entries to dedup rewrites
-	dirtyStorage     Storage       // Storage entries that need to be flushed to disk
-	dirtyStorageKeys []common.Hash // Dirty storage keys in order of insertion into dirtyStorage
+	originStorage Storage // Storage cache of original entries to dedup rewrites
+	dirtyStorage  Storage // Storage entries that need to be flushed to disk
 
 	// Cache flags.
 	// When an object is marked suicided it will be delete from the trie
@@ -114,13 +113,12 @@
 		data.CodeHash = emptyCodeHash
 	}
 	return &stateObject{
-		db:               db,
-		address:          address,
-		addrHash:         crypto.Keccak256Hash(address[:]),
-		data:             data,
-		originStorage:    make(Storage),
-		dirtyStorage:     make(Storage),
-		dirtyStorageKeys: nil,
+		db:            db,
+		address:       address,
+		addrHash:      crypto.Keccak256Hash(address[:]),
+		data:          data,
+		originStorage: make(Storage),
+		dirtyStorage:  make(Storage),
 	}
 }
 
@@ -218,26 +216,6 @@
 	s.setState(key, value)
 }
 
-<<<<<<< HEAD
-func (self *stateObject) setState(key, value common.Hash) {
-	self.dirtyStorage[key] = value
-	for _, k := range self.dirtyStorageKeys {
-		if k == key {
-			return
-		}
-	}
-	self.dirtyStorageKeys = append(self.dirtyStorageKeys, key)
-}
-
-// updateTrie writes cached storage modifications into the object's storage trie.
-func (self *stateObject) updateTrie(db Database) Trie {
-	tr := self.getTrie(db)
-	// Iterate through the storage keys in deterministic order to ensure the storage trie is
-	// identical across machines
-	for _, key := range self.dirtyStorageKeys {
-		value := self.dirtyStorage[key]
-		delete(self.dirtyStorage, key)
-=======
 func (s *stateObject) setState(key, value common.Hash) {
 	s.dirtyStorage[key] = value
 }
@@ -252,7 +230,6 @@
 	tr := s.getTrie(db)
 	for key, value := range s.dirtyStorage {
 		delete(s.dirtyStorage, key)
->>>>>>> b7b2f60f
 
 		// Skip noop changes, persist actual changes
 		if value == s.originStorage[key] {
@@ -344,22 +321,12 @@
 	if s.trie != nil {
 		stateObject.trie = db.db.CopyTrie(s.trie)
 	}
-<<<<<<< HEAD
-	stateObject.code = self.code
-	stateObject.dirtyStorage = self.dirtyStorage.Copy()
-	stateObject.dirtyStorageKeys = append([]common.Hash{}, self.dirtyStorageKeys...)
-	stateObject.originStorage = self.originStorage.Copy()
-	stateObject.suicided = self.suicided
-	stateObject.dirtyCode = self.dirtyCode
-	stateObject.deleted = self.deleted
-=======
 	stateObject.code = s.code
 	stateObject.dirtyStorage = s.dirtyStorage.Copy()
 	stateObject.originStorage = s.originStorage.Copy()
 	stateObject.suicided = s.suicided
 	stateObject.dirtyCode = s.dirtyCode
 	stateObject.deleted = s.deleted
->>>>>>> b7b2f60f
 	return stateObject
 }
 
