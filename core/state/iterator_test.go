--- conflicted
+++ resolved
@@ -20,12 +20,7 @@
 	"bytes"
 	"testing"
 
-<<<<<<< HEAD
 	"github.com/expanse-org/go-expanse/common"
-	"github.com/expanse-org/go-expanse/ethdb"
-=======
-	"github.com/ethereum/go-ethereum/common"
->>>>>>> e9295163
 )
 
 // Tests that the node iterator indeed walks over the entire database contents.
