// Copyright 2014 The go-ethereum Authors
// This file is part of the go-ethereum library.
//
// The go-ethereum library is free software: you can redistribute it and/or modify
// it under the terms of the GNU Lesser General Public License as published by
// the Free Software Foundation, either version 3 of the License, or
// (at your option) any later version.
//
// The go-ethereum library is distributed in the hope that it will be useful,
// but WITHOUT ANY WARRANTY; without even the implied warranty of
// MERCHANTABILITY or FITNESS FOR A PARTICULAR PURPOSE. See the
// GNU Lesser General Public License for more details.
//
// You should have received a copy of the GNU Lesser General Public License
// along with the go-ethereum library. If not, see <http://www.gnu.org/licenses/>.

package vm

import (
	"math/big"

<<<<<<< HEAD
	"github.com/ubiq/go-ubiq/common"
	"github.com/ubiq/go-ubiq/params"
)

// Type is the VM type accepted by **NewVm**
type Type byte

const (
	StdVmTy Type = iota // Default standard VM
	JitVmTy             // LLVM JIT VM
	MaxVmTy
)

var (
	Pow256 = common.BigPow(2, 256) // Pow256 is 2**256

	U256 = common.U256 // Shortcut to common.U256
	S256 = common.S256 // Shortcut to common.S256

	Zero = common.Big0 // Shortcut to common.Big0
	One  = common.Big1 // Shortcut to common.Big1

	max = big.NewInt(math.MaxInt64) // Maximum 64 bit integer
=======
	"github.com/ethereum/go-ethereum/common"
	"github.com/ethereum/go-ethereum/common/math"
>>>>>>> ab5646c5
)

// calculates the memory size required for a step
func calcMemSize(off, l *big.Int) *big.Int {
	if l.Sign() == 0 {
		return common.Big0
	}

	return new(big.Int).Add(off, l)
}

// getData returns a slice from the data based on the start and size and pads
// up to size with zero's. This function is overflow safe.
func getData(data []byte, start, size *big.Int) []byte {
	dlen := big.NewInt(int64(len(data)))

	s := math.BigMin(start, dlen)
	e := math.BigMin(new(big.Int).Add(s, size), dlen)
	return common.RightPadBytes(data[s.Uint64():e.Uint64()], int(size.Uint64()))
}

// bigUint64 returns the integer casted to a uint64 and returns whether it
// overflowed in the process.
func bigUint64(v *big.Int) (uint64, bool) {
	return v.Uint64(), v.BitLen() > 64
}

// toWordSize returns the ceiled word size required for memory expansion.
func toWordSize(size uint64) uint64 {
	if size > math.MaxUint64-31 {
		return math.MaxUint64/32 + 1
	}

	return (size + 31) / 32
}

func allZero(b []byte) bool {
	for _, byte := range b {
		if byte != 0 {
			return false
		}
	}
	return true
}<|MERGE_RESOLUTION|>--- conflicted
+++ resolved
@@ -19,34 +19,8 @@
 import (
 	"math/big"
 
-<<<<<<< HEAD
 	"github.com/ubiq/go-ubiq/common"
-	"github.com/ubiq/go-ubiq/params"
-)
-
-// Type is the VM type accepted by **NewVm**
-type Type byte
-
-const (
-	StdVmTy Type = iota // Default standard VM
-	JitVmTy             // LLVM JIT VM
-	MaxVmTy
-)
-
-var (
-	Pow256 = common.BigPow(2, 256) // Pow256 is 2**256
-
-	U256 = common.U256 // Shortcut to common.U256
-	S256 = common.S256 // Shortcut to common.S256
-
-	Zero = common.Big0 // Shortcut to common.Big0
-	One  = common.Big1 // Shortcut to common.Big1
-
-	max = big.NewInt(math.MaxInt64) // Maximum 64 bit integer
-=======
-	"github.com/ethereum/go-ethereum/common"
-	"github.com/ethereum/go-ethereum/common/math"
->>>>>>> ab5646c5
+	"github.com/ubiq/go-ubiq/common/math"
 )
 
 // calculates the memory size required for a step
