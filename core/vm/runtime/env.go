--- conflicted
+++ resolved
@@ -19,10 +19,10 @@
 import (
 	"math/big"
 
-	"github.com/expanse-project/go-expanse/common"
-	"github.com/expanse-project/go-expanse/core"
-	"github.com/expanse-project/go-expanse/core/state"
-	"github.com/expanse-project/go-expanse/core/vm"
+	"github.com/expanse-org/go-expanse/common"
+	"github.com/expanse-org/go-expanse/core"
+	"github.com/expanse-org/go-expanse/core/state"
+	"github.com/expanse-org/go-expanse/core/vm"
 )
 
 func NewEnv(cfg *Config, state *state.StateDB) *vm.EVM {
@@ -39,72 +39,6 @@
 		GasLimit:    new(big.Int).SetUint64(cfg.GasLimit),
 		GasPrice:    new(big.Int),
 	}
-<<<<<<< HEAD
-	env.evm = vm.New(env, vm.Config{
-		Debug:     cfg.Debug,
-		EnableJit: !cfg.DisableJit,
-		ForceJit:  !cfg.DisableJit,
-
-		Logger: vm.LogConfig{
-			Collector: env,
-		},
-	})
-
-	return env
-}
-
-func (self *Env) StructLogs() []vm.StructLog {
-	return self.logs
-}
-
-func (self *Env) AddStructLog(log vm.StructLog) {
-	self.logs = append(self.logs, log)
-}
-
-func (self *Env) RuleSet() vm.RuleSet      { return self.ruleSet }
-func (self *Env) Vm() vm.Vm                { return self.evm }
-func (self *Env) Origin() common.Address   { return self.origin }
-func (self *Env) BlockNumber() *big.Int    { return self.number }
-func (self *Env) Coinbase() common.Address { return self.coinbase }
-func (self *Env) Time() *big.Int           { return self.time }
-func (self *Env) Difficulty() *big.Int     { return self.difficulty }
-func (self *Env) Db() vm.Database          { return self.state }
-func (self *Env) GasLimit() *big.Int       { return self.gasLimit }
-func (self *Env) VmType() vm.Type          { return vm.StdVmTy }
-func (self *Env) GetHash(n uint64) common.Hash {
-	return self.getHashFn(n)
-}
-func (self *Env) AddLog(log *vm.Log) {
-	self.state.AddLog(log)
-}
-func (self *Env) Depth() int     { return self.depth }
-func (self *Env) SetDepth(i int) { self.depth = i }
-func (self *Env) CanTransfer(from common.Address, balance *big.Int) bool {
-	return self.state.GetBalance(from).Cmp(balance) >= 0
-}
-func (self *Env) SnapshotDatabase() int {
-	return self.state.Snapshot()
-}
-func (self *Env) RevertToSnapshot(snapshot int) {
-	self.state.RevertToSnapshot(snapshot)
-}
-
-func (self *Env) Transfer(from, to vm.Account, amount *big.Int) {
-	core.Transfer(from, to, amount)
-}
-
-func (self *Env) Call(caller vm.ContractRef, addr common.Address, data []byte, gas, price, value *big.Int) ([]byte, error) {
-	return core.Call(self, caller, addr, data, gas, price, value)
-}
-func (self *Env) CallCode(caller vm.ContractRef, addr common.Address, data []byte, gas, price, value *big.Int) ([]byte, error) {
-	return core.CallCode(self, caller, addr, data, gas, price, value)
-}
-
-func (self *Env) DelegateCall(me vm.ContractRef, addr common.Address, data []byte, gas, price *big.Int) ([]byte, error) {
-	return core.DelegateCall(self, me, addr, data, gas, price)
-}
-=======
->>>>>>> a973d1d5
 
 	return vm.NewEVM(context, cfg.State, cfg.ChainConfig, cfg.EVMConfig)
 }