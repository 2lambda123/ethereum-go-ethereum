// Copyright 2014 The go-ethereum Authors
// This file is part of the go-ethereum library.
//
// The go-ethereum library is free software: you can redistribute it and/or modify
// it under the terms of the GNU Lesser General Public License as published by
// the Free Software Foundation, either version 3 of the License, or
// (at your option) any later version.
//
// The go-ethereum library is distributed in the hope that it will be useful,
// but WITHOUT ANY WARRANTY; without even the implied warranty of
// MERCHANTABILITY or FITNESS FOR A PARTICULAR PURPOSE. See the
// GNU Lesser General Public License for more details.
//
// You should have received a copy of the GNU Lesser General Public License
// along with the go-ethereum library. If not, see <http://www.gnu.org/licenses/>.

package vm

import (
	"fmt"
	"math/big"
	"sync/atomic"

	"github.com/ethereum/go-ethereum/common"
	"github.com/ethereum/go-ethereum/crypto"
	"github.com/ethereum/go-ethereum/params"
)

type (
	CanTransferFunc func(StateDB, common.Address, *big.Int) bool
	TransferFunc    func(StateDB, common.Address, common.Address, *big.Int)
	// GetHashFunc returns the nth block hash in the blockchain
	// and is used by the BLOCKHASH EVM op code.
	GetHashFunc func(uint64) common.Hash
)

// Context provides the EVM with auxiliary information. Once provided it shouldn't be modified.
type Context struct {
	// CanTransfer returns whether the account contains
	// sufficient ether to transfer the value
	CanTransfer CanTransferFunc
	// Transfer transfers ether from one account to the other
	Transfer TransferFunc
	// GetHash returns the hash corresponding to n
	GetHash GetHashFunc

	// Message information
	Origin   common.Address // Provides information for ORIGIN
	GasPrice *big.Int       // Provides information for GASPRICE

	// Block information
	Coinbase    common.Address // Provides information for COINBASE
	GasLimit    *big.Int       // Provides information for GASLIMIT
	BlockNumber *big.Int       // Provides information for NUMBER
	Time        *big.Int       // Provides information for TIME
	Difficulty  *big.Int       // Provides information for DIFFICULTY
}

// EVM provides information about external sources for the EVM
//
// The EVM should never be reused and is not thread safe.
type EVM struct {
	// Context provides auxiliary blockchain related information
	Context
	// StateDB gives access to the underlying state
	StateDB StateDB
	// Depth is the current call stack
	depth int

	// chainConfig contains information about the current chain
	chainConfig *params.ChainConfig
	// virtual machine configuration options used to initialise the
	// evm.
	vmConfig Config
	// global (to this context) ethereum virtual machine
	// used throughout the execution of the tx.
	interpreter *Interpreter
	// abort is used to abort the EVM calling operations
	// NOTE: must be set atomically
	abort int32
}

// NewEVM retutrns a new EVM evmironment.
func NewEVM(ctx Context, statedb StateDB, chainConfig *params.ChainConfig, vmConfig Config) *EVM {
	evm := &EVM{
		Context:     ctx,
		StateDB:     statedb,
		vmConfig:    vmConfig,
		chainConfig: chainConfig,
	}
<<<<<<< HEAD
	env.evm = NewJit(env, vmConfig)
	return env
=======

	evm.interpreter = NewInterpreter(evm, vmConfig)
	return evm
}

// Cancel cancels any running EVM operation. This may be called concurrently and it's safe to be
// called multiple times.
func (evm *EVM) Cancel() {
	atomic.StoreInt32(&evm.abort, 1)
>>>>>>> 946db8ba
}

// Call executes the contract associated with the addr with the given input as parameters. It also handles any
// necessary value transfer required and takes the necessary steps to create accounts and reverses the state in
// case of an execution error or failed value transfer.
func (evm *EVM) Call(caller ContractRef, addr common.Address, input []byte, gas, value *big.Int) (ret []byte, err error) {
	if evm.vmConfig.NoRecursion && evm.depth > 0 {
		caller.ReturnGas(gas)

		return nil, nil
	}

	// Depth check execution. Fail if we're trying to execute above the
	// limit.
	if evm.depth > int(params.CallCreateDepth.Int64()) {
		caller.ReturnGas(gas)

		return nil, ErrDepth
	}
	if !evm.Context.CanTransfer(evm.StateDB, caller.Address(), value) {
		caller.ReturnGas(gas)

		return nil, ErrInsufficientBalance
	}

	var (
		to       Account
		snapshot = evm.StateDB.Snapshot()
	)
	if !evm.StateDB.Exist(addr) {
		if PrecompiledContracts[addr] == nil && evm.ChainConfig().IsEIP158(evm.BlockNumber) && value.BitLen() == 0 {
			caller.ReturnGas(gas)
			return nil, nil
		}

		to = evm.StateDB.CreateAccount(addr)
	} else {
		to = evm.StateDB.GetAccount(addr)
	}
	evm.Transfer(evm.StateDB, caller.Address(), to.Address(), value)

	// initialise a new contract and set the code that is to be used by the
	// E The contract is a scoped evmironment for this execution context
	// only.
	contract := NewContract(caller, to, value, gas)
	contract.SetCallCode(&addr, evm.StateDB.GetCodeHash(addr), evm.StateDB.GetCode(addr))
	defer contract.Finalise()

	ret, err = evm.interpreter.Run(contract, input)
	// When an error was returned by the EVM or when setting the creation code
	// above we revert to the snapshot and consume any gas remaining. Additionally
	// when we're in homestead this also counts for code storage gas errors.
	if err != nil {
		contract.UseGas(contract.Gas)

		evm.StateDB.RevertToSnapshot(snapshot)
	}
	return ret, err
}

// CallCode executes the contract associated with the addr with the given input as parameters. It also handles any
// necessary value transfer required and takes the necessary steps to create accounts and reverses the state in
// case of an execution error or failed value transfer.
//
// CallCode differs from Call in the sense that it executes the given address' code with the caller as context.
func (evm *EVM) CallCode(caller ContractRef, addr common.Address, input []byte, gas, value *big.Int) (ret []byte, err error) {
	if evm.vmConfig.NoRecursion && evm.depth > 0 {
		caller.ReturnGas(gas)

		return nil, nil
	}

	// Depth check execution. Fail if we're trying to execute above the
	// limit.
	if evm.depth > int(params.CallCreateDepth.Int64()) {
		caller.ReturnGas(gas)

		return nil, ErrDepth
	}
	if !evm.CanTransfer(evm.StateDB, caller.Address(), value) {
		caller.ReturnGas(gas)

		return nil, fmt.Errorf("insufficient funds to transfer value. Req %v, has %v", value, evm.StateDB.GetBalance(caller.Address()))
	}

	var (
		snapshot = evm.StateDB.Snapshot()
		to       = evm.StateDB.GetAccount(caller.Address())
	)
	// initialise a new contract and set the code that is to be used by the
	// E The contract is a scoped evmironment for this execution context
	// only.
	contract := NewContract(caller, to, value, gas)
	contract.SetCallCode(&addr, evm.StateDB.GetCodeHash(addr), evm.StateDB.GetCode(addr))
	defer contract.Finalise()

	ret, err = evm.interpreter.Run(contract, input)
	if err != nil {
		contract.UseGas(contract.Gas)

		evm.StateDB.RevertToSnapshot(snapshot)
	}

	return ret, err
}

// DelegateCall executes the contract associated with the addr with the given input as parameters.
// It reverses the state in case of an execution error.
//
// DelegateCall differs from CallCode in the sense that it executes the given address' code with the caller as context
// and the caller is set to the caller of the caller.
func (evm *EVM) DelegateCall(caller ContractRef, addr common.Address, input []byte, gas *big.Int) (ret []byte, err error) {
	if evm.vmConfig.NoRecursion && evm.depth > 0 {
		caller.ReturnGas(gas)

		return nil, nil
	}

	// Depth check execution. Fail if we're trying to execute above the
	// limit.
	if evm.depth > int(params.CallCreateDepth.Int64()) {
		caller.ReturnGas(gas)
		return nil, ErrDepth
	}

	var (
		snapshot = evm.StateDB.Snapshot()
		to       = evm.StateDB.GetAccount(caller.Address())
	)

	// Iinitialise a new contract and make initialise the delegate values
	contract := NewContract(caller, to, caller.Value(), gas).AsDelegate()
	contract.SetCallCode(&addr, evm.StateDB.GetCodeHash(addr), evm.StateDB.GetCode(addr))
	defer contract.Finalise()

	ret, err = evm.interpreter.Run(contract, input)
	if err != nil {
		contract.UseGas(contract.Gas)

		evm.StateDB.RevertToSnapshot(snapshot)
	}

	return ret, err
}

// Create creates a new contract using code as deployment code.
func (evm *EVM) Create(caller ContractRef, code []byte, gas, value *big.Int) (ret []byte, contractAddr common.Address, err error) {
	if evm.vmConfig.NoRecursion && evm.depth > 0 {
		caller.ReturnGas(gas)

		return nil, common.Address{}, nil
	}

	// Depth check execution. Fail if we're trying to execute above the
	// limit.
	if evm.depth > int(params.CallCreateDepth.Int64()) {
		caller.ReturnGas(gas)

		return nil, common.Address{}, ErrDepth
	}
	if !evm.CanTransfer(evm.StateDB, caller.Address(), value) {
		caller.ReturnGas(gas)

		return nil, common.Address{}, ErrInsufficientBalance
	}

	// Create a new account on the state
	nonce := evm.StateDB.GetNonce(caller.Address())
	evm.StateDB.SetNonce(caller.Address(), nonce+1)

	snapshot := evm.StateDB.Snapshot()
	contractAddr = crypto.CreateAddress(caller.Address(), nonce)
	to := evm.StateDB.CreateAccount(contractAddr)
	if evm.ChainConfig().IsEIP158(evm.BlockNumber) {
		evm.StateDB.SetNonce(contractAddr, 1)
	}
	evm.Transfer(evm.StateDB, caller.Address(), to.Address(), value)

	// initialise a new contract and set the code that is to be used by the
	// E The contract is a scoped evmironment for this execution context
	// only.
	contract := NewContract(caller, to, value, gas)
	contract.SetCallCode(&contractAddr, crypto.Keccak256Hash(code), code)
	defer contract.Finalise()

	ret, err = evm.interpreter.Run(contract, nil)

	// check whether the max code size has been exceeded
	maxCodeSizeExceeded := len(ret) > params.MaxCodeSize
	// if the contract creation ran successfully and no errors were returned
	// calculate the gas required to store the code. If the code could not
	// be stored due to not enough gas set an error and let it be handled
	// by the error checking condition below.
	if err == nil && !maxCodeSizeExceeded {
		dataGas := big.NewInt(int64(len(ret)))
		dataGas.Mul(dataGas, params.CreateDataGas)
		if contract.UseGas(dataGas) {
			evm.StateDB.SetCode(contractAddr, ret)
		} else {
			err = ErrCodeStoreOutOfGas
		}
	}

	// When an error was returned by the EVM or when setting the creation code
	// above we revert to the snapshot and consume any gas remaining. Additionally
	// when we're in homestead this also counts for code storage gas errors.
	if maxCodeSizeExceeded ||
		(err != nil && (evm.ChainConfig().IsHomestead(evm.BlockNumber) || err != ErrCodeStoreOutOfGas)) {
		contract.UseGas(contract.Gas)
		evm.StateDB.RevertToSnapshot(snapshot)

		// Nothing should be returned when an error is thrown.
		return nil, contractAddr, err
	}
	// If the vm returned with an error the return value should be set to nil.
	// This isn't consensus critical but merely to for behaviour reasons such as
	// tests, RPC calls, etc.
	if err != nil {
		ret = nil
	}

	return ret, contractAddr, err
}

// ChainConfig returns the evmironment's chain configuration
func (evm *EVM) ChainConfig() *params.ChainConfig { return evm.chainConfig }

// Interpreter returns the EVM interpreter
func (evm *EVM) Interpreter() *Interpreter { return evm.interpreter }<|MERGE_RESOLUTION|>--- conflicted
+++ resolved
@@ -88,10 +88,6 @@
 		vmConfig:    vmConfig,
 		chainConfig: chainConfig,
 	}
-<<<<<<< HEAD
-	env.evm = NewJit(env, vmConfig)
-	return env
-=======
 
 	evm.interpreter = NewInterpreter(evm, vmConfig)
 	return evm
@@ -101,7 +97,6 @@
 // called multiple times.
 func (evm *EVM) Cancel() {
 	atomic.StoreInt32(&evm.abort, 1)
->>>>>>> 946db8ba
 }
 
 // Call executes the contract associated with the addr with the given input as parameters. It also handles any
