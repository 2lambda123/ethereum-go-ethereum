// Copyright 2016 The go-ethereum Authors
// This file is part of the go-ethereum library.
//
// The go-ethereum library is free software: you can redistribute it and/or modify
// it under the terms of the GNU Lesser General Public License as published by
// the Free Software Foundation, either version 3 of the License, or
// (at your option) any later version.
//
// The go-ethereum library is distributed in the hope that it will be useful,
// but WITHOUT ANY WARRANTY; without even the implied warranty of
// MERCHANTABILITY or FITNESS FOR A PARTICULAR PURPOSE. See the
// GNU Lesser General Public License for more details.
//
// You should have received a copy of the GNU Lesser General Public License
// along with the go-ethereum library. If not, see <http://www.gnu.org/licenses/>.

package vm

import (
	"math/big"
	"testing"

<<<<<<< HEAD
	"github.com/expanse-project/go-expanse/common"
=======
	"github.com/ethereum/go-ethereum/common"
	"github.com/ethereum/go-ethereum/params"
>>>>>>> a973d1d5
)

type dummyContractRef struct {
	calledForEach bool
}

<<<<<<< HEAD
func (dummyContractRef) ReturnGas(*big.Int, *big.Int) {}
func (dummyContractRef) Address() common.Address      { return common.Address{} }
func (dummyContractRef) Value() *big.Int              { return new(big.Int) }
func (dummyContractRef) SetCode(common.Hash, []byte)  {}
=======
func (dummyContractRef) ReturnGas(*big.Int)          {}
func (dummyContractRef) Address() common.Address     { return common.Address{} }
func (dummyContractRef) Value() *big.Int             { return new(big.Int) }
func (dummyContractRef) SetCode(common.Hash, []byte) {}
>>>>>>> a973d1d5
func (d *dummyContractRef) ForEachStorage(callback func(key, value common.Hash) bool) {
	d.calledForEach = true
}
func (d *dummyContractRef) SubBalance(amount *big.Int) {}
func (d *dummyContractRef) AddBalance(amount *big.Int) {}
func (d *dummyContractRef) SetBalance(*big.Int)        {}
func (d *dummyContractRef) SetNonce(uint64)            {}
func (d *dummyContractRef) Balance() *big.Int          { return new(big.Int) }

type dummyStateDB struct {
	NoopStateDB
	ref *dummyContractRef
}

func (d dummyStateDB) GetAccount(common.Address) Account {
	return d.ref
}

func TestStoreCapture(t *testing.T) {
	var (
		env      = NewEVM(Context{}, nil, params.TestChainConfig, Config{EnableJit: false, ForceJit: false})
		logger   = NewStructLogger(nil)
		mem      = NewMemory()
		stack    = newstack()
		contract = NewContract(&dummyContractRef{}, &dummyContractRef{}, new(big.Int), 0)
	)
	stack.push(big.NewInt(1))
	stack.push(big.NewInt(0))

	var index common.Hash

	logger.CaptureState(env, 0, SSTORE, new(big.Int), new(big.Int), mem, stack, contract, 0, nil)
	if len(logger.changedValues[contract.Address()]) == 0 {
		t.Fatalf("expected exactly 1 changed value on address %x, got %d", contract.Address(), len(logger.changedValues[contract.Address()]))
	}

	exp := common.BigToHash(big.NewInt(1))
	if logger.changedValues[contract.Address()][index] != exp {
		t.Errorf("expected %x, got %x", exp, logger.changedValues[contract.Address()][index])
	}
}

func TestStorageCapture(t *testing.T) {
	t.Skip("implementing this function is difficult. it requires all sort of interfaces to be implemented which isn't trivial. The value (the actual test) isn't worth it")
	var (
		ref      = &dummyContractRef{}
		contract = NewContract(ref, ref, new(big.Int), 0)
		env      = NewEVM(Context{}, dummyStateDB{ref: ref}, params.TestChainConfig, Config{EnableJit: false, ForceJit: false})
		logger   = NewStructLogger(nil)
		mem      = NewMemory()
		stack    = newstack()
	)

	logger.CaptureState(env, 0, STOP, new(big.Int), new(big.Int), mem, stack, contract, 0, nil)
	if ref.calledForEach {
		t.Error("didn't expect for each to be called")
	}

	logger = NewStructLogger(&LogConfig{FullStorage: true})
	logger.CaptureState(env, 0, STOP, new(big.Int), new(big.Int), mem, stack, contract, 0, nil)
	if !ref.calledForEach {
		t.Error("expected for each to be called")
	}
}<|MERGE_RESOLUTION|>--- conflicted
+++ resolved
@@ -20,29 +20,18 @@
 	"math/big"
 	"testing"
 
-<<<<<<< HEAD
-	"github.com/expanse-project/go-expanse/common"
-=======
-	"github.com/ethereum/go-ethereum/common"
-	"github.com/ethereum/go-ethereum/params"
->>>>>>> a973d1d5
+	"github.com/expanse-org/go-expanse/common"
+	"github.com/expanse-org/go-expanse/params"
 )
 
 type dummyContractRef struct {
 	calledForEach bool
 }
 
-<<<<<<< HEAD
-func (dummyContractRef) ReturnGas(*big.Int, *big.Int) {}
-func (dummyContractRef) Address() common.Address      { return common.Address{} }
-func (dummyContractRef) Value() *big.Int              { return new(big.Int) }
-func (dummyContractRef) SetCode(common.Hash, []byte)  {}
-=======
 func (dummyContractRef) ReturnGas(*big.Int)          {}
 func (dummyContractRef) Address() common.Address     { return common.Address{} }
 func (dummyContractRef) Value() *big.Int             { return new(big.Int) }
 func (dummyContractRef) SetCode(common.Hash, []byte) {}
->>>>>>> a973d1d5
 func (d *dummyContractRef) ForEachStorage(callback func(key, value common.Hash) bool) {
 	d.calledForEach = true
 }
