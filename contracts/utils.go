--- conflicted
+++ resolved
@@ -329,59 +329,6 @@
 	masternodes := posv.GetMasternodesFromCheckpointHeader(prevHeaderCheckpoint)
 
 	if len(masternodes) > 0 {
-<<<<<<< HEAD
-
-        var wg sync.WaitGroup
-        squeue := make(chan []common.Address, 1)
-        wg.Add(900)
-
-		for i := startBlockNumber; i <= endBlockNumber; i++ {
-            go func(i uint64) {
-                block := chain.GetHeaderByNumber(i)
-                addrs, err := GetSignersFromContract(blockSignerAddr, client, block.Hash())
-                if err != nil {
-                    log.Crit("Fail to get signers from smartcontract.", "error", err, "blockNumber", i)
-                    // return nil, err
-                }
-                squeue <- addrs
-            }(i)
-        }
-
-        fsigner := func() {
-            for addrs := range squeue {
-                // Filter duplicate address.
-                if len(addrs) > 0 {
-                    addrSigners := make(map[common.Address]bool)
-                    for _, masternode := range masternodes {
-                        for _, addr := range addrs {
-                            if addr == masternode {
-                                if _, ok := addrSigners[addr]; !ok {
-                                    addrSigners[addr] = true
-                                }
-                                break
-                            }
-                        }
-                    }
-
-                    for addr := range addrSigners {
-                        _, exist := signers[addr]
-                        if exist {
-                            signers[addr].Sign++
-                        } else {
-                            signers[addr] = &rewardLog{1, new(big.Int)}
-                        }
-                        *totalSigner++
-                    }
-                }
-                wg.Done()
-            }
-        }
-
-        go fsigner()
-
-        wg.Wait()
-        fmt.Println("totalSigner", *totalSigner)
-=======
 
 		var wg sync.WaitGroup
 		squeue := make(chan []common.Address, 1)
@@ -434,7 +381,6 @@
 
 		wg.Wait()
 		fmt.Println("totalSigner", *totalSigner)
->>>>>>> d3ad6c39
 	}
 
 	log.Info("Calculate reward at checkpoint", "startBlock", startBlockNumber, "endBlock", endBlockNumber)
