package chain

import (
	"bytes"
	"container/list"
	"errors"
	"fmt"
	"math/big"
	"sync"
	"time"

	"github.com/ethereum/go-ethereum/chain/types"
	"github.com/ethereum/go-ethereum/crypto"
	"github.com/ethereum/go-ethereum/ethutil"
	"github.com/ethereum/go-ethereum/event"
	"github.com/ethereum/go-ethereum/logger"
	"github.com/ethereum/go-ethereum/state"
	"github.com/ethereum/go-ethereum/wire"
)

var statelogger = logger.NewLogger("BLOCK")

type Peer interface {
	Inbound() bool
	LastSend() time.Time
	LastPong() int64
	Host() []byte
	Port() uint16
	Version() string
	PingTime() string
	Connected() *int32
	Caps() *ethutil.Value
}

type EthManager interface {
	BlockManager() *BlockManager
	ChainManager() *ChainManager
	TxPool() *TxPool
	Broadcast(msgType wire.MsgType, data []interface{})
	PeerCount() int
	IsMining() bool
	IsListening() bool
	Peers() *list.List
	KeyManager() *crypto.KeyManager
	ClientIdentity() wire.ClientIdentity
	Db() ethutil.Database
	EventMux() *event.TypeMux
}

type BlockManager struct {
	// Mutex for locking the block processor. Blocks can only be handled one at a time
	mutex sync.Mutex
	// Canonical block chain
	bc *ChainManager
	// non-persistent key/value memory storage
	mem map[string]*big.Int
	// Proof of work used for validating
	Pow PoW
	// The ethereum manager interface
	eth EthManager
	// The managed states
	// Transiently state. The trans state isn't ever saved, validated and
	// it could be used for setting account nonces without effecting
	// the main states.
	transState *state.State
	// Mining state. The mining state is used purely and solely by the mining
	// operation.
	miningState *state.State

	// The last attempted block is mainly used for debugging purposes
	// This does not have to be a valid block and will be set during
	// 'Process' & canonical validation.
	lastAttemptedBlock *types.Block

	events event.Subscription
}

func NewBlockManager(ethereum EthManager) *BlockManager {
	sm := &BlockManager{
		mem: make(map[string]*big.Int),
		Pow: &EasyPow{},
		eth: ethereum,
		bc:  ethereum.ChainManager(),
	}
	sm.transState = ethereum.ChainManager().CurrentBlock.State().Copy()
	sm.miningState = ethereum.ChainManager().CurrentBlock.State().Copy()

	return sm
}

func (self *BlockManager) Start() {
	statelogger.Debugln("Starting block manager")
}

func (self *BlockManager) Stop() {
	statelogger.Debugln("Stopping state manager")
}

func (sm *BlockManager) CurrentState() *state.State {
	return sm.eth.ChainManager().CurrentBlock.State()
}

func (sm *BlockManager) TransState() *state.State {
	return sm.transState
}

func (sm *BlockManager) MiningState() *state.State {
	return sm.miningState
}

func (sm *BlockManager) NewMiningState() *state.State {
	sm.miningState = sm.eth.ChainManager().CurrentBlock.State().Copy()

	return sm.miningState
}

func (sm *BlockManager) ChainManager() *ChainManager {
	return sm.bc
}

<<<<<<< HEAD
func (self *BlockManager) ProcessTransactions(coinbase *state.StateObject, state *state.State, block, parent *types.Block, txs types.Transactions) (types.Receipts, types.Transactions, types.Transactions, types.Transactions, error) {
=======
func (sm *BlockManager) TransitionState(statedb *state.State, parent, block *Block) (receipts Receipts, err error) {
	coinbase := statedb.GetOrNewStateObject(block.Coinbase)
	coinbase.SetGasPool(block.CalcGasLimit(parent))

	// Process the transactions on to current block
	receipts, _, _, _, err = sm.ProcessTransactions(coinbase, statedb, block, parent, block.Transactions())
	if err != nil {
		return nil, err
	}

	return receipts, nil
}

func (self *BlockManager) ProcessTransactions(coinbase *state.StateObject, state *state.State, block, parent *Block, txs Transactions) (Receipts, Transactions, Transactions, Transactions, error) {
>>>>>>> 3d9a4e70
	var (
		receipts           types.Receipts
		handled, unhandled types.Transactions
		erroneous          types.Transactions
		totalUsedGas       = big.NewInt(0)
		err                error
		cumulativeSum      = new(big.Int)
	)

done:
	for i, tx := range txs {
		// If we are mining this block and validating we want to set the logs back to 0
		state.EmptyLogs()

		txGas := new(big.Int).Set(tx.Gas)

		cb := state.GetStateObject(coinbase.Address())
		st := NewStateTransition(cb, tx, state, block)
		err = st.TransitionState()
		if err != nil {
			statelogger.Infoln(err)
			switch {
			case IsNonceErr(err):
				err = nil // ignore error
				continue
			case IsGasLimitErr(err):
				unhandled = txs[i:]

				break done
			default:
				statelogger.Infoln(err)
				erroneous = append(erroneous, tx)
				err = nil
				continue
			}
		}

		txGas.Sub(txGas, st.gas)
		cumulativeSum.Add(cumulativeSum, new(big.Int).Mul(txGas, tx.GasPrice))

		// Update the state with pending changes
		state.Update(txGas)

		cumulative := new(big.Int).Set(totalUsedGas.Add(totalUsedGas, txGas))
		receipt := types.NewReceipt(state.Root(), cumulative)
		receipt.SetLogs(state.Logs())
		receipt.Bloom = types.CreateBloom(types.Receipts{receipt})

		// Notify all subscribers
		go self.eth.EventMux().Post(TxPostEvent{tx})

		receipts = append(receipts, receipt)
		handled = append(handled, tx)

		if ethutil.Config.Diff && ethutil.Config.DiffType == "all" {
			state.CreateOutputForDiff()
		}
	}

	block.Reward = cumulativeSum
	block.GasUsed = totalUsedGas

	return receipts, handled, unhandled, erroneous, err
}

func (sm *BlockManager) Process(block *types.Block) (td *big.Int, msgs state.Messages, err error) {
	// Processing a blocks may never happen simultaneously
	sm.mutex.Lock()
	defer sm.mutex.Unlock()

	if sm.bc.HasBlock(block.Hash()) {
		return nil, nil, &KnownBlockError{block.Number, block.Hash()}
	}

	if !sm.bc.HasBlock(block.PrevHash) {
		return nil, nil, ParentError(block.PrevHash)
	}
	parent := sm.bc.GetBlock(block.PrevHash)

	return sm.ProcessWithParent(block, parent)
}

func (sm *BlockManager) ProcessWithParent(block, parent *types.Block) (td *big.Int, messages state.Messages, err error) {
	sm.lastAttemptedBlock = block

	state := parent.State().Copy()

	// Defer the Undo on the Trie. If the block processing happened
	// we don't want to undo but since undo only happens on dirty
	// nodes this won't happen because Commit would have been called
	// before that.
	defer state.Reset()

	if ethutil.Config.Diff && ethutil.Config.DiffType == "all" {
		fmt.Printf("## %x %x ##\n", block.Hash(), block.Number)
	}

	_, err = sm.TransitionState(state, parent, block)
	if err != nil {
		return
	}

	txSha := types.DeriveSha(block.Transactions())
	if bytes.Compare(txSha, block.TxSha) != 0 {
		err = fmt.Errorf("validating transaction root. received=%x got=%x", block.TxSha, txSha)
		return
	}

	/*
		receiptSha := types.DeriveSha(receipts)
		if bytes.Compare(receiptSha, block.ReceiptSha) != 0 {
			err = fmt.Errorf("validating receipt root. received=%x got=%x", block.ReceiptSha, receiptSha)
			return
		}
	*/

	// Block validation
	if err = sm.ValidateBlock(block, parent); err != nil {
		return
	}

	if err = sm.AccumelateRewards(state, block, parent); err != nil {
		return
	}

	/*
		//block.receipts = receipts // although this isn't necessary it be in the future
		rbloom := types.CreateBloom(receipts)
		if bytes.Compare(rbloom, block.LogsBloom) != 0 {
			err = fmt.Errorf("unable to replicate block's bloom=%x", rbloom)
			return
		}
	*/

	state.Update(ethutil.Big0)

	if !block.State().Cmp(state) {
		err = fmt.Errorf("invalid merkle root. received=%x got=%x", block.Root(), state.Root())
		return
	}

	// Calculate the new total difficulty and sync back to the db
	if td, ok := sm.CalculateTD(block); ok {
		// Sync the current block's state to the database and cancelling out the deferred Undo
		state.Sync()

		messages := state.Manifest().Messages
		state.Manifest().Reset()

		chainlogger.Infof("Processed block #%d (%x...)\n", block.Number, block.Hash()[0:4])

		sm.transState = state.Copy()

		sm.eth.TxPool().RemoveSet(block.Transactions())

		return td, messages, nil
	} else {
		return nil, nil, errors.New("total diff failed")
	}
}

<<<<<<< HEAD
func (sm *BlockManager) ApplyDiff(state *state.State, parent, block *types.Block) (receipts types.Receipts, err error) {
	coinbase := state.GetOrNewStateObject(block.Coinbase)
	coinbase.SetGasPool(block.CalcGasLimit(parent))

	// Process the transactions on to current block
	receipts, _, _, _, err = sm.ProcessTransactions(coinbase, state, block, parent, block.Transactions())
	if err != nil {
		return nil, err
	}

	return receipts, nil
}

func (sm *BlockManager) CalculateTD(block *types.Block) (*big.Int, bool) {
=======
func (sm *BlockManager) CalculateTD(block *Block) (*big.Int, bool) {
>>>>>>> 3d9a4e70
	uncleDiff := new(big.Int)
	for _, uncle := range block.Uncles {
		uncleDiff = uncleDiff.Add(uncleDiff, uncle.Difficulty)
	}

	// TD(genesis_block) = 0 and TD(B) = TD(B.parent) + sum(u.difficulty for u in B.uncles) + B.difficulty
	td := new(big.Int)
	td = td.Add(sm.bc.TD, uncleDiff)
	td = td.Add(td, block.Difficulty)

	// The new TD will only be accepted if the new difficulty is
	// is greater than the previous.
	if td.Cmp(sm.bc.TD) > 0 {
		return td, true
	}

	return nil, false
}

// Validates the current block. Returns an error if the block was invalid,
// an uncle or anything that isn't on the current block chain.
// Validation validates easy over difficult (dagger takes longer time = difficult)
func (sm *BlockManager) ValidateBlock(block, parent *types.Block) error {
	expd := CalcDifficulty(block, parent)
	if expd.Cmp(block.Difficulty) < 0 {
		return fmt.Errorf("Difficulty check failed for block %v, %v", block.Difficulty, expd)
	}

	diff := block.Time - parent.Time
	if diff < 0 {
		return ValidationError("Block timestamp less then prev block %v (%v - %v)", diff, block.Time, sm.bc.CurrentBlock.Time)
	}

	/* XXX
	// New blocks must be within the 15 minute range of the last block.
	if diff > int64(15*time.Minute) {
		return ValidationError("Block is too far in the future of last block (> 15 minutes)")
	}
	*/

	// Verify the nonce of the block. Return an error if it's not valid
	if !sm.Pow.Verify(block.HashNoNonce(), block.Difficulty, block.Nonce) {
		return ValidationError("Block's nonce is invalid (= %v)", ethutil.Bytes2Hex(block.Nonce))
	}

	return nil
}

<<<<<<< HEAD
func (sm *BlockManager) AccumelateRewards(state *state.State, block, parent *types.Block) error {
=======
func (sm *BlockManager) AccumelateRewards(statedb *state.State, block, parent *Block) error {
>>>>>>> 3d9a4e70
	reward := new(big.Int).Set(BlockReward)

	knownUncles := ethutil.Set(parent.Uncles)
	nonces := ethutil.NewSet(block.Nonce)
	for _, uncle := range block.Uncles {
		if nonces.Include(uncle.Nonce) {
			// Error not unique
			return UncleError("Uncle not unique")
		}

		uncleParent := sm.bc.GetBlock(uncle.PrevHash)
		if uncleParent == nil {
			return UncleError(fmt.Sprintf("Uncle's parent unknown (%x)", uncle.PrevHash[0:4]))
		}

		if uncleParent.Number.Cmp(new(big.Int).Sub(parent.Number, big.NewInt(6))) < 0 {
			return UncleError("Uncle too old")
		}

		if knownUncles.Include(uncle.Hash()) {
			return UncleError("Uncle in chain")
		}

		nonces.Insert(uncle.Nonce)

		r := new(big.Int)
		r.Mul(BlockReward, big.NewInt(15)).Div(r, big.NewInt(16))

		uncleAccount := statedb.GetAccount(uncle.Coinbase)
		uncleAccount.AddAmount(r)

		reward.Add(reward, new(big.Int).Div(BlockReward, big.NewInt(32)))
	}

	// Get the account associated with the coinbase
	account := statedb.GetAccount(block.Coinbase)
	// Reward amount of ether to the coinbase address
	account.AddAmount(reward)

	statedb.Manifest().AddMessage(&state.Message{
		To: block.Coinbase, From: block.Coinbase,
		Input:  nil,
		Origin: nil,
		Block:  block.Hash(), Timestamp: block.Time, Coinbase: block.Coinbase, Number: block.Number,
		Value: new(big.Int).Add(reward, block.Reward),
	})

	return nil
}

func (sm *BlockManager) GetMessages(block *types.Block) (messages []*state.Message, err error) {
	if !sm.bc.HasBlock(block.PrevHash) {
		return nil, ParentError(block.PrevHash)
	}

	sm.lastAttemptedBlock = block

	var (
		parent = sm.bc.GetBlock(block.PrevHash)
		state  = parent.State().Copy()
	)

	defer state.Reset()

	sm.TransitionState(state, parent, block)
	sm.AccumelateRewards(state, block, parent)

	return state.Manifest().Messages, nil
}<|MERGE_RESOLUTION|>--- conflicted
+++ resolved
@@ -118,10 +118,7 @@
 	return sm.bc
 }
 
-<<<<<<< HEAD
-func (self *BlockManager) ProcessTransactions(coinbase *state.StateObject, state *state.State, block, parent *types.Block, txs types.Transactions) (types.Receipts, types.Transactions, types.Transactions, types.Transactions, error) {
-=======
-func (sm *BlockManager) TransitionState(statedb *state.State, parent, block *Block) (receipts Receipts, err error) {
+func (sm *BlockManager) TransitionState(statedb *state.State, parent, block *types.Block) (receipts types.Receipts, err error) {
 	coinbase := statedb.GetOrNewStateObject(block.Coinbase)
 	coinbase.SetGasPool(block.CalcGasLimit(parent))
 
@@ -134,8 +131,7 @@
 	return receipts, nil
 }
 
-func (self *BlockManager) ProcessTransactions(coinbase *state.StateObject, state *state.State, block, parent *Block, txs Transactions) (Receipts, Transactions, Transactions, Transactions, error) {
->>>>>>> 3d9a4e70
+func (self *BlockManager) ProcessTransactions(coinbase *state.StateObject, state *state.State, block, parent *types.Block, txs types.Transactions) (types.Receipts, types.Transactions, types.Transactions, types.Transactions, error) {
 	var (
 		receipts           types.Receipts
 		handled, unhandled types.Transactions
@@ -297,24 +293,7 @@
 	}
 }
 
-<<<<<<< HEAD
-func (sm *BlockManager) ApplyDiff(state *state.State, parent, block *types.Block) (receipts types.Receipts, err error) {
-	coinbase := state.GetOrNewStateObject(block.Coinbase)
-	coinbase.SetGasPool(block.CalcGasLimit(parent))
-
-	// Process the transactions on to current block
-	receipts, _, _, _, err = sm.ProcessTransactions(coinbase, state, block, parent, block.Transactions())
-	if err != nil {
-		return nil, err
-	}
-
-	return receipts, nil
-}
-
 func (sm *BlockManager) CalculateTD(block *types.Block) (*big.Int, bool) {
-=======
-func (sm *BlockManager) CalculateTD(block *Block) (*big.Int, bool) {
->>>>>>> 3d9a4e70
 	uncleDiff := new(big.Int)
 	for _, uncle := range block.Uncles {
 		uncleDiff = uncleDiff.Add(uncleDiff, uncle.Difficulty)
@@ -363,11 +342,7 @@
 	return nil
 }
 
-<<<<<<< HEAD
 func (sm *BlockManager) AccumelateRewards(state *state.State, block, parent *types.Block) error {
-=======
-func (sm *BlockManager) AccumelateRewards(statedb *state.State, block, parent *Block) error {
->>>>>>> 3d9a4e70
 	reward := new(big.Int).Set(BlockReward)
 
 	knownUncles := ethutil.Set(parent.Uncles)
