--- conflicted
+++ resolved
@@ -41,12 +41,7 @@
 	"math/big"
 	"testing"
 
-<<<<<<< HEAD
-	"github.com/expanse-org/go-expanse/crypto/secp256k1"
-=======
 	"github.com/expanse-org/go-expanse/crypto"
-
->>>>>>> 37d12a74
 )
 
 var dumpEnc bool
