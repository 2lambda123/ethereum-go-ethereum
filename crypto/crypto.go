--- conflicted
+++ resolved
@@ -350,21 +350,12 @@
 	}
 }
 
-<<<<<<< HEAD
 // ChecksumAddress converts an address into a checksummed address.
 // It returns a 42-letter string starting with "0x".
 // The checksum algorithm is discussed in https://github.com/ethereum/EIPs/issues/55
 func ChecksumAddress(a common.Address) string {
-	address := hex.EncodeToString(a[:]) // hex.EncodeToString is always lower case without 0x prefix
-	addressHash := hex.EncodeToString(Sha3([]byte(common.Bytes2Hex(a[:]))))
-=======
-// for input read: https://github.com/ethereum/EIPs/issues/55
-// modelled after the JavaScript function toChecksumAddress()
-// Convert address into checksummed address
-func ChecksumAddress(a common.Address) string {
-	address := strings.Replace(strings.ToLower(hex.EncodeToString(a.Bytes())), "0x", "", 1)
-	addressHash := hex.EncodeToString(Sha3([]byte(common.Bytes2Hex(a.Bytes()))))
->>>>>>> 416f46ac
+	address := hex.EncodeToString(a[:])                          // hex.EncodeToString is always lower case without 0x prefix
+	addressHash := hex.EncodeToString(Sha3([]byte(a.Hex()[2:]))) // skip the "0x" at the beginning
 	checksumAddress := "0x"
 	for i := 0; i < len(address); i++ {
 		// If ith character is 8 to f then make it uppercase
@@ -378,15 +369,9 @@
 	return checksumAddress
 }
 
-<<<<<<< HEAD
 // ChecksumAddressHex converts an address into a checksummed address.
 // The input s may or may not be prefixed with "0x".
 // The returned string is 42 long and always includes the prefix "0x".
 func ChecksumAddressHex(s string) string {
 	return ChecksumAddress(common.HexToAddress(s))
-=======
-// Convert address in Hex format, with or without prefixed 0x into checksummed address
-func ChecksumAddressHex(s string) string {
-	return ChecksumAddress(common.HexToAddress(strings.Replace(strings.ToLower(s), "0x", "", 1)))
->>>>>>> 416f46ac
 }