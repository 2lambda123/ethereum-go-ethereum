// Copyright 2016 The go-ethereum Authors
// This file is part of the go-ethereum library.
//
// The go-ethereum library is free software: you can redistribute it and/or modify
// it under the terms of the GNU Lesser General Public License as published by
// the Free Software Foundation, either version 3 of the License, or
// (at your option) any later version.
//
// The go-ethereum library is distributed in the hope that it will be useful,
// but WITHOUT ANY WARRANTY; without even the implied warranty of
// MERCHANTABILITY or FITNESS FOR A PARTICULAR PURPOSE. See the
// GNU Lesser General Public License for more details.
//
// You should have received a copy of the GNU Lesser General Public License
// along with the go-ethereum library. If not, see <http://www.gnu.org/licenses/>.

// Contains all the wrappers from the core/types package.

package gexp

import (
	"encoding/json"
	"errors"
	"fmt"

<<<<<<< HEAD
	"github.com/expanse-org/go-expanse/core/types"
=======
	"github.com/ethereum/go-ethereum/core/types"
	"github.com/ethereum/go-ethereum/rlp"
>>>>>>> 6171d01b
)

// A Nonce is a 64-bit hash which proves (combined with the mix-hash) that
// a sufficient amount of computation has been carried out on a block.
type Nonce struct {
	nonce types.BlockNonce
}

// GetBytes retrieves the byte representation of the block nonce.
func (n *Nonce) GetBytes() []byte {
	return n.nonce[:]
}

// GetHex retrieves the hex string representation of the block nonce.
func (n *Nonce) GetHex() string {
	return fmt.Sprintf("0x%x", n.nonce[:])
}

// Bloom represents a 256 bit bloom filter.
type Bloom struct {
	bloom types.Bloom
}

// GetBytes retrieves the byte representation of the bloom filter.
func (b *Bloom) GetBytes() []byte {
	return b.bloom[:]
}

// GetHex retrieves the hex string representation of the bloom filter.
func (b *Bloom) GetHex() string {
	return fmt.Sprintf("0x%x", b.bloom[:])
}

// Header represents a block header in the Ethereum blockchain.
type Header struct {
	header *types.Header
}

// NewHeaderFromRLP parses a header from an RLP data dump.
func NewHeaderFromRLP(data []byte) (*Header, error) {
	h := &Header{
		header: new(types.Header),
	}
	if err := rlp.DecodeBytes(data, h.header); err != nil {
		return nil, err
	}
	return h, nil
}

// EncodeRLP encodes a header into an RLP data dump.
func (h *Header) EncodeRLP() ([]byte, error) {
	return rlp.EncodeToBytes(h.header)
}

// NewHeaderFromJSON parses a header from an JSON data dump.
func NewHeaderFromJSON(data string) (*Header, error) {
	h := &Header{
		header: new(types.Header),
	}
	if err := json.Unmarshal([]byte(data), h.header); err != nil {
		return nil, err
	}
	return h, nil
}

// EncodeJSON encodes a header into an JSON data dump.
func (h *Header) EncodeJSON() (string, error) {
	data, err := json.Marshal(h.header)
	return string(data), err
}

// String implements the fmt.Stringer interface to print some semi-meaningful
// data dump of the header for debugging purposes.
func (h *Header) String() string {
	return h.header.String()
}

func (h *Header) GetParentHash() *Hash   { return &Hash{h.header.ParentHash} }
func (h *Header) GetUncleHash() *Hash    { return &Hash{h.header.UncleHash} }
func (h *Header) GetCoinbase() *Address  { return &Address{h.header.Coinbase} }
func (h *Header) GetRoot() *Hash         { return &Hash{h.header.Root} }
func (h *Header) GetTxHash() *Hash       { return &Hash{h.header.TxHash} }
func (h *Header) GetReceiptHash() *Hash  { return &Hash{h.header.ReceiptHash} }
func (h *Header) GetBloom() *Bloom       { return &Bloom{h.header.Bloom} }
func (h *Header) GetDifficulty() *BigInt { return &BigInt{h.header.Difficulty} }
func (h *Header) GetNumber() int64       { return h.header.Number.Int64() }
func (h *Header) GetGasLimit() int64     { return h.header.GasLimit.Int64() }
func (h *Header) GetGasUsed() int64      { return h.header.GasUsed.Int64() }
func (h *Header) GetTime() int64         { return h.header.Time.Int64() }
func (h *Header) GetExtra() []byte       { return h.header.Extra }
func (h *Header) GetMixDigest() *Hash    { return &Hash{h.header.MixDigest} }
func (h *Header) GetNonce() *Nonce       { return &Nonce{h.header.Nonce} }
func (h *Header) GetHash() *Hash         { return &Hash{h.header.Hash()} }

// Headers represents a slice of headers.
type Headers struct{ headers []*types.Header }

// Size returns the number of headers in the slice.
func (h *Headers) Size() int {
	return len(h.headers)
}

// Get returns the header at the given index from the slice.
func (h *Headers) Get(index int) (header *Header, _ error) {
	if index < 0 || index >= len(h.headers) {
		return nil, errors.New("index out of bounds")
	}
	return &Header{h.headers[index]}, nil
}

// Block represents an entire block in the Ethereum blockchain.
type Block struct {
	block *types.Block
}

// NewBlockFromRLP parses a block from an RLP data dump.
func NewBlockFromRLP(data []byte) (*Block, error) {
	b := &Block{
		block: new(types.Block),
	}
	if err := rlp.DecodeBytes(data, b.block); err != nil {
		return nil, err
	}
	return b, nil
}

// EncodeRLP encodes a block into an RLP data dump.
func (b *Block) EncodeRLP() ([]byte, error) {
	return rlp.EncodeToBytes(b.block)
}

// NewBlockFromJSON parses a block from an JSON data dump.
func NewBlockFromJSON(data string) (*Block, error) {
	b := &Block{
		block: new(types.Block),
	}
	if err := json.Unmarshal([]byte(data), b.block); err != nil {
		return nil, err
	}
	return b, nil
}

// EncodeJSON encodes a block into an JSON data dump.
func (b *Block) EncodeJSON() (string, error) {
	data, err := json.Marshal(b.block)
	return string(data), err
}

// String implements the fmt.Stringer interface to print some semi-meaningful
// data dump of the block for debugging purposes.
func (b *Block) String() string {
	return b.block.String()
}

func (b *Block) GetParentHash() *Hash   { return &Hash{b.block.ParentHash()} }
func (b *Block) GetUncleHash() *Hash    { return &Hash{b.block.UncleHash()} }
func (b *Block) GetCoinbase() *Address  { return &Address{b.block.Coinbase()} }
func (b *Block) GetRoot() *Hash         { return &Hash{b.block.Root()} }
func (b *Block) GetTxHash() *Hash       { return &Hash{b.block.TxHash()} }
func (b *Block) GetReceiptHash() *Hash  { return &Hash{b.block.ReceiptHash()} }
func (b *Block) GetBloom() *Bloom       { return &Bloom{b.block.Bloom()} }
func (b *Block) GetDifficulty() *BigInt { return &BigInt{b.block.Difficulty()} }
func (b *Block) GetNumber() int64       { return b.block.Number().Int64() }
func (b *Block) GetGasLimit() int64     { return b.block.GasLimit().Int64() }
func (b *Block) GetGasUsed() int64      { return b.block.GasUsed().Int64() }
func (b *Block) GetTime() int64         { return b.block.Time().Int64() }
func (b *Block) GetExtra() []byte       { return b.block.Extra() }
func (b *Block) GetMixDigest() *Hash    { return &Hash{b.block.MixDigest()} }
func (b *Block) GetNonce() int64        { return int64(b.block.Nonce()) }

func (b *Block) GetHash() *Hash        { return &Hash{b.block.Hash()} }
func (b *Block) GetHashNoNonce() *Hash { return &Hash{b.block.HashNoNonce()} }

func (b *Block) GetHeader() *Header             { return &Header{b.block.Header()} }
func (b *Block) GetUncles() *Headers            { return &Headers{b.block.Uncles()} }
func (b *Block) GetTransactions() *Transactions { return &Transactions{b.block.Transactions()} }
func (b *Block) GetTransaction(hash *Hash) *Transaction {
	return &Transaction{b.block.Transaction(hash.hash)}
}

// Transaction represents a single Ethereum transaction.
type Transaction struct {
	tx *types.Transaction
}

// NewTransaction creates a new transaction with the given properties.
func NewTransaction(nonce int64, to *Address, amount, gasLimit, gasPrice *BigInt, data []byte) *Transaction {
	return &Transaction{types.NewTransaction(uint64(nonce), to.address, amount.bigint, gasLimit.bigint, gasPrice.bigint, data)}
}

// NewTransactionFromRLP parses a transaction from an RLP data dump.
func NewTransactionFromRLP(data []byte) (*Transaction, error) {
	tx := &Transaction{
		tx: new(types.Transaction),
	}
	if err := rlp.DecodeBytes(data, tx.tx); err != nil {
		return nil, err
	}
	return tx, nil
}

// EncodeRLP encodes a transaction into an RLP data dump.
func (tx *Transaction) EncodeRLP() ([]byte, error) {
	return rlp.EncodeToBytes(tx.tx)
}

// NewTransactionFromJSON parses a transaction from an JSON data dump.
func NewTransactionFromJSON(data string) (*Transaction, error) {
	tx := &Transaction{
		tx: new(types.Transaction),
	}
	if err := json.Unmarshal([]byte(data), tx.tx); err != nil {
		return nil, err
	}
	return tx, nil
}

// EncodeJSON encodes a transaction into an JSON data dump.
func (tx *Transaction) EncodeJSON() (string, error) {
	data, err := json.Marshal(tx.tx)
	return string(data), err
}

// String implements the fmt.Stringer interface to print some semi-meaningful
// data dump of the transaction for debugging purposes.
func (tx *Transaction) String() string {
	return tx.tx.String()
}

func (tx *Transaction) GetData() []byte      { return tx.tx.Data() }
func (tx *Transaction) GetGas() int64        { return tx.tx.Gas().Int64() }
func (tx *Transaction) GetGasPrice() *BigInt { return &BigInt{tx.tx.GasPrice()} }
func (tx *Transaction) GetValue() *BigInt    { return &BigInt{tx.tx.Value()} }
func (tx *Transaction) GetNonce() int64      { return int64(tx.tx.Nonce()) }

func (tx *Transaction) GetHash() *Hash    { return &Hash{tx.tx.Hash()} }
func (tx *Transaction) GetSigHash() *Hash { return &Hash{tx.tx.SigHash(types.HomesteadSigner{})} }
func (tx *Transaction) GetCost() *BigInt  { return &BigInt{tx.tx.Cost()} }

func (tx *Transaction) GetFrom() (address *Address, _ error) {
	from, err := types.Sender(types.HomesteadSigner{}, tx.tx)
	return &Address{from}, err
}

func (tx *Transaction) GetTo() *Address {
	if to := tx.tx.To(); to != nil {
		return &Address{*to}
	}
	return nil
}

func (tx *Transaction) WithSignature(sig []byte) (signedTx *Transaction, _ error) {
	rawTx, err := tx.tx.WithSignature(types.HomesteadSigner{}, sig)
	return &Transaction{rawTx}, err
}

// Transactions represents a slice of transactions.
type Transactions struct{ txs types.Transactions }

// Size returns the number of transactions in the slice.
func (txs *Transactions) Size() int {
	return len(txs.txs)
}

// Get returns the transaction at the given index from the slice.
func (txs *Transactions) Get(index int) (tx *Transaction, _ error) {
	if index < 0 || index >= len(txs.txs) {
		return nil, errors.New("index out of bounds")
	}
	return &Transaction{txs.txs[index]}, nil
}

// Receipt represents the results of a transaction.
type Receipt struct {
	receipt *types.Receipt
}

// NewReceiptFromRLP parses a transaction receipt from an RLP data dump.
func NewReceiptFromRLP(data []byte) (*Receipt, error) {
	r := &Receipt{
		receipt: new(types.Receipt),
	}
	if err := rlp.DecodeBytes(data, r.receipt); err != nil {
		return nil, err
	}
	return r, nil
}

// EncodeRLP encodes a transaction receipt into an RLP data dump.
func (r *Receipt) EncodeRLP() ([]byte, error) {
	return rlp.EncodeToBytes(r.receipt)
}

// NewReceiptFromJSON parses a transaction receipt from an JSON data dump.
func NewReceiptFromJSON(data string) (*Receipt, error) {
	r := &Receipt{
		receipt: new(types.Receipt),
	}
	if err := json.Unmarshal([]byte(data), r.receipt); err != nil {
		return nil, err
	}
	return r, nil
}

// EncodeJSON encodes a transaction receipt into an JSON data dump.
func (r *Receipt) EncodeJSON() (string, error) {
	data, err := rlp.EncodeToBytes(r.receipt)
	return string(data), err
}

// String implements the fmt.Stringer interface to print some semi-meaningful
// data dump of the transaction receipt for debugging purposes.
func (r *Receipt) String() string {
	return r.receipt.String()
}

func (r *Receipt) GetPostState() []byte          { return r.receipt.PostState }
func (r *Receipt) GetCumulativeGasUsed() *BigInt { return &BigInt{r.receipt.CumulativeGasUsed} }
func (r *Receipt) GetBloom() *Bloom              { return &Bloom{r.receipt.Bloom} }
func (r *Receipt) GetLogs() *Logs                { return &Logs{r.receipt.Logs} }
func (r *Receipt) GetTxHash() *Hash              { return &Hash{r.receipt.TxHash} }
func (r *Receipt) GetContractAddress() *Address  { return &Address{r.receipt.ContractAddress} }
func (r *Receipt) GetGasUsed() *BigInt           { return &BigInt{r.receipt.GasUsed} }<|MERGE_RESOLUTION|>--- conflicted
+++ resolved
@@ -23,12 +23,8 @@
 	"errors"
 	"fmt"
 
-<<<<<<< HEAD
 	"github.com/expanse-org/go-expanse/core/types"
-=======
-	"github.com/ethereum/go-ethereum/core/types"
-	"github.com/ethereum/go-ethereum/rlp"
->>>>>>> 6171d01b
+	"github.com/expanse-org/go-expanse/rlp"
 )
 
 // A Nonce is a 64-bit hash which proves (combined with the mix-hash) that
