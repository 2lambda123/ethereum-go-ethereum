--- conflicted
+++ resolved
@@ -627,14 +627,7 @@
 
 // TODO: wrap
 //	Acct(name nil-string) (err error)
-<<<<<<< HEAD
-//	Gubiqostuuid(uuid *byte, timeout *Timespec) (err error)
-//	Madvise(addr *byte, len int, behav int) (err error)
-//	Mprotect(addr *byte, len int, prot int) (err error)
-//	Msync(addr *byte, len int, flags int) (err error)
-=======
 //	Gethostuuid(uuid *byte, timeout *Timespec) (err error)
->>>>>>> 4bb3c89d
 //	Ptrace(req int, pid int, addr uintptr, data int) (ret uintptr, err error)
 
 var mapper = &mmapper{
