# This Makefile is meant to be used by people that do not usually work
# with Go source code. If you know what GOPATH is then you probably
# don't need to bother with make.

<<<<<<< HEAD
.PHONY: gubiq android ios gubiq-cross evm all test clean
.PHONY: gubiq-linux gubiq-linux-386 gubiq-linux-amd64 gubiq-linux-mips64 gubiq-linux-mips64le
.PHONY: gubiq-linux-arm gubiq-linux-arm-5 gubiq-linux-arm-6 gubiq-linux-arm-7 gubiq-linux-arm64
.PHONY: gubiq-darwin gubiq-darwin-386 gubiq-darwin-amd64
.PHONY: gubiq-windows gubiq-windows-386 gubiq-windows-amd64
=======
.PHONY: geth android ios geth-cross swarm evm all test clean
.PHONY: geth-linux geth-linux-386 geth-linux-amd64 geth-linux-mips64 geth-linux-mips64le
.PHONY: geth-linux-arm geth-linux-arm-5 geth-linux-arm-6 geth-linux-arm-7 geth-linux-arm64
.PHONY: geth-darwin geth-darwin-386 geth-darwin-amd64
.PHONY: geth-windows geth-windows-386 geth-windows-amd64
>>>>>>> ab5646c5

GOBIN = build/bin
GO ?= latest

gubiq:
	build/env.sh go run build/ci.go install ./cmd/gubiq
	@echo "Done building."
	@echo "Run \"$(GOBIN)/gubiq\" to launch gubiq."

swarm:
	build/env.sh go run build/ci.go install ./cmd/swarm
	@echo "Done building."
	@echo "Run \"$(GOBIN)/swarm\" to launch swarm."

evm:
	build/env.sh go run build/ci.go install ./cmd/evm
	@echo "Done building."
	@echo "Run \"$(GOBIN)/evm\" to start the evm."

all:
	build/env.sh go run build/ci.go install

android:
	build/env.sh go run build/ci.go aar --local
	@echo "Done building."
	@echo "Import \"$(GOBIN)/gubiq.aar\" to use the library."

ios:
	build/env.sh go run build/ci.go xcode --local
	@echo "Done building."
	@echo "Import \"$(GOBIN)/Gubiq.framework\" to use the library."

test: all
	build/env.sh go run build/ci.go test

clean:
	rm -fr build/_workspace/pkg/ $(GOBIN)/*

# The devtools target installs tools required for 'go generate'.
# You need to put $GOBIN (or $GOPATH/bin) in your PATH to use 'go generate'.

devtools:
	env GOBIN= go get -u golang.org/x/tools/cmd/stringer
	env GOBIN= go get -u github.com/jteeuwen/go-bindata/go-bindata
	env GOBIN= go get -u github.com/fjl/gencodec
	env GOBIN= go install ./cmd/abigen

# Cross Compilation Targets (xgo)

gubiq-cross: gubiq-linux gubiq-darwin gubiq-windows gubiq-android gubiq-ios
	@echo "Full cross compilation done:"
	@ls -ld $(GOBIN)/gubiq-*

gubiq-linux: gubiq-linux-386 gubiq-linux-amd64 gubiq-linux-arm gubiq-linux-mips64 gubiq-linux-mips64le
	@echo "Linux cross compilation done:"
	@ls -ld $(GOBIN)/gubiq-linux-*

<<<<<<< HEAD
gubiq-linux-386:
	build/env.sh go run build/ci.go xgo -- --go=$(GO) --dest=$(GOBIN) --targets=linux/386 -v ./cmd/gubiq
=======
geth-linux-386:
	build/env.sh go run build/ci.go xgo -- --go=$(GO) --targets=linux/386 -v ./cmd/geth
>>>>>>> ab5646c5
	@echo "Linux 386 cross compilation done:"
	@ls -ld $(GOBIN)/gubiq-linux-* | grep 386

<<<<<<< HEAD
gubiq-linux-amd64:
	build/env.sh go run build/ci.go xgo -- --go=$(GO) --dest=$(GOBIN) --targets=linux/amd64 -v ./cmd/gubiq
=======
geth-linux-amd64:
	build/env.sh go run build/ci.go xgo -- --go=$(GO) --targets=linux/amd64 -v ./cmd/geth
>>>>>>> ab5646c5
	@echo "Linux amd64 cross compilation done:"
	@ls -ld $(GOBIN)/gubiq-linux-* | grep amd64

gubiq-linux-arm: gubiq-linux-arm-5 gubiq-linux-arm-6 gubiq-linux-arm-7 gubiq-linux-arm64
	@echo "Linux ARM cross compilation done:"
	@ls -ld $(GOBIN)/gubiq-linux-* | grep arm

<<<<<<< HEAD
gubiq-linux-arm-5:
	build/env.sh go run build/ci.go xgo -- --go=$(GO) --dest=$(GOBIN) --targets=linux/arm-5 -v ./cmd/gubiq
=======
geth-linux-arm-5:
	build/env.sh go run build/ci.go xgo -- --go=$(GO) --targets=linux/arm-5 -v ./cmd/geth
>>>>>>> ab5646c5
	@echo "Linux ARMv5 cross compilation done:"
	@ls -ld $(GOBIN)/gubiq-linux-* | grep arm-5

<<<<<<< HEAD
gubiq-linux-arm-6:
	build/env.sh go run build/ci.go xgo -- --go=$(GO) --dest=$(GOBIN) --targets=linux/arm-6 -v ./cmd/gubiq
=======
geth-linux-arm-6:
	build/env.sh go run build/ci.go xgo -- --go=$(GO) --targets=linux/arm-6 -v ./cmd/geth
>>>>>>> ab5646c5
	@echo "Linux ARMv6 cross compilation done:"
	@ls -ld $(GOBIN)/gubiq-linux-* | grep arm-6

<<<<<<< HEAD
gubiq-linux-arm-7:
	build/env.sh go run build/ci.go xgo -- --go=$(GO) --dest=$(GOBIN) --targets=linux/arm-7 -v ./cmd/gubiq
=======
geth-linux-arm-7:
	build/env.sh go run build/ci.go xgo -- --go=$(GO) --targets=linux/arm-7 -v ./cmd/geth
>>>>>>> ab5646c5
	@echo "Linux ARMv7 cross compilation done:"
	@ls -ld $(GOBIN)/gubiq-linux-* | grep arm-7

<<<<<<< HEAD
gubiq-linux-arm64:
	build/env.sh go run build/ci.go xgo -- --go=$(GO) --dest=$(GOBIN) --targets=linux/arm64 -v ./cmd/gubiq
=======
geth-linux-arm64:
	build/env.sh go run build/ci.go xgo -- --go=$(GO) --targets=linux/arm64 -v ./cmd/geth
>>>>>>> ab5646c5
	@echo "Linux ARM64 cross compilation done:"
	@ls -ld $(GOBIN)/gubiq-linux-* | grep arm64

<<<<<<< HEAD
gubiq-linux-mips64:
	build/env.sh go run build/ci.go xgo -- --go=$(GO) --dest=$(GOBIN) --targets=linux/mips64 -v ./cmd/gubiq
=======
geth-linux-mips:
	build/env.sh go run build/ci.go xgo -- --go=$(GO) --targets=linux/mips --ldflags '-extldflags "-static"' -v ./cmd/geth
	@echo "Linux MIPS cross compilation done:"
	@ls -ld $(GOBIN)/geth-linux-* | grep mips

geth-linux-mipsle:
	build/env.sh go run build/ci.go xgo -- --go=$(GO) --targets=linux/mipsle --ldflags '-extldflags "-static"' -v ./cmd/geth
	@echo "Linux MIPSle cross compilation done:"
	@ls -ld $(GOBIN)/geth-linux-* | grep mipsle

geth-linux-mips64:
	build/env.sh go run build/ci.go xgo -- --go=$(GO) --targets=linux/mips64 --ldflags '-extldflags "-static"' -v ./cmd/geth
>>>>>>> ab5646c5
	@echo "Linux MIPS64 cross compilation done:"
	@ls -ld $(GOBIN)/gubiq-linux-* | grep mips64

<<<<<<< HEAD
gubiq-linux-mips64le:
	build/env.sh go run build/ci.go xgo -- --go=$(GO) --dest=$(GOBIN) --targets=linux/mips64le -v ./cmd/gubiq
=======
geth-linux-mips64le:
	build/env.sh go run build/ci.go xgo -- --go=$(GO) --targets=linux/mips64le --ldflags '-extldflags "-static"' -v ./cmd/geth
>>>>>>> ab5646c5
	@echo "Linux MIPS64le cross compilation done:"
	@ls -ld $(GOBIN)/gubiq-linux-* | grep mips64le

gubiq-darwin: gubiq-darwin-386 gubiq-darwin-amd64
	@echo "Darwin cross compilation done:"
	@ls -ld $(GOBIN)/gubiq-darwin-*

<<<<<<< HEAD
gubiq-darwin-386:
	build/env.sh go run build/ci.go xgo -- --go=$(GO) --dest=$(GOBIN) --targets=darwin/386 -v ./cmd/gubiq
=======
geth-darwin-386:
	build/env.sh go run build/ci.go xgo -- --go=$(GO) --targets=darwin/386 -v ./cmd/geth
>>>>>>> ab5646c5
	@echo "Darwin 386 cross compilation done:"
	@ls -ld $(GOBIN)/gubiq-darwin-* | grep 386

<<<<<<< HEAD
gubiq-darwin-amd64:
	build/env.sh go run build/ci.go xgo -- --go=$(GO) --dest=$(GOBIN) --targets=darwin/amd64 -v ./cmd/gubiq
=======
geth-darwin-amd64:
	build/env.sh go run build/ci.go xgo -- --go=$(GO) --targets=darwin/amd64 -v ./cmd/geth
>>>>>>> ab5646c5
	@echo "Darwin amd64 cross compilation done:"
	@ls -ld $(GOBIN)/gubiq-darwin-* | grep amd64

gubiq-windows: gubiq-windows-386 gubiq-windows-amd64
	@echo "Windows cross compilation done:"
	@ls -ld $(GOBIN)/gubiq-windows-*

<<<<<<< HEAD
gubiq-windows-386:
	build/env.sh go run build/ci.go xgo -- --go=$(GO) --dest=$(GOBIN) --targets=windows/386 -v ./cmd/gubiq
=======
geth-windows-386:
	build/env.sh go run build/ci.go xgo -- --go=$(GO) --targets=windows/386 -v ./cmd/geth
>>>>>>> ab5646c5
	@echo "Windows 386 cross compilation done:"
	@ls -ld $(GOBIN)/gubiq-windows-* | grep 386

<<<<<<< HEAD
gubiq-windows-amd64:
	build/env.sh go run build/ci.go xgo -- --go=$(GO) --dest=$(GOBIN) --targets=windows/amd64 -v ./cmd/gubiq
=======
geth-windows-amd64:
	build/env.sh go run build/ci.go xgo -- --go=$(GO) --targets=windows/amd64 -v ./cmd/geth
>>>>>>> ab5646c5
	@echo "Windows amd64 cross compilation done:"
	@ls -ld $(GOBIN)/gubiq-windows-* | grep amd64<|MERGE_RESOLUTION|>--- conflicted
+++ resolved
@@ -2,19 +2,11 @@
 # with Go source code. If you know what GOPATH is then you probably
 # don't need to bother with make.
 
-<<<<<<< HEAD
-.PHONY: gubiq android ios gubiq-cross evm all test clean
+.PHONY: gubiq android ios gubiq-cross swarm evm all test clean
 .PHONY: gubiq-linux gubiq-linux-386 gubiq-linux-amd64 gubiq-linux-mips64 gubiq-linux-mips64le
 .PHONY: gubiq-linux-arm gubiq-linux-arm-5 gubiq-linux-arm-6 gubiq-linux-arm-7 gubiq-linux-arm64
 .PHONY: gubiq-darwin gubiq-darwin-386 gubiq-darwin-amd64
 .PHONY: gubiq-windows gubiq-windows-386 gubiq-windows-amd64
-=======
-.PHONY: geth android ios geth-cross swarm evm all test clean
-.PHONY: geth-linux geth-linux-386 geth-linux-amd64 geth-linux-mips64 geth-linux-mips64le
-.PHONY: geth-linux-arm geth-linux-arm-5 geth-linux-arm-6 geth-linux-arm-7 geth-linux-arm64
-.PHONY: geth-darwin geth-darwin-386 geth-darwin-amd64
-.PHONY: geth-windows geth-windows-386 geth-windows-amd64
->>>>>>> ab5646c5
 
 GOBIN = build/bin
 GO ?= latest
@@ -72,23 +64,13 @@
 	@echo "Linux cross compilation done:"
 	@ls -ld $(GOBIN)/gubiq-linux-*
 
-<<<<<<< HEAD
 gubiq-linux-386:
-	build/env.sh go run build/ci.go xgo -- --go=$(GO) --dest=$(GOBIN) --targets=linux/386 -v ./cmd/gubiq
-=======
-geth-linux-386:
-	build/env.sh go run build/ci.go xgo -- --go=$(GO) --targets=linux/386 -v ./cmd/geth
->>>>>>> ab5646c5
+	build/env.sh go run build/ci.go xgo -- --go=$(GO) --targets=linux/386 -v ./cmd/gubiq
 	@echo "Linux 386 cross compilation done:"
 	@ls -ld $(GOBIN)/gubiq-linux-* | grep 386
 
-<<<<<<< HEAD
 gubiq-linux-amd64:
-	build/env.sh go run build/ci.go xgo -- --go=$(GO) --dest=$(GOBIN) --targets=linux/amd64 -v ./cmd/gubiq
-=======
-geth-linux-amd64:
-	build/env.sh go run build/ci.go xgo -- --go=$(GO) --targets=linux/amd64 -v ./cmd/geth
->>>>>>> ab5646c5
+	build/env.sh go run build/ci.go xgo -- --go=$(GO) --targets=linux/amd64 -v ./cmd/gubiq
 	@echo "Linux amd64 cross compilation done:"
 	@ls -ld $(GOBIN)/gubiq-linux-* | grep amd64
 
@@ -96,73 +78,43 @@
 	@echo "Linux ARM cross compilation done:"
 	@ls -ld $(GOBIN)/gubiq-linux-* | grep arm
 
-<<<<<<< HEAD
 gubiq-linux-arm-5:
-	build/env.sh go run build/ci.go xgo -- --go=$(GO) --dest=$(GOBIN) --targets=linux/arm-5 -v ./cmd/gubiq
-=======
-geth-linux-arm-5:
-	build/env.sh go run build/ci.go xgo -- --go=$(GO) --targets=linux/arm-5 -v ./cmd/geth
->>>>>>> ab5646c5
+	build/env.sh go run build/ci.go xgo -- --go=$(GO) --targets=linux/arm-5 -v ./cmd/gubiq
 	@echo "Linux ARMv5 cross compilation done:"
 	@ls -ld $(GOBIN)/gubiq-linux-* | grep arm-5
 
-<<<<<<< HEAD
 gubiq-linux-arm-6:
-	build/env.sh go run build/ci.go xgo -- --go=$(GO) --dest=$(GOBIN) --targets=linux/arm-6 -v ./cmd/gubiq
-=======
-geth-linux-arm-6:
-	build/env.sh go run build/ci.go xgo -- --go=$(GO) --targets=linux/arm-6 -v ./cmd/geth
->>>>>>> ab5646c5
+	build/env.sh go run build/ci.go xgo -- --go=$(GO) --targets=linux/arm-6 -v ./cmd/gubiq
 	@echo "Linux ARMv6 cross compilation done:"
 	@ls -ld $(GOBIN)/gubiq-linux-* | grep arm-6
 
-<<<<<<< HEAD
 gubiq-linux-arm-7:
-	build/env.sh go run build/ci.go xgo -- --go=$(GO) --dest=$(GOBIN) --targets=linux/arm-7 -v ./cmd/gubiq
-=======
-geth-linux-arm-7:
-	build/env.sh go run build/ci.go xgo -- --go=$(GO) --targets=linux/arm-7 -v ./cmd/geth
->>>>>>> ab5646c5
+	build/env.sh go run build/ci.go xgo -- --go=$(GO) --targets=linux/arm-7 -v ./cmd/gubiq
 	@echo "Linux ARMv7 cross compilation done:"
 	@ls -ld $(GOBIN)/gubiq-linux-* | grep arm-7
 
-<<<<<<< HEAD
 gubiq-linux-arm64:
-	build/env.sh go run build/ci.go xgo -- --go=$(GO) --dest=$(GOBIN) --targets=linux/arm64 -v ./cmd/gubiq
-=======
-geth-linux-arm64:
-	build/env.sh go run build/ci.go xgo -- --go=$(GO) --targets=linux/arm64 -v ./cmd/geth
->>>>>>> ab5646c5
+	build/env.sh go run build/ci.go xgo -- --go=$(GO) --targets=linux/arm64 -v ./cmd/gubiq
 	@echo "Linux ARM64 cross compilation done:"
 	@ls -ld $(GOBIN)/gubiq-linux-* | grep arm64
 
-<<<<<<< HEAD
+gubiq-linux-mips:
+	build/env.sh go run build/ci.go xgo -- --go=$(GO) --targets=linux/mips --ldflags '-extldflags "-static"' -v ./cmd/gubiq
+	@echo "Linux MIPS cross compilation done:"
+	@ls -ld $(GOBIN)/gubiq-linux-* | grep mips
+
+gubiq-linux-mipsle:
+	build/env.sh go run build/ci.go xgo -- --go=$(GO) --targets=linux/mipsle --ldflags '-extldflags "-static"' -v ./cmd/gubiq
+	@echo "Linux MIPSle cross compilation done:"
+	@ls -ld $(GOBIN)/gubiq-linux-* | grep mipsle
+
 gubiq-linux-mips64:
-	build/env.sh go run build/ci.go xgo -- --go=$(GO) --dest=$(GOBIN) --targets=linux/mips64 -v ./cmd/gubiq
-=======
-geth-linux-mips:
-	build/env.sh go run build/ci.go xgo -- --go=$(GO) --targets=linux/mips --ldflags '-extldflags "-static"' -v ./cmd/geth
-	@echo "Linux MIPS cross compilation done:"
-	@ls -ld $(GOBIN)/geth-linux-* | grep mips
-
-geth-linux-mipsle:
-	build/env.sh go run build/ci.go xgo -- --go=$(GO) --targets=linux/mipsle --ldflags '-extldflags "-static"' -v ./cmd/geth
-	@echo "Linux MIPSle cross compilation done:"
-	@ls -ld $(GOBIN)/geth-linux-* | grep mipsle
-
-geth-linux-mips64:
-	build/env.sh go run build/ci.go xgo -- --go=$(GO) --targets=linux/mips64 --ldflags '-extldflags "-static"' -v ./cmd/geth
->>>>>>> ab5646c5
+	build/env.sh go run build/ci.go xgo -- --go=$(GO) --targets=linux/mips64 --ldflags '-extldflags "-static"' -v ./cmd/gubiq
 	@echo "Linux MIPS64 cross compilation done:"
 	@ls -ld $(GOBIN)/gubiq-linux-* | grep mips64
 
-<<<<<<< HEAD
 gubiq-linux-mips64le:
-	build/env.sh go run build/ci.go xgo -- --go=$(GO) --dest=$(GOBIN) --targets=linux/mips64le -v ./cmd/gubiq
-=======
-geth-linux-mips64le:
-	build/env.sh go run build/ci.go xgo -- --go=$(GO) --targets=linux/mips64le --ldflags '-extldflags "-static"' -v ./cmd/geth
->>>>>>> ab5646c5
+	build/env.sh go run build/ci.go xgo -- --go=$(GO) --targets=linux/mips64le --ldflags '-extldflags "-static"' -v ./cmd/gubiq
 	@echo "Linux MIPS64le cross compilation done:"
 	@ls -ld $(GOBIN)/gubiq-linux-* | grep mips64le
 
@@ -170,23 +122,13 @@
 	@echo "Darwin cross compilation done:"
 	@ls -ld $(GOBIN)/gubiq-darwin-*
 
-<<<<<<< HEAD
 gubiq-darwin-386:
-	build/env.sh go run build/ci.go xgo -- --go=$(GO) --dest=$(GOBIN) --targets=darwin/386 -v ./cmd/gubiq
-=======
-geth-darwin-386:
-	build/env.sh go run build/ci.go xgo -- --go=$(GO) --targets=darwin/386 -v ./cmd/geth
->>>>>>> ab5646c5
+	build/env.sh go run build/ci.go xgo -- --go=$(GO) --targets=darwin/386 -v ./cmd/gubiq
 	@echo "Darwin 386 cross compilation done:"
 	@ls -ld $(GOBIN)/gubiq-darwin-* | grep 386
 
-<<<<<<< HEAD
 gubiq-darwin-amd64:
-	build/env.sh go run build/ci.go xgo -- --go=$(GO) --dest=$(GOBIN) --targets=darwin/amd64 -v ./cmd/gubiq
-=======
-geth-darwin-amd64:
-	build/env.sh go run build/ci.go xgo -- --go=$(GO) --targets=darwin/amd64 -v ./cmd/geth
->>>>>>> ab5646c5
+	build/env.sh go run build/ci.go xgo -- --go=$(GO) --targets=darwin/amd64 -v ./cmd/gubiq
 	@echo "Darwin amd64 cross compilation done:"
 	@ls -ld $(GOBIN)/gubiq-darwin-* | grep amd64
 
@@ -194,22 +136,12 @@
 	@echo "Windows cross compilation done:"
 	@ls -ld $(GOBIN)/gubiq-windows-*
 
-<<<<<<< HEAD
 gubiq-windows-386:
-	build/env.sh go run build/ci.go xgo -- --go=$(GO) --dest=$(GOBIN) --targets=windows/386 -v ./cmd/gubiq
-=======
-geth-windows-386:
-	build/env.sh go run build/ci.go xgo -- --go=$(GO) --targets=windows/386 -v ./cmd/geth
->>>>>>> ab5646c5
+	build/env.sh go run build/ci.go xgo -- --go=$(GO) --targets=windows/386 -v ./cmd/gubiq
 	@echo "Windows 386 cross compilation done:"
 	@ls -ld $(GOBIN)/gubiq-windows-* | grep 386
 
-<<<<<<< HEAD
 gubiq-windows-amd64:
-	build/env.sh go run build/ci.go xgo -- --go=$(GO) --dest=$(GOBIN) --targets=windows/amd64 -v ./cmd/gubiq
-=======
-geth-windows-amd64:
-	build/env.sh go run build/ci.go xgo -- --go=$(GO) --targets=windows/amd64 -v ./cmd/geth
->>>>>>> ab5646c5
+	build/env.sh go run build/ci.go xgo -- --go=$(GO) --targets=windows/amd64 -v ./cmd/gubiq
 	@echo "Windows amd64 cross compilation done:"
 	@ls -ld $(GOBIN)/gubiq-windows-* | grep amd64