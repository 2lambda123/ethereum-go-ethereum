--- conflicted
+++ resolved
@@ -3,30 +3,14 @@
 
 RUN apk add --no-cache make gcc musl-dev linux-headers
 
-<<<<<<< HEAD
 ADD . /go-expanse
-RUN \
-  apk add --update git go make gcc musl-dev linux-headers && \
-  (cd go-expanse && make gexp)                           && \
-  cp go-expanse/build/bin/gexp /usr/local/bin/           && \
-  apk del git go make gcc musl-dev linux-headers          && \
-  rm -rf /go-expanse && rm -rf /var/cache/apk/*
-
-EXPOSE 9656
-EXPOSE 42786
-EXPOSE 42786/udp
-
-ENTRYPOINT ["gexp"]
-=======
-ADD . /go-ethereum
-RUN cd /go-ethereum && make geth
+RUN cd /go-expanse && make gexp
 
 # Pull Geth into a second stage deploy alpine container
 FROM alpine:latest
 
 RUN apk add --no-cache ca-certificates
-COPY --from=builder /go-ethereum/build/bin/geth /usr/local/bin/
+COPY --from=builder /go-expanse/build/bin/geth /usr/local/bin/
 
-EXPOSE 8545 8546 30303 30303/udp
-ENTRYPOINT ["geth"]
->>>>>>> e9295163
+EXPOSE 9656 9656 42786 42786/udp
+ENTRYPOINT ["gexp"]