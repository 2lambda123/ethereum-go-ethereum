// Copyright 2016 The go-ethereum Authors
// This file is part of the go-ethereum library.
//
// The go-ethereum library is free software: you can redistribute it and/or modify
// it under the terms of the GNU Lesser General Public License as published by
// the Free Software Foundation, either version 3 of the License, or
// (at your option) any later version.
//
// The go-ethereum library is distributed in the hope that it will be useful,
// but WITHOUT ANY WARRANTY; without even the implied warranty of
// MERCHANTABILITY or FITNESS FOR A PARTICULAR PURPOSE. See the
// GNU Lesser General Public License for more details.
//
// You should have received a copy of the GNU Lesser General Public License
// along with the go-ethereum library. If not, see <http://www.gnu.org/licenses/>.

package light

import (
	"context"
	"fmt"
	"sync"
	"time"

	"github.com/ubiq/go-ubiq/common"
	"github.com/ubiq/go-ubiq/core"
	"github.com/ubiq/go-ubiq/core/state"
	"github.com/ubiq/go-ubiq/core/types"
	"github.com/ubiq/go-ubiq/ethdb"
	"github.com/ubiq/go-ubiq/event"
	"github.com/ubiq/go-ubiq/log"
	"github.com/ubiq/go-ubiq/params"
	"github.com/ubiq/go-ubiq/rlp"
)

const (
	// chainHeadChanSize is the size of channel listening to ChainHeadEvent.
	chainHeadChanSize = 10
)

// txPermanent is the number of mined blocks after a mined transaction is
// considered permanent and no rollback is expected
var txPermanent = uint64(500)

// TxPool implements the transaction pool for light clients, which keeps track
// of the status of locally created transactions, detecting if they are included
// in a block (mined) or rolled back. There are no queued transactions since we
// always receive all locally signed transactions in the same order as they are
// created.
type TxPool struct {
	config       *params.ChainConfig
	signer       types.Signer
	quit         chan bool
	txFeed       event.Feed
	scope        event.SubscriptionScope
	chainHeadCh  chan core.ChainHeadEvent
	chainHeadSub event.Subscription
	mu           sync.RWMutex
	chain        *LightChain
	odr          OdrBackend
	chainDb      ethdb.Database
	relay        TxRelayBackend
	head         common.Hash
	nonce        map[common.Address]uint64            // "pending" nonce
	pending      map[common.Hash]*types.Transaction   // pending transactions by tx hash
	mined        map[common.Hash][]*types.Transaction // mined transactions by block hash
	clearIdx     uint64                               // earliest block nr that can contain mined tx info

	homestead bool
}

// TxRelayBackend provides an interface to the mechanism that forwards transacions
// to the ETH network. The implementations of the functions should be non-blocking.
//
// Send instructs backend to forward new transactions
// NewHead notifies backend about a new head after processed by the tx pool,
//  including  mined and rolled back transactions since the last event
// Discard notifies backend about transactions that should be discarded either
//  because they have been replaced by a re-send or because they have been mined
//  long ago and no rollback is expected
type TxRelayBackend interface {
	Send(txs types.Transactions)
	NewHead(head common.Hash, mined []common.Hash, rollback []common.Hash)
	Discard(hashes []common.Hash)
}

// NewTxPool creates a new light transaction pool
func NewTxPool(config *params.ChainConfig, chain *LightChain, relay TxRelayBackend) *TxPool {
	pool := &TxPool{
		config:      config,
		signer:      types.NewEIP155Signer(config.ChainId),
		nonce:       make(map[common.Address]uint64),
		pending:     make(map[common.Hash]*types.Transaction),
		mined:       make(map[common.Hash][]*types.Transaction),
		quit:        make(chan bool),
		chainHeadCh: make(chan core.ChainHeadEvent, chainHeadChanSize),
		chain:       chain,
		relay:       relay,
		odr:         chain.Odr(),
		chainDb:     chain.Odr().Database(),
		head:        chain.CurrentHeader().Hash(),
		clearIdx:    chain.CurrentHeader().Number.Uint64(),
	}
	// Subscribe events from blockchain
	pool.chainHeadSub = pool.chain.SubscribeChainHeadEvent(pool.chainHeadCh)
	go pool.eventLoop()

	return pool
}

// currentState returns the light state of the current head header
func (pool *TxPool) currentState(ctx context.Context) *state.StateDB {
	return NewState(ctx, pool.chain.CurrentHeader(), pool.odr)
}

// GetNonce returns the "pending" nonce of a given address. It always queries
// the nonce belonging to the latest header too in order to detect if another
// client using the same key sent a transaction.
func (pool *TxPool) GetNonce(ctx context.Context, addr common.Address) (uint64, error) {
	state := pool.currentState(ctx)
	nonce := state.GetNonce(addr)
	if state.Error() != nil {
		return 0, state.Error()
	}
	sn, ok := pool.nonce[addr]
	if ok && sn > nonce {
		nonce = sn
	}
	if !ok || sn < nonce {
		pool.nonce[addr] = nonce
	}
	return nonce, nil
}

<<<<<<< HEAD
type txBlockData struct {
	BlockHash  common.Hash
	BlockIndex uint64
	Index      uint64
}

=======
>>>>>>> 4bb3c89d
// txStateChanges stores the recent changes between pending/mined states of
// transactions. True means mined, false means rolled back, no entry means no change
type txStateChanges map[common.Hash]bool

// setState sets the status of a tx to either recently mined or recently rolled back
func (txc txStateChanges) setState(txHash common.Hash, mined bool) {
	val, ent := txc[txHash]
	if ent && (val != mined) {
		delete(txc, txHash)
	} else {
		txc[txHash] = mined
	}
}

// getLists creates lists of mined and rolled back tx hashes
func (txc txStateChanges) getLists() (mined []common.Hash, rollback []common.Hash) {
	for hash, val := range txc {
		if val {
			mined = append(mined, hash)
		} else {
			rollback = append(rollback, hash)
		}
	}
	return
}

// checkMinedTxs checks newly added blocks for the currently pending transactions
// and marks them as mined if necessary. It also stores block position in the db
// and adds them to the received txStateChanges map.
func (pool *TxPool) checkMinedTxs(ctx context.Context, hash common.Hash, number uint64, txc txStateChanges) error {
	// If no transactions are pending, we don't care about anything
	if len(pool.pending) == 0 {
		return nil
	}
	block, err := GetBlock(ctx, pool.odr, hash, number)
	if err != nil {
		return err
	}
	// Gather all the local transaction mined in this block
	list := pool.mined[hash]
	for _, tx := range block.Transactions() {
		if _, ok := pool.pending[tx.Hash()]; ok {
			list = append(list, tx)
		}
	}
	// If some transactions have been mined, write the needed data to disk and update
	if list != nil {
		// Retrieve all the receipts belonging to this block and write the loopup table
		if _, err := GetBlockReceipts(ctx, pool.odr, hash, number); err != nil { // ODR caches, ignore results
			return err
		}
		if err := core.WriteTxLookupEntries(pool.chainDb, block); err != nil {
			return err
		}
		// Update the transaction pool's state
		for _, tx := range list {
			delete(pool.pending, tx.Hash())
			txc.setState(tx.Hash(), true)
		}
		pool.mined[hash] = list
	}
	return nil
}

// rollbackTxs marks the transactions contained in recently rolled back blocks
// as rolled back. It also removes any positional lookup entries.
func (pool *TxPool) rollbackTxs(hash common.Hash, txc txStateChanges) {
	if list, ok := pool.mined[hash]; ok {
		for _, tx := range list {
			txHash := tx.Hash()
			core.DeleteTxLookupEntry(pool.chainDb, txHash)
			pool.pending[txHash] = tx
			txc.setState(txHash, false)
		}
		delete(pool.mined, hash)
	}
}

// reorgOnNewHead sets a new head header, processing (and rolling back if necessary)
// the blocks since the last known head and returns a txStateChanges map containing
// the recently mined and rolled back transaction hashes. If an error (context
// timeout) occurs during checking new blocks, it leaves the locally known head
// at the latest checked block and still returns a valid txStateChanges, making it
// possible to continue checking the missing blocks at the next chain head event
func (pool *TxPool) reorgOnNewHead(ctx context.Context, newHeader *types.Header) (txStateChanges, error) {
	txc := make(txStateChanges)
	oldh := pool.chain.GetHeaderByHash(pool.head)
	newh := newHeader
	// find common ancestor, create list of rolled back and new block hashes
	var oldHashes, newHashes []common.Hash
	for oldh.Hash() != newh.Hash() {
		if oldh.Number.Uint64() >= newh.Number.Uint64() {
			oldHashes = append(oldHashes, oldh.Hash())
			oldh = pool.chain.GetHeader(oldh.ParentHash, oldh.Number.Uint64()-1)
		}
		if oldh.Number.Uint64() < newh.Number.Uint64() {
			newHashes = append(newHashes, newh.Hash())
			newh = pool.chain.GetHeader(newh.ParentHash, newh.Number.Uint64()-1)
			if newh == nil {
				// happens when CHT syncing, nothing to do
				newh = oldh
			}
		}
	}
	if oldh.Number.Uint64() < pool.clearIdx {
		pool.clearIdx = oldh.Number.Uint64()
	}
	// roll back old blocks
	for _, hash := range oldHashes {
		pool.rollbackTxs(hash, txc)
	}
	pool.head = oldh.Hash()
	// check mined txs of new blocks (array is in reversed order)
	for i := len(newHashes) - 1; i >= 0; i-- {
		hash := newHashes[i]
		if err := pool.checkMinedTxs(ctx, hash, newHeader.Number.Uint64()-uint64(i), txc); err != nil {
			return txc, err
		}
		pool.head = hash
	}

	// clear old mined tx entries of old blocks
	if idx := newHeader.Number.Uint64(); idx > pool.clearIdx+txPermanent {
		idx2 := idx - txPermanent
		if len(pool.mined) > 0 {
			for i := pool.clearIdx; i < idx2; i++ {
				hash := core.GetCanonicalHash(pool.chainDb, i)
				if list, ok := pool.mined[hash]; ok {
					hashes := make([]common.Hash, len(list))
					for i, tx := range list {
						hashes[i] = tx.Hash()
					}
					pool.relay.Discard(hashes)
					delete(pool.mined, hash)
				}
			}
		}
		pool.clearIdx = idx2
	}

	return txc, nil
}

// blockCheckTimeout is the time limit for checking new blocks for mined
// transactions. Checking resumes at the next chain head event if timed out.
const blockCheckTimeout = time.Second * 3

// eventLoop processes chain head events and also notifies the tx relay backend
// about the new head hash and tx state changes
func (pool *TxPool) eventLoop() {
	for {
		select {
		case ev := <-pool.chainHeadCh:
			pool.setNewHead(ev.Block.Header())
			// hack in order to avoid hogging the lock; this part will
			// be replaced by a subsequent PR.
			time.Sleep(time.Millisecond)

		// System stopped
		case <-pool.chainHeadSub.Err():
			return
		}
	}
}

func (pool *TxPool) setNewHead(head *types.Header) {
	pool.mu.Lock()
	defer pool.mu.Unlock()

	ctx, cancel := context.WithTimeout(context.Background(), blockCheckTimeout)
	defer cancel()

	txc, _ := pool.reorgOnNewHead(ctx, head)
	m, r := txc.getLists()
	pool.relay.NewHead(pool.head, m, r)
	pool.homestead = pool.config.IsHomestead(head.Number)
	pool.signer = types.MakeSigner(pool.config, head.Number)
}

// Stop stops the light transaction pool
func (pool *TxPool) Stop() {
	// Unsubscribe all subscriptions registered from txpool
	pool.scope.Close()
	// Unsubscribe subscriptions registered from blockchain
	pool.chainHeadSub.Unsubscribe()
	close(pool.quit)
	log.Info("Transaction pool stopped")
}

// SubscribeTxPreEvent registers a subscription of core.TxPreEvent and
// starts sending event to the given channel.
func (pool *TxPool) SubscribeTxPreEvent(ch chan<- core.TxPreEvent) event.Subscription {
	return pool.scope.Track(pool.txFeed.Subscribe(ch))
}

// Stats returns the number of currently pending (locally created) transactions
func (pool *TxPool) Stats() (pending int) {
	pool.mu.RLock()
	defer pool.mu.RUnlock()

	pending = len(pool.pending)
	return
}

// validateTx checks whether a transaction is valid according to the consensus rules.
func (pool *TxPool) validateTx(ctx context.Context, tx *types.Transaction) error {
	// Validate sender
	var (
		from common.Address
		err  error
	)

	// Validate the transaction sender and it's sig. Throw
	// if the from fields is invalid.
	if from, err = types.Sender(pool.signer, tx); err != nil {
		return core.ErrInvalidSender
	}
	// Last but not least check for nonce errors
	currentState := pool.currentState(ctx)
	if n := currentState.GetNonce(from); n > tx.Nonce() {
		return core.ErrNonceTooLow
	}

	// Check the transaction doesn't exceed the current
	// block limit gas.
	header := pool.chain.GetHeaderByHash(pool.head)
	if header.GasLimit.Cmp(tx.Gas()) < 0 {
		return core.ErrGasLimit
	}

	// Transactions can't be negative. This may never happen
	// using RLP decoded transactions but may occur if you create
	// a transaction using the RPC for example.
	if tx.Value().Sign() < 0 {
		return core.ErrNegativeValue
	}

	// Transactor should have enough funds to cover the costs
	// cost == V + GP * GL
	if b := currentState.GetBalance(from); b.Cmp(tx.Cost()) < 0 {
		return core.ErrInsufficientFunds
	}

	// Should supply enough intrinsic gas
	if tx.Gas().Cmp(core.IntrinsicGas(tx.Data(), tx.To() == nil, pool.homestead)) < 0 {
		return core.ErrIntrinsicGas
	}

	return currentState.Error()
}

// add validates a new transaction and sets its state pending if processable.
// It also updates the locally stored nonce if necessary.
func (self *TxPool) add(ctx context.Context, tx *types.Transaction) error {
	hash := tx.Hash()

	if self.pending[hash] != nil {
		return fmt.Errorf("Known transaction (%x)", hash[:4])
	}
	err := self.validateTx(ctx, tx)
	if err != nil {
		return err
	}

	if _, ok := self.pending[hash]; !ok {
		self.pending[hash] = tx

		nonce := tx.Nonce() + 1

		addr, _ := types.Sender(self.signer, tx)
		if nonce > self.nonce[addr] {
			self.nonce[addr] = nonce
		}

		// Notify the subscribers. This event is posted in a goroutine
		// because it's possible that somewhere during the post "Remove transaction"
		// gets called which will then wait for the global tx pool lock and deadlock.
		go self.txFeed.Send(core.TxPreEvent{Tx: tx})
	}

	// Print a log message if low enough level is set
	log.Debug("Pooled new transaction", "hash", hash, "from", log.Lazy{Fn: func() common.Address { from, _ := types.Sender(self.signer, tx); return from }}, "to", tx.To())
	return nil
}

// Add adds a transaction to the pool if valid and passes it to the tx relay
// backend
func (self *TxPool) Add(ctx context.Context, tx *types.Transaction) error {
	self.mu.Lock()
	defer self.mu.Unlock()

	data, err := rlp.EncodeToBytes(tx)
	if err != nil {
		return err
	}

	if err := self.add(ctx, tx); err != nil {
		return err
	}
	//fmt.Println("Send", tx.Hash())
	self.relay.Send(types.Transactions{tx})

	self.chainDb.Put(tx.Hash().Bytes(), data)
	return nil
}

// AddTransactions adds all valid transactions to the pool and passes them to
// the tx relay backend
func (self *TxPool) AddBatch(ctx context.Context, txs []*types.Transaction) {
	self.mu.Lock()
	defer self.mu.Unlock()
	var sendTx types.Transactions

	for _, tx := range txs {
		if err := self.add(ctx, tx); err == nil {
			sendTx = append(sendTx, tx)
		}
	}
	if len(sendTx) > 0 {
		self.relay.Send(sendTx)
	}
}

// GetTransaction returns a transaction if it is contained in the pool
// and nil otherwise.
func (tp *TxPool) GetTransaction(hash common.Hash) *types.Transaction {
	// check the txs first
	if tx, ok := tp.pending[hash]; ok {
		return tx
	}
	return nil
}

// GetTransactions returns all currently processable transactions.
// The returned slice may be modified by the caller.
func (self *TxPool) GetTransactions() (txs types.Transactions, err error) {
	self.mu.RLock()
	defer self.mu.RUnlock()

	txs = make(types.Transactions, len(self.pending))
	i := 0
	for _, tx := range self.pending {
		txs[i] = tx
		i++
	}
	return txs, nil
}

// Content retrieves the data content of the transaction pool, returning all the
// pending as well as queued transactions, grouped by account and nonce.
func (self *TxPool) Content() (map[common.Address]types.Transactions, map[common.Address]types.Transactions) {
	self.mu.RLock()
	defer self.mu.RUnlock()

	// Retrieve all the pending transactions and sort by account and by nonce
	pending := make(map[common.Address]types.Transactions)
	for _, tx := range self.pending {
		account, _ := types.Sender(self.signer, tx)
		pending[account] = append(pending[account], tx)
	}
	// There are no queued transactions in a light pool, just return an empty map
	queued := make(map[common.Address]types.Transactions)
	return pending, queued
}

// RemoveTransactions removes all given transactions from the pool.
func (self *TxPool) RemoveTransactions(txs types.Transactions) {
	self.mu.Lock()
	defer self.mu.Unlock()
	var hashes []common.Hash
	for _, tx := range txs {
		//self.RemoveTx(tx.Hash())
		hash := tx.Hash()
		delete(self.pending, hash)
		self.chainDb.Delete(hash[:])
		hashes = append(hashes, hash)
	}
	self.relay.Discard(hashes)
}

// RemoveTx removes the transaction with the given hash from the pool.
func (pool *TxPool) RemoveTx(hash common.Hash) {
	pool.mu.Lock()
	defer pool.mu.Unlock()
	// delete from pending pool
	delete(pool.pending, hash)
	pool.chainDb.Delete(hash[:])
	pool.relay.Discard([]common.Hash{hash})
}<|MERGE_RESOLUTION|>--- conflicted
+++ resolved
@@ -132,15 +132,6 @@
 	return nonce, nil
 }
 
-<<<<<<< HEAD
-type txBlockData struct {
-	BlockHash  common.Hash
-	BlockIndex uint64
-	Index      uint64
-}
-
-=======
->>>>>>> 4bb3c89d
 // txStateChanges stores the recent changes between pending/mined states of
 // transactions. True means mined, false means rolled back, no entry means no change
 type txStateChanges map[common.Hash]bool
