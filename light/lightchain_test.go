--- conflicted
+++ resolved
@@ -21,22 +21,12 @@
 	"math/big"
 	"testing"
 
-<<<<<<< HEAD
 	"github.com/ubiq/go-ubiq/common"
 	"github.com/ubiq/go-ubiq/consensus/ubqhash"
 	"github.com/ubiq/go-ubiq/core"
 	"github.com/ubiq/go-ubiq/core/types"
 	"github.com/ubiq/go-ubiq/ethdb"
-	"github.com/ubiq/go-ubiq/event"
 	"github.com/ubiq/go-ubiq/params"
-=======
-	"github.com/ethereum/go-ethereum/common"
-	"github.com/ethereum/go-ethereum/consensus/ethash"
-	"github.com/ethereum/go-ethereum/core"
-	"github.com/ethereum/go-ethereum/core/types"
-	"github.com/ethereum/go-ethereum/ethdb"
-	"github.com/ethereum/go-ethereum/params"
->>>>>>> 4bb3c89d
 )
 
 // So we can deterministically seed different blockchains
@@ -64,11 +54,7 @@
 	db, _ := ethdb.NewMemDatabase()
 	gspec := core.Genesis{Config: params.TestChainConfig}
 	genesis := gspec.MustCommit(db)
-<<<<<<< HEAD
-	blockchain, _ := NewLightChain(&dummyOdr{db: db}, gspec.Config, ubqhash.NewFaker(), new(event.TypeMux))
-=======
-	blockchain, _ := NewLightChain(&dummyOdr{db: db}, gspec.Config, ethash.NewFaker())
->>>>>>> 4bb3c89d
+	blockchain, _ := NewLightChain(&dummyOdr{db: db}, gspec.Config, ubqhash.NewFaker())
 
 	// Create and inject the requested chain
 	if n == 0 {
@@ -88,11 +74,7 @@
 		Config:     params.TestChainConfig,
 	}
 	gspec.MustCommit(db)
-<<<<<<< HEAD
-	lc, err := NewLightChain(&dummyOdr{db: db}, gspec.Config, ubqhash.NewFullFaker(), new(event.TypeMux))
-=======
-	lc, err := NewLightChain(&dummyOdr{db: db}, gspec.Config, ethash.NewFullFaker())
->>>>>>> 4bb3c89d
+	lc, err := NewLightChain(&dummyOdr{db: db}, gspec.Config, ubqhash.NewFullFaker())
 	if err != nil {
 		panic(err)
 	}
@@ -356,11 +338,7 @@
 	defer func() { delete(core.BadHashes, headers[3].Hash()) }()
 
 	// Create a new LightChain and check that it rolled back the state.
-<<<<<<< HEAD
-	ncm, err := NewLightChain(&dummyOdr{db: bc.chainDb}, params.TestChainConfig, ubqhash.NewFaker(), new(event.TypeMux))
-=======
-	ncm, err := NewLightChain(&dummyOdr{db: bc.chainDb}, params.TestChainConfig, ethash.NewFaker())
->>>>>>> 4bb3c89d
+	ncm, err := NewLightChain(&dummyOdr{db: bc.chainDb}, params.TestChainConfig, ubqhash.NewFaker())
 	if err != nil {
 		t.Fatalf("failed to create new chain manager: %v", err)
 	}
