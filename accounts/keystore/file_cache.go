// Copyright 2017 The go-ethereum Authors
// This file is part of the go-ethereum library.
//
// The go-ethereum library is free software: you can redistribute it and/or modify
// it under the terms of the GNU Lesser General Public License as published by
// the Free Software Foundation, either version 3 of the License, or
// (at your option) any later version.
//
// The go-ethereum library is distributed in the hope that it will be useful,
// but WITHOUT ANY WARRANTY; without even the implied warranty of
// MERCHANTABILITY or FITNESS FOR A PARTICULAR PURPOSE. See the
// GNU Lesser General Public License for more details.
//
// You should have received a copy of the GNU Lesser General Public License
// along with the go-ethereum library. If not, see <http://www.gnu.org/licenses/>.

package keystore

import (
	"io/ioutil"
	"os"
	"path/filepath"
	"strings"
	"sync"
	"time"

<<<<<<< HEAD
	"github.com/ubiq/go-ubiq/log"
	set "gopkg.in/fatih/set.v0"
=======
	mapset "github.com/deckarep/golang-set"
	"github.com/ethereum/go-ethereum/log"
>>>>>>> c9427004
)

// fileCache is a cache of files seen during scan of keystore.
type fileCache struct {
	all     mapset.Set // Set of all files from the keystore folder
	lastMod time.Time  // Last time instance when a file was modified
	mu      sync.RWMutex
}

// scan performs a new scan on the given directory, compares against the already
// cached filenames, and returns file sets: creates, deletes, updates.
func (fc *fileCache) scan(keyDir string) (mapset.Set, mapset.Set, mapset.Set, error) {
	t0 := time.Now()

	// List all the failes from the keystore folder
	files, err := ioutil.ReadDir(keyDir)
	if err != nil {
		return nil, nil, nil, err
	}
	t1 := time.Now()

	fc.mu.Lock()
	defer fc.mu.Unlock()

	// Iterate all the files and gather their metadata
	all := mapset.NewThreadUnsafeSet()
	mods := mapset.NewThreadUnsafeSet()

	var newLastMod time.Time
	for _, fi := range files {
		path := filepath.Join(keyDir, fi.Name())
		// Skip any non-key files from the folder
		if nonKeyFile(fi) {
			log.Trace("Ignoring file on account scan", "path", path)
			continue
		}
		// Gather the set of all and fresly modified files
		all.Add(path)

		modified := fi.ModTime()
		if modified.After(fc.lastMod) {
			mods.Add(path)
		}
		if modified.After(newLastMod) {
			newLastMod = modified
		}
	}
	t2 := time.Now()

	// Update the tracked files and return the three sets
	deletes := fc.all.Difference(all)   // Deletes = previous - current
	creates := all.Difference(fc.all)   // Creates = current - previous
	updates := mods.Difference(creates) // Updates = modified - creates

	fc.all, fc.lastMod = all, newLastMod
	t3 := time.Now()

	// Report on the scanning stats and return
	log.Debug("FS scan times", "list", t1.Sub(t0), "set", t2.Sub(t1), "diff", t3.Sub(t2))
	return creates, deletes, updates, nil
}

// nonKeyFile ignores editor backups, hidden files and folders/symlinks.
func nonKeyFile(fi os.FileInfo) bool {
	// Skip editor backups and UNIX-style hidden files.
	if strings.HasSuffix(fi.Name(), "~") || strings.HasPrefix(fi.Name(), ".") {
		return true
	}
	// Skip misc special files, directories (yes, symlinks too).
	if fi.IsDir() || fi.Mode()&os.ModeType != 0 {
		return true
	}
	return false
}<|MERGE_RESOLUTION|>--- conflicted
+++ resolved
@@ -24,13 +24,8 @@
 	"sync"
 	"time"
 
-<<<<<<< HEAD
+	mapset "github.com/deckarep/golang-set"
 	"github.com/ubiq/go-ubiq/log"
-	set "gopkg.in/fatih/set.v0"
-=======
-	mapset "github.com/deckarep/golang-set"
-	"github.com/ethereum/go-ethereum/log"
->>>>>>> c9427004
 )
 
 // fileCache is a cache of files seen during scan of keystore.
