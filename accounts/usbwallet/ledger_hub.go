--- conflicted
+++ resolved
@@ -22,23 +22,14 @@
 
 import (
 	"errors"
-<<<<<<< HEAD
-	"sync"
-	"time"
-
-	"github.com/karalabe/hid"
-	"github.com/ubiq/go-ubiq/accounts"
-	"github.com/ubiq/go-ubiq/event"
-=======
 	"runtime"
 	"sync"
 	"time"
 
-	"github.com/ethereum/go-ethereum/accounts"
-	"github.com/ethereum/go-ethereum/event"
-	"github.com/ethereum/go-ethereum/log"
+	"github.com/ubiq/go-ubiq/accounts"
+	"github.com/ubiq/go-ubiq/event"
+	"github.com/ubiq/go-ubiq/log"
 	"github.com/karalabe/hid"
->>>>>>> ab5646c5
 )
 
 // LedgerScheme is the protocol scheme prefixing account and wallet URLs.
@@ -112,8 +103,6 @@
 	}
 	// Retrieve the current list of Ledger devices
 	var ledgers []hid.DeviceInfo
-<<<<<<< HEAD
-=======
 
 	if runtime.GOOS == "linux" {
 		// hidapi on Linux opens the device during enumeration to retrieve some infos,
@@ -128,7 +117,6 @@
 			return
 		}
 	}
->>>>>>> ab5646c5
 	for _, info := range hid.Enumerate(0, 0) { // Can't enumerate directly, one valid ID is the 0 wildcard
 		for _, id := range ledgerDeviceIDs {
 			if info.VendorID == id.Vendor && info.ProductID == id.Product {
@@ -137,13 +125,10 @@
 			}
 		}
 	}
-<<<<<<< HEAD
-=======
 	if runtime.GOOS == "linux" {
 		// See rationale before the enumeration why this is needed and only on Linux.
 		hub.commsLock.Unlock()
 	}
->>>>>>> ab5646c5
 	// Transform the current list of wallets into the new one
 	hub.stateLock.Lock()
 
@@ -160,11 +145,7 @@
 		}
 		// If there are no more wallets or the device is before the next, wrap new wallet
 		if len(hub.wallets) == 0 || hub.wallets[0].URL().Cmp(url) > 0 {
-<<<<<<< HEAD
-			wallet := &ledgerWallet{url: &url, info: ledger}
-=======
 			wallet := &ledgerWallet{hub: hub, url: &url, info: ledger, log: log.New("url", url)}
->>>>>>> ab5646c5
 
 			events = append(events, accounts.WalletEvent{Wallet: wallet, Arrive: true})
 			wallets = append(wallets, wallet)
