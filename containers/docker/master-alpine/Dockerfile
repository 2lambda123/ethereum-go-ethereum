FROM alpine:3.7

RUN \
  apk add --update go git make gcc musl-dev linux-headers ca-certificates && \
<<<<<<< HEAD
  git clone --depth 1 --branch release/1.7 https://github.com/EthereumCommonwealth/go-callisto && \
=======
  git clone --depth 1 --branch release/1.8 https://github.com/ethereum/go-ethereum && \
>>>>>>> 9fd76e33
  (cd go-ethereum && make geth) && \
  cp go-ethereum/build/bin/geth /geth && \
  apk del go git make gcc musl-dev linux-headers && \
  rm -rf /go-ethereum && rm -rf /var/cache/apk/*

EXPOSE 8545
EXPOSE 30303

ENTRYPOINT ["/geth"]<|MERGE_RESOLUTION|>--- conflicted
+++ resolved
@@ -2,11 +2,7 @@
 
 RUN \
   apk add --update go git make gcc musl-dev linux-headers ca-certificates && \
-<<<<<<< HEAD
-  git clone --depth 1 --branch release/1.7 https://github.com/EthereumCommonwealth/go-callisto && \
-=======
-  git clone --depth 1 --branch release/1.8 https://github.com/ethereum/go-ethereum && \
->>>>>>> 9fd76e33
+  git clone --depth 1 --branch release/1.8 https://github.com/EthereumCommonwealth/go-callisto && \
   (cd go-ethereum && make geth) && \
   cp go-ethereum/build/bin/geth /geth && \
   apk del go git make gcc musl-dev linux-headers && \
