--- conflicted
+++ resolved
@@ -2,15 +2,9 @@
 
 RUN \
   apk add --update go git make gcc musl-dev linux-headers ca-certificates && \
-<<<<<<< HEAD
-  git clone --depth 1 --branch release/1.6 https://github.com/expanse-org/go-expanse && \
+  git clone --depth 1 --branch release/1.7 https://github.com/expanse-org/go-expanse && \
   (cd go-expanse && make gexp) && \
   cp go-expanse/build/bin/gexp /gexp && \
-=======
-  git clone --depth 1 --branch release/1.7 https://github.com/ethereum/go-ethereum && \
-  (cd go-ethereum && make geth) && \
-  cp go-ethereum/build/bin/geth /geth && \
->>>>>>> e9295163
   apk del go git make gcc musl-dev linux-headers && \
   rm -rf /go-expanse && rm -rf /var/cache/apk/*
 
