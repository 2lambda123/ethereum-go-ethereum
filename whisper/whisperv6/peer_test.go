// Copyright 2016 The go-ethereum Authors
// This file is part of the go-ethereum library.
//
// The go-ethereum library is free software: you can redistribute it and/or modify
// it under the terms of the GNU Lesser General Public License as published by
// the Free Software Foundation, either version 3 of the License, or
// (at your option) any later version.
//
// The go-ethereum library is distributed in the hope that it will be useful,
// but WITHOUT ANY WARRANTY; without even the implied warranty of
// MERCHANTABILITY or FITNESS FOR A PARTICULAR PURPOSE. See the
// GNU Lesser General Public License for more details.
//
// You should have received a copy of the GNU Lesser General Public License
// along with the go-ethereum library. If not, see <http://www.gnu.org/licenses/>.

package whisperv6

import (
	"bytes"
	"crypto/ecdsa"
	"fmt"
	mrand "math/rand"
	"sync"
	"sync/atomic"
	"testing"
	"time"

<<<<<<< HEAD
	"github.com/ubiq/go-ubiq/common"
	"github.com/ubiq/go-ubiq/crypto"
	"github.com/ubiq/go-ubiq/p2p"
	"github.com/ubiq/go-ubiq/p2p/discover"
	"github.com/ubiq/go-ubiq/p2p/nat"
=======
	"net"

	"github.com/ethereum/go-ethereum/common"
	"github.com/ethereum/go-ethereum/common/hexutil"
	"github.com/ethereum/go-ethereum/crypto"
	"github.com/ethereum/go-ethereum/p2p"
	"github.com/ethereum/go-ethereum/p2p/enode"
	"github.com/ethereum/go-ethereum/p2p/nat"
	"github.com/ethereum/go-ethereum/rlp"
>>>>>>> c9427004
)

var keys = []string{
	"d49dcf37238dc8a7aac57dc61b9fee68f0a97f062968978b9fafa7d1033d03a9",
	"73fd6143c48e80ed3c56ea159fe7494a0b6b393a392227b422f4c3e8f1b54f98",
	"119dd32adb1daa7a4c7bf77f847fb28730785aa92947edf42fdd997b54de40dc",
	"deeda8709dea935bb772248a3144dea449ffcc13e8e5a1fd4ef20ce4e9c87837",
	"5bd208a079633befa349441bdfdc4d85ba9bd56081525008380a63ac38a407cf",
	"1d27fb4912002d58a2a42a50c97edb05c1b3dffc665dbaa42df1fe8d3d95c9b5",
	"15def52800c9d6b8ca6f3066b7767a76afc7b611786c1276165fbc61636afb68",
	"51be6ab4b2dc89f251ff2ace10f3c1cc65d6855f3e083f91f6ff8efdfd28b48c",
	"ef1ef7441bf3c6419b162f05da6037474664f198b58db7315a6f4de52414b4a0",
	"09bdf6985aabc696dc1fbeb5381aebd7a6421727343872eb2fadfc6d82486fd9",
	"15d811bf2e01f99a224cdc91d0cf76cea08e8c67905c16fee9725c9be71185c4",
	"2f83e45cf1baaea779789f755b7da72d8857aeebff19362dd9af31d3c9d14620",
	"73f04e34ac6532b19c2aae8f8e52f38df1ac8f5cd10369f92325b9b0494b0590",
	"1e2e07b69e5025537fb73770f483dc8d64f84ae3403775ef61cd36e3faf162c1",
	"8963d9bbb3911aac6d30388c786756b1c423c4fbbc95d1f96ddbddf39809e43a",
	"0422da85abc48249270b45d8de38a4cc3c02032ede1fcf0864a51092d58a2f1f",
	"8ae5c15b0e8c7cade201fdc149831aa9b11ff626a7ffd27188886cc108ad0fa8",
	"acd8f5a71d4aecfcb9ad00d32aa4bcf2a602939b6a9dd071bab443154184f805",
	"a285a922125a7481600782ad69debfbcdb0316c1e97c267aff29ef50001ec045",
	"28fd4eee78c6cd4bf78f39f8ab30c32c67c24a6223baa40e6f9c9a0e1de7cef5",
	"c5cca0c9e6f043b288c6f1aef448ab59132dab3e453671af5d0752961f013fc7",
	"46df99b051838cb6f8d1b73f232af516886bd8c4d0ee07af9a0a033c391380fd",
	"c6a06a53cbaadbb432884f36155c8f3244e244881b5ee3e92e974cfa166d793f",
	"783b90c75c63dc72e2f8d11b6f1b4de54d63825330ec76ee8db34f06b38ea211",
	"9450038f10ca2c097a8013e5121b36b422b95b04892232f930a29292d9935611",
	"e215e6246ed1cfdcf7310d4d8cdbe370f0d6a8371e4eb1089e2ae05c0e1bc10f",
	"487110939ed9d64ebbc1f300adeab358bc58875faf4ca64990fbd7fe03b78f2b",
	"824a70ea76ac81366da1d4f4ac39de851c8ac49dca456bb3f0a186ceefa269a5",
	"ba8f34fa40945560d1006a328fe70c42e35cc3d1017e72d26864cd0d1b150f15",
	"30a5dfcfd144997f428901ea88a43c8d176b19c79dde54cc58eea001aa3d246c",
	"de59f7183aca39aa245ce66a05245fecfc7e2c75884184b52b27734a4a58efa2",
	"92629e2ff5f0cb4f5f08fffe0f64492024d36f045b901efb271674b801095c5a",
	"7184c1701569e3a4c4d2ddce691edd983b81e42e09196d332e1ae2f1e062cff4",
}

type TestData struct {
	started int64
	counter [NumNodes]int
	mutex   sync.RWMutex
}

type TestNode struct {
	shh     *Whisper
	id      *ecdsa.PrivateKey
	server  *p2p.Server
	filerID string
}

const NumNodes = 8 // must not exceed the number of keys (32)

var result TestData
var nodes [NumNodes]*TestNode
var sharedKey = hexutil.MustDecode("0x03ca634cae0d49acb401d8a4c6b6fe8c55b70d115bf400769cc1400f3258cd31")
var wrongKey = hexutil.MustDecode("0xf91156714d7ec88d3edc1c652c2181dbb3044e8771c683f3b30d33c12b986b11")
var sharedTopic = TopicType{0xF, 0x1, 0x2, 0}
var wrongTopic = TopicType{0, 0, 0, 0}
var expectedMessage = []byte("per aspera ad astra")
var unexpectedMessage = []byte("per rectum ad astra")
var masterBloomFilter []byte
var masterPow = 0.00000001
var round = 1
var debugMode = false
var prevTime time.Time
var cntPrev int

func TestSimulation(t *testing.T) {
	// create a chain of whisper nodes,
	// installs the filters with shared (predefined) parameters
	initialize(t)

	// each node sends one random (not decryptable) message
	for i := 0; i < NumNodes; i++ {
		sendMsg(t, false, i)
	}

	// node #0 sends one expected (decryptable) message
	sendMsg(t, true, 0)

	// check if each node have received and decrypted exactly one message
	checkPropagation(t, true)

	// check if Status message was correctly decoded
	checkBloomFilterExchange(t)
	checkPowExchange(t)

	// send new pow and bloom exchange messages
	resetParams(t)

	// node #1 sends one expected (decryptable) message
	sendMsg(t, true, 1)

	// check if each node (except node #0) have received and decrypted exactly one message
	checkPropagation(t, false)

	// check if corresponding protocol-level messages were correctly decoded
	checkPowExchangeForNodeZero(t)
	checkBloomFilterExchange(t)

	stopServers()
}

func resetParams(t *testing.T) {
	// change pow only for node zero
	masterPow = 7777777.0
	nodes[0].shh.SetMinimumPoW(masterPow)

	// change bloom for all nodes
	masterBloomFilter = TopicToBloom(sharedTopic)
	for i := 0; i < NumNodes; i++ {
		nodes[i].shh.SetBloomFilter(masterBloomFilter)
	}

	round++
}

func initBloom(t *testing.T) {
	masterBloomFilter = make([]byte, BloomFilterSize)
	_, err := mrand.Read(masterBloomFilter)
	if err != nil {
		t.Fatalf("rand failed: %s.", err)
	}

	msgBloom := TopicToBloom(sharedTopic)
	masterBloomFilter = addBloom(masterBloomFilter, msgBloom)
	for i := 0; i < 32; i++ {
		masterBloomFilter[i] = 0xFF
	}

	if !BloomFilterMatch(masterBloomFilter, msgBloom) {
		t.Fatalf("bloom mismatch on initBloom.")
	}
}

func initialize(t *testing.T) {
	initBloom(t)

	var err error
<<<<<<< HEAD
	ip := net.IPv4(127, 0, 0, 1)
	port0 := 30388
=======
>>>>>>> c9427004

	for i := 0; i < NumNodes; i++ {
		var node TestNode
		b := make([]byte, BloomFilterSize)
		copy(b, masterBloomFilter)
		node.shh = New(&DefaultConfig)
		node.shh.SetMinimumPoW(masterPow)
		node.shh.SetBloomFilter(b)
		if !bytes.Equal(node.shh.BloomFilter(), masterBloomFilter) {
			t.Fatalf("bloom mismatch on init.")
		}
		node.shh.Start(nil)
		topics := make([]TopicType, 0)
		topics = append(topics, sharedTopic)
		f := Filter{KeySym: sharedKey}
		f.Topics = [][]byte{topics[0][:]}
		node.filerID, err = node.shh.Subscribe(&f)
		if err != nil {
			t.Fatalf("failed to install the filter: %s.", err)
		}
		node.id, err = crypto.HexToECDSA(keys[i])
		if err != nil {
			t.Fatalf("failed convert the key: %s.", keys[i])
		}
<<<<<<< HEAD
		port := port0 + i
		addr := fmt.Sprintf(":%d", port) // e.g. ":30388"
=======
>>>>>>> c9427004
		name := common.MakeName("whisper-go", "2.0")

		node.server = &p2p.Server{
			Config: p2p.Config{
				PrivateKey: node.id,
				MaxPeers:   NumNodes/2 + 1,
				Name:       name,
				Protocols:  node.shh.Protocols(),
				ListenAddr: "127.0.0.1:0",
				NAT:        nat.Any(),
			},
		}

		go startServer(t, node.server)

		nodes[i] = &node
	}

	waitForServersToStart(t)

	for i := 0; i < NumNodes; i++ {
		for j := 0; j < i; j++ {
			peerNodeId := nodes[j].id
			address, _ := net.ResolveTCPAddr("tcp", nodes[j].server.ListenAddr)
			peer := enode.NewV4(&peerNodeId.PublicKey, address.IP, address.Port, address.Port)
			nodes[i].server.AddPeer(peer)
		}
	}
}

func startServer(t *testing.T, s *p2p.Server) {
	err := s.Start()
	if err != nil {
		t.Fatalf("failed to start the first server. err: %v", err)
	}

	atomic.AddInt64(&result.started, 1)
}

func stopServers() {
	for i := 0; i < NumNodes; i++ {
		n := nodes[i]
		if n != nil {
			n.shh.Unsubscribe(n.filerID)
			n.shh.Stop()
			n.server.Stop()
		}
	}
}

func checkPropagation(t *testing.T, includingNodeZero bool) {
	if t.Failed() {
		return
	}

	prevTime = time.Now()
	// (cycle * iterations) should not exceed 50 seconds, since TTL=50
	const cycle = 200 // time in milliseconds
	const iterations = 250

	first := 0
	if !includingNodeZero {
		first = 1
	}

	for j := 0; j < iterations; j++ {
		for i := first; i < NumNodes; i++ {
			f := nodes[i].shh.GetFilter(nodes[i].filerID)
			if f == nil {
				t.Fatalf("failed to get filterId %s from node %d, round %d.", nodes[i].filerID, i, round)
			}

			mail := f.Retrieve()
			validateMail(t, i, mail)

			if isTestComplete() {
				checkTestStatus()
				return
			}
		}

		checkTestStatus()
		time.Sleep(cycle * time.Millisecond)
	}

	if !includingNodeZero {
		f := nodes[0].shh.GetFilter(nodes[0].filerID)
		if f != nil {
			t.Fatalf("node zero received a message with low PoW.")
		}
	}

	t.Fatalf("Test was not complete (%d round): timeout %d seconds. nodes=%v", round, iterations*cycle/1000, nodes)
}

func validateMail(t *testing.T, index int, mail []*ReceivedMessage) {
	var cnt int
	for _, m := range mail {
		if bytes.Equal(m.Payload, expectedMessage) {
			cnt++
		}
	}

	if cnt == 0 {
		// no messages received yet: nothing is wrong
		return
	}
	if cnt > 1 {
		t.Fatalf("node %d received %d.", index, cnt)
	}

	if cnt == 1 {
		result.mutex.Lock()
		defer result.mutex.Unlock()
		result.counter[index] += cnt
		if result.counter[index] > 1 {
			t.Fatalf("node %d accumulated %d.", index, result.counter[index])
		}
	}
}

func checkTestStatus() {
	var cnt int
	var arr [NumNodes]int

	for i := 0; i < NumNodes; i++ {
		arr[i] = nodes[i].server.PeerCount()
		envelopes := nodes[i].shh.Envelopes()
		if len(envelopes) >= NumNodes {
			cnt++
		}
	}

	if debugMode {
		if cntPrev != cnt {
			fmt.Printf(" %v \t number of nodes that have received all msgs: %d, number of peers per node: %v \n",
				time.Since(prevTime), cnt, arr)
			prevTime = time.Now()
			cntPrev = cnt
		}
	}
}

func isTestComplete() bool {
	result.mutex.RLock()
	defer result.mutex.RUnlock()

	for i := 0; i < NumNodes; i++ {
		if result.counter[i] < 1 {
			return false
		}
	}

	for i := 0; i < NumNodes; i++ {
		envelopes := nodes[i].shh.Envelopes()
		if len(envelopes) < NumNodes+1 {
			return false
		}
	}

	return true
}

func sendMsg(t *testing.T, expected bool, id int) {
	if t.Failed() {
		return
	}

	opt := MessageParams{KeySym: sharedKey, Topic: sharedTopic, Payload: expectedMessage, PoW: 0.00000001, WorkTime: 1}
	if !expected {
		opt.KeySym = wrongKey
		opt.Topic = wrongTopic
		opt.Payload = unexpectedMessage
		opt.Payload[0] = byte(id)
	}

	msg, err := NewSentMessage(&opt)
	if err != nil {
		t.Fatalf("failed to create new message with seed %d: %s.", seed, err)
	}
	envelope, err := msg.Wrap(&opt)
	if err != nil {
		t.Fatalf("failed to seal message: %s", err)
	}

	err = nodes[id].shh.Send(envelope)
	if err != nil {
		t.Fatalf("failed to send message: %s", err)
	}
}

func TestPeerBasic(t *testing.T) {
	InitSingleTest()

	params, err := generateMessageParams()
	if err != nil {
		t.Fatalf("failed generateMessageParams with seed %d.", seed)
	}

	params.PoW = 0.001
	msg, err := NewSentMessage(params)
	if err != nil {
		t.Fatalf("failed to create new message with seed %d: %s.", seed, err)
	}
	env, err := msg.Wrap(params)
	if err != nil {
		t.Fatalf("failed Wrap with seed %d.", seed)
	}

	p := newPeer(nil, nil, nil)
	p.mark(env)
	if !p.marked(env) {
		t.Fatalf("failed mark with seed %d.", seed)
	}
}

func checkPowExchangeForNodeZero(t *testing.T) {
	const iterations = 200
	for j := 0; j < iterations; j++ {
		lastCycle := (j == iterations-1)
		ok := checkPowExchangeForNodeZeroOnce(t, lastCycle)
		if ok {
			break
		}
		time.Sleep(50 * time.Millisecond)
	}
}

func checkPowExchangeForNodeZeroOnce(t *testing.T, mustPass bool) bool {
	cnt := 0
	for i, node := range nodes {
		for peer := range node.shh.peers {
			if peer.peer.ID() == nodes[0].server.Self().ID() {
				cnt++
				if peer.powRequirement != masterPow {
					if mustPass {
						t.Fatalf("node %d: failed to set the new pow requirement for node zero.", i)
					} else {
						return false
					}
				}
			}
		}
	}
	if cnt == 0 {
		t.Fatalf("looking for node zero: no matching peers found.")
	}
	return true
}

func checkPowExchange(t *testing.T) {
	for i, node := range nodes {
		for peer := range node.shh.peers {
			if peer.peer.ID() != nodes[0].server.Self().ID() {
				if peer.powRequirement != masterPow {
					t.Fatalf("node %d: failed to exchange pow requirement in round %d; expected %f, got %f",
						i, round, masterPow, peer.powRequirement)
				}
			}
		}
	}
}

func checkBloomFilterExchangeOnce(t *testing.T, mustPass bool) bool {
	for i, node := range nodes {
		for peer := range node.shh.peers {
			peer.bloomMu.Lock()
			equals := bytes.Equal(peer.bloomFilter, masterBloomFilter)
			peer.bloomMu.Unlock()
			if !equals {
				if mustPass {
					t.Fatalf("node %d: failed to exchange bloom filter requirement in round %d. \n%x expected \n%x got",
						i, round, masterBloomFilter, peer.bloomFilter)
				} else {
					return false
				}
			}
		}
	}

	return true
}

func checkBloomFilterExchange(t *testing.T) {
	const iterations = 200
	for j := 0; j < iterations; j++ {
		lastCycle := (j == iterations-1)
		ok := checkBloomFilterExchangeOnce(t, lastCycle)
		if ok {
			break
		}
		time.Sleep(50 * time.Millisecond)
	}
}

func waitForServersToStart(t *testing.T) {
	const iterations = 200
	var started int64
	for j := 0; j < iterations; j++ {
		time.Sleep(50 * time.Millisecond)
		started = atomic.LoadInt64(&result.started)
		if started == NumNodes {
			return
		}
	}
	t.Fatalf("Failed to start all the servers, running: %d", started)
}

//two generic whisper node handshake
func TestPeerHandshakeWithTwoFullNode(t *testing.T) {
	w1 := Whisper{}
	p1 := newPeer(&w1, p2p.NewPeer(enode.ID{}, "test", []p2p.Cap{}), &rwStub{[]interface{}{ProtocolVersion, uint64(123), make([]byte, BloomFilterSize), false}})
	err := p1.handshake()
	if err != nil {
		t.Fatal()
	}
}

//two generic whisper node handshake. one don't send light flag
func TestHandshakeWithOldVersionWithoutLightModeFlag(t *testing.T) {
	w1 := Whisper{}
	p1 := newPeer(&w1, p2p.NewPeer(enode.ID{}, "test", []p2p.Cap{}), &rwStub{[]interface{}{ProtocolVersion, uint64(123), make([]byte, BloomFilterSize)}})
	err := p1.handshake()
	if err != nil {
		t.Fatal()
	}
}

//two light nodes handshake. restriction disabled
func TestTwoLightPeerHandshakeRestrictionOff(t *testing.T) {
	w1 := Whisper{}
	w1.settings.Store(restrictConnectionBetweenLightClientsIdx, false)
	w1.SetLightClientMode(true)
	p1 := newPeer(&w1, p2p.NewPeer(enode.ID{}, "test", []p2p.Cap{}), &rwStub{[]interface{}{ProtocolVersion, uint64(123), make([]byte, BloomFilterSize), true}})
	err := p1.handshake()
	if err != nil {
		t.FailNow()
	}
}

//two light nodes handshake. restriction enabled
func TestTwoLightPeerHandshakeError(t *testing.T) {
	w1 := Whisper{}
	w1.settings.Store(restrictConnectionBetweenLightClientsIdx, true)
	w1.SetLightClientMode(true)
	p1 := newPeer(&w1, p2p.NewPeer(enode.ID{}, "test", []p2p.Cap{}), &rwStub{[]interface{}{ProtocolVersion, uint64(123), make([]byte, BloomFilterSize), true}})
	err := p1.handshake()
	if err == nil {
		t.FailNow()
	}
}

type rwStub struct {
	payload []interface{}
}

func (stub *rwStub) ReadMsg() (p2p.Msg, error) {
	size, r, err := rlp.EncodeToReader(stub.payload)
	if err != nil {
		return p2p.Msg{}, err
	}
	return p2p.Msg{Code: statusCode, Size: uint32(size), Payload: r}, nil
}

func (stub *rwStub) WriteMsg(m p2p.Msg) error {
	return nil
}<|MERGE_RESOLUTION|>--- conflicted
+++ resolved
@@ -26,23 +26,15 @@
 	"testing"
 	"time"
 
-<<<<<<< HEAD
+	"net"
+
 	"github.com/ubiq/go-ubiq/common"
+	"github.com/ubiq/go-ubiq/common/hexutil"
 	"github.com/ubiq/go-ubiq/crypto"
 	"github.com/ubiq/go-ubiq/p2p"
-	"github.com/ubiq/go-ubiq/p2p/discover"
+	"github.com/ubiq/go-ubiq/p2p/enode"
 	"github.com/ubiq/go-ubiq/p2p/nat"
-=======
-	"net"
-
-	"github.com/ethereum/go-ethereum/common"
-	"github.com/ethereum/go-ethereum/common/hexutil"
-	"github.com/ethereum/go-ethereum/crypto"
-	"github.com/ethereum/go-ethereum/p2p"
-	"github.com/ethereum/go-ethereum/p2p/enode"
-	"github.com/ethereum/go-ethereum/p2p/nat"
-	"github.com/ethereum/go-ethereum/rlp"
->>>>>>> c9427004
+	"github.com/ubiq/go-ubiq/rlp"
 )
 
 var keys = []string{
@@ -183,11 +175,6 @@
 	initBloom(t)
 
 	var err error
-<<<<<<< HEAD
-	ip := net.IPv4(127, 0, 0, 1)
-	port0 := 30388
-=======
->>>>>>> c9427004
 
 	for i := 0; i < NumNodes; i++ {
 		var node TestNode
@@ -212,11 +199,6 @@
 		if err != nil {
 			t.Fatalf("failed convert the key: %s.", keys[i])
 		}
-<<<<<<< HEAD
-		port := port0 + i
-		addr := fmt.Sprintf(":%d", port) // e.g. ":30388"
-=======
->>>>>>> c9427004
 		name := common.MakeName("whisper-go", "2.0")
 
 		node.server = &p2p.Server{
