--- conflicted
+++ resolved
@@ -57,15 +57,6 @@
 	if err := w.MarkPeerTrusted(peerID); err == nil {
 		t.Fatalf("failed MarkPeerTrusted.")
 	}
-<<<<<<< HEAD
-=======
-	if err := w.RequestHistoricMessages(peerID, peerID); err == nil {
-		t.Fatalf("failed RequestHistoricMessages.")
-	}
-	if err := w.SendP2PMessage(peerID, nil); err == nil {
-		t.Fatalf("failed SendP2PMessage.")
-	}
->>>>>>> 26d385c1
 	exist := w.HasSymKey("non-existing")
 	if exist {
 		t.Fatalf("failed HasSymKey.")
