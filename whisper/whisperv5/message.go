// Copyright 2016 The go-ethereum Authors
// This file is part of the go-ethereum library.
//
// The go-ethereum library is free software: you can redistribute it and/or modify
// it under the terms of the GNU Lesser General Public License as published by
// the Free Software Foundation, either version 3 of the License, or
// (at your option) any later version.
//
// The go-ethereum library is distributed in the hope that it will be useful,
// but WITHOUT ANY WARRANTY; without even the implied warranty of
// MERCHANTABILITY or FITNESS FOR A PARTICULAR PURPOSE. See the
// GNU Lesser General Public License for more details.
//
// You should have received a copy of the GNU Lesser General Public License
// along with the go-ethereum library. If not, see <http://www.gnu.org/licenses/>.

<<<<<<< HEAD
// Contains the Whisper protocol Message element. For formal details please see
// the specs at https://github.com/ubiq/wiki/wiki/Whisper-PoC-1-Protocol-Spec#messages.
// todo: fix the spec link, and move it to doc.go
=======
// Contains the Whisper protocol Message element.
>>>>>>> b5a100b8

package whisperv5

import (
	"crypto/aes"
	"crypto/cipher"
	"crypto/ecdsa"
	crand "crypto/rand"
	"crypto/sha256"
	"errors"
	"fmt"
	mrand "math/rand"

	"github.com/ubiq/go-ubiq/common"
	"github.com/ubiq/go-ubiq/crypto"
	"github.com/ubiq/go-ubiq/logger"
	"github.com/ubiq/go-ubiq/logger/glog"
	"golang.org/x/crypto/pbkdf2"
)

// Options specifies the exact way a message should be wrapped into an Envelope.
type MessageParams struct {
	TTL      uint32
	Src      *ecdsa.PrivateKey
	Dst      *ecdsa.PublicKey
	KeySym   []byte
	Topic    TopicType
	WorkTime uint32
	PoW      float64
	Payload  []byte
	Padding  []byte
}

// SentMessage represents an end-user data packet to transmit through the
// Whisper protocol. These are wrapped into Envelopes that need not be
// understood by intermediate nodes, just forwarded.
type SentMessage struct {
	Raw []byte
}

// ReceivedMessage represents a data packet to be received through the
// Whisper protocol.
type ReceivedMessage struct {
	Raw []byte

	Payload   []byte
	Padding   []byte
	Signature []byte

	PoW   float64          // Proof of work as described in the Whisper spec
	Sent  uint32           // Time when the message was posted into the network
	TTL   uint32           // Maximum time to live allowed for the message
	Src   *ecdsa.PublicKey // Message recipient (identity used to decode the message)
	Dst   *ecdsa.PublicKey // Message recipient (identity used to decode the message)
	Topic TopicType

	SymKeyHash      common.Hash // The Keccak256Hash of the key, associated with the Topic
	EnvelopeHash    common.Hash // Message envelope hash to act as a unique id
	EnvelopeVersion uint64
}

func isMessageSigned(flags byte) bool {
	return (flags & signatureFlag) != 0
}

func (msg *ReceivedMessage) isSymmetricEncryption() bool {
	return msg.SymKeyHash != common.Hash{}
}

func (msg *ReceivedMessage) isAsymmetricEncryption() bool {
	return msg.Dst != nil
}

func DeriveOneTimeKey(key []byte, salt []byte, version uint64) ([]byte, error) {
	if version == 0 {
		derivedKey := pbkdf2.Key(key, salt, 8, aesKeyLength, sha256.New)
		return derivedKey, nil
	} else {
		return nil, unknownVersionError(version)
	}
}

// NewMessage creates and initializes a non-signed, non-encrypted Whisper message.
func NewSentMessage(params *MessageParams) *SentMessage {
	msg := SentMessage{}
	msg.Raw = make([]byte, 1, len(params.Payload)+len(params.Payload)+signatureLength+padSizeLimitUpper)
	msg.Raw[0] = 0 // set all the flags to zero
	msg.appendPadding(params)
	msg.Raw = append(msg.Raw, params.Payload...)
	return &msg
}

// appendPadding appends the pseudorandom padding bytes and sets the padding flag.
// The last byte contains the size of padding (thus, its size must not exceed 256).
func (msg *SentMessage) appendPadding(params *MessageParams) {
	total := len(params.Payload) + 1
	if params.Src != nil {
		total += signatureLength
	}
	padChunk := padSizeLimitUpper
	if total <= padSizeLimitLower {
		padChunk = padSizeLimitLower
	}
	odd := total % padChunk
	if odd > 0 {
		padSize := padChunk - odd
		if padSize > 255 {
			// this algorithm is only valid if padSizeLimitUpper <= 256.
			// if padSizeLimitUpper will ever change, please fix the algorithm
			// (for more information see ReceivedMessage.extractPadding() function).
			panic("please fix the padding algorithm before releasing new version")
		}
		buf := make([]byte, padSize)
		randomize(buf[1:])
		buf[0] = byte(padSize)
		if params.Padding != nil {
			copy(buf[1:], params.Padding)
		}
		msg.Raw = append(msg.Raw, buf...)
		msg.Raw[0] |= byte(0x1) // number of bytes indicating the padding size
	}
}

// sign calculates and sets the cryptographic signature for the message,
// also setting the sign flag.
func (msg *SentMessage) sign(key *ecdsa.PrivateKey) error {
	if isMessageSigned(msg.Raw[0]) {
		// this should not happen, but no reason to panic
		glog.V(logger.Error).Infof("Trying to sign a message which was already signed")
		return nil
	}

	msg.Raw[0] |= signatureFlag
	hash := crypto.Keccak256(msg.Raw)
	signature, err := crypto.Sign(hash, key)
	if err != nil {
		msg.Raw[0] &= ^signatureFlag // clear the flag
		return err
	}
	msg.Raw = append(msg.Raw, signature...)
	return nil
}

// encryptAsymmetric encrypts a message with a public key.
func (msg *SentMessage) encryptAsymmetric(key *ecdsa.PublicKey) error {
	if !ValidatePublicKey(key) {
		return fmt.Errorf("Invalid public key provided for asymmetric encryption")
	}
	encrypted, err := crypto.Encrypt(key, msg.Raw)
	if err == nil {
		msg.Raw = encrypted
	}
	return err
}

// encryptSymmetric encrypts a message with a topic key, using AES-GCM-256.
// nonce size should be 12 bytes (see cipher.gcmStandardNonceSize).
func (msg *SentMessage) encryptSymmetric(key []byte) (salt []byte, nonce []byte, err error) {
	if !validateSymmetricKey(key) {
		return nil, nil, errors.New("invalid key provided for symmetric encryption")
	}

	salt = make([]byte, saltLength)
	_, err = crand.Read(salt)
	if err != nil {
		return nil, nil, err
	} else if !validateSymmetricKey(salt) {
		return nil, nil, errors.New("crypto/rand failed to generate salt")
	}

	derivedKey, err := DeriveOneTimeKey(key, salt, EnvelopeVersion)
	if err != nil {
		return nil, nil, err
	}
	if !validateSymmetricKey(derivedKey) {
		return nil, nil, errors.New("failed to derive one-time key")
	}
	block, err := aes.NewCipher(derivedKey)
	if err != nil {
		return nil, nil, err
	}
	aesgcm, err := cipher.NewGCM(block)
	if err != nil {
		return nil, nil, err
	}

	// never use more than 2^32 random nonces with a given key
	nonce = make([]byte, aesgcm.NonceSize())
	_, err = crand.Read(nonce)
	if err != nil {
		return nil, nil, err
	} else if !validateSymmetricKey(nonce) {
		return nil, nil, errors.New("crypto/rand failed to generate nonce")
	}

	msg.Raw = aesgcm.Seal(nil, nonce, msg.Raw, nil)
	return salt, nonce, nil
}

// Wrap bundles the message into an Envelope to transmit over the network.
//
// pow (Proof Of Work) controls how much time to spend on hashing the message,
// inherently controlling its priority through the network (smaller hash, bigger
// priority).
//
// The user can control the amount of identity, privacy and encryption through
// the options parameter as follows:
//   - options.From == nil && options.To == nil: anonymous broadcast
//   - options.From != nil && options.To == nil: signed broadcast (known sender)
//   - options.From == nil && options.To != nil: encrypted anonymous message
//   - options.From != nil && options.To != nil: encrypted signed message
func (msg *SentMessage) Wrap(options *MessageParams) (envelope *Envelope, err error) {
	if options.TTL == 0 {
		options.TTL = DefaultTTL
	}
	if options.Src != nil {
		err = msg.sign(options.Src)
		if err != nil {
			return nil, err
		}
	}
	if len(msg.Raw) > MaxMessageLength {
		glog.V(logger.Error).Infof("Message size must not exceed %d bytes", MaxMessageLength)
		return nil, errors.New("Oversized message")
	}
	var salt, nonce []byte
	if options.Dst != nil {
		err = msg.encryptAsymmetric(options.Dst)
	} else if options.KeySym != nil {
		salt, nonce, err = msg.encryptSymmetric(options.KeySym)
	} else {
		err = errors.New("Unable to encrypt the message: neither Dst nor Key")
	}

	if err != nil {
		return nil, err
	}

	envelope = NewEnvelope(options.TTL, options.Topic, salt, nonce, msg)
	err = envelope.Seal(options)
	if err != nil {
		return nil, err
	}

	return envelope, nil
}

// decryptSymmetric decrypts a message with a topic key, using AES-GCM-256.
// nonce size should be 12 bytes (see cipher.gcmStandardNonceSize).
func (msg *ReceivedMessage) decryptSymmetric(key []byte, salt []byte, nonce []byte) error {
	derivedKey, err := DeriveOneTimeKey(key, salt, msg.EnvelopeVersion)
	if err != nil {
		return err
	}

	block, err := aes.NewCipher(derivedKey)
	if err != nil {
		return err
	}
	aesgcm, err := cipher.NewGCM(block)
	if err != nil {
		return err
	}
	if len(nonce) != aesgcm.NonceSize() {
		info := fmt.Sprintf("Wrong AES nonce size - want: %d, got: %d", len(nonce), aesgcm.NonceSize())
		glog.V(logger.Error).Infof(info)
		return errors.New(info)
	}
	decrypted, err := aesgcm.Open(nil, nonce, msg.Raw, nil)
	if err != nil {
		return err
	}
	msg.Raw = decrypted
	return nil
}

// decryptAsymmetric decrypts an encrypted payload with a private key.
func (msg *ReceivedMessage) decryptAsymmetric(key *ecdsa.PrivateKey) error {
	decrypted, err := crypto.Decrypt(key, msg.Raw)
	if err == nil {
		msg.Raw = decrypted
	}
	return err
}

// Validate checks the validity and extracts the fields in case of success
func (msg *ReceivedMessage) Validate() bool {
	end := len(msg.Raw)
	if end < 1 {
		return false
	}

	if isMessageSigned(msg.Raw[0]) {
		end -= signatureLength
		if end <= 1 {
			return false
		}
		msg.Signature = msg.Raw[end:]
		msg.Src = msg.SigToPubKey()
		if msg.Src == nil {
			return false
		}
	}

	padSize, ok := msg.extractPadding(end)
	if !ok {
		return false
	}

	msg.Payload = msg.Raw[1+padSize : end]
	return true
}

// extractPadding extracts the padding from raw message.
// although we don't support sending messages with padding size
// exceeding 255 bytes, such messages are perfectly valid, and
// can be successfully decrypted.
func (msg *ReceivedMessage) extractPadding(end int) (int, bool) {
	paddingSize := 0
	sz := int(msg.Raw[0] & paddingMask) // number of bytes containing the entire size of padding, could be zero
	if sz != 0 {
		paddingSize = int(bytesToIntLittleEndian(msg.Raw[1 : 1+sz]))
		if paddingSize < sz || paddingSize+1 > end {
			return 0, false
		}
		msg.Padding = msg.Raw[1+sz : 1+paddingSize]
	}
	return paddingSize, true
}

// Recover retrieves the public key of the message signer.
func (msg *ReceivedMessage) SigToPubKey() *ecdsa.PublicKey {
	defer func() { recover() }() // in case of invalid signature

	pub, err := crypto.SigToPub(msg.hash(), msg.Signature)
	if err != nil {
		glog.V(logger.Error).Infof("Could not get public key from signature: %v", err)
		return nil
	}
	return pub
}

// hash calculates the SHA3 checksum of the message flags, payload and padding.
func (msg *ReceivedMessage) hash() []byte {
	if isMessageSigned(msg.Raw[0]) {
		sz := len(msg.Raw) - signatureLength
		return crypto.Keccak256(msg.Raw[:sz])
	}
	return crypto.Keccak256(msg.Raw)
}

// rand.Rand provides a Read method in Go 1.7 and later,
// but we can't use it yet.
func randomize(b []byte) {
	cnt := 0
	val := mrand.Int63()
	for n := 0; n < len(b); n++ {
		b[n] = byte(val)
		val >>= 8
		cnt++
		if cnt >= 7 {
			cnt = 0
			val = mrand.Int63()
		}
	}
}<|MERGE_RESOLUTION|>--- conflicted
+++ resolved
@@ -14,13 +14,7 @@
 // You should have received a copy of the GNU Lesser General Public License
 // along with the go-ethereum library. If not, see <http://www.gnu.org/licenses/>.
 
-<<<<<<< HEAD
-// Contains the Whisper protocol Message element. For formal details please see
-// the specs at https://github.com/ubiq/wiki/wiki/Whisper-PoC-1-Protocol-Spec#messages.
-// todo: fix the spec link, and move it to doc.go
-=======
 // Contains the Whisper protocol Message element.
->>>>>>> b5a100b8
 
 package whisperv5
 
