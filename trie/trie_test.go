--- conflicted
+++ resolved
@@ -24,14 +24,9 @@
 	"os"
 	"testing"
 
-<<<<<<< HEAD
+	"github.com/davecgh/go-spew/spew"
 	"github.com/expanse-project/go-expanse/common"
-	"github.com/expanse-project/go-expanse/crypto"
-=======
-	"github.com/davecgh/go-spew/spew"
-	"github.com/ethereum/go-ethereum/common"
-	"github.com/ethereum/go-ethereum/ethdb"
->>>>>>> e5532154
+	"github.com/expanse-project/go-expanse/ethdb"
 )
 
 func init() {
@@ -183,10 +178,6 @@
 		{"horse", "stallion"},
 		{"shaman", "horse"},
 		{"doge", "coin"},
-<<<<<<< HEAD
-		{"expanse", ""},
-=======
->>>>>>> e5532154
 		{"dog", "puppy"},
 		{"somethingveryoddindeedthis is", "myothernodedata"},
 	}
@@ -290,43 +281,10 @@
 	fmt.Println(trie2.root)
 }
 
-<<<<<<< HEAD
-func BenchmarkGets(b *testing.B) {
-	trie := NewEmpty()
-	vals := []struct{ k, v string }{
-		{"do", "verb"},
-		{"expanse", "wookiedoo"},
-		{"horse", "stallion"},
-		{"shaman", "horse"},
-		{"doge", "coin"},
-		{"expanse", ""},
-		{"dog", "puppy"},
-		{"shaman", ""},
-		{"somethingveryoddindeedthis is", "myothernodedata"},
-	}
-	for _, val := range vals {
-		trie.UpdateString(val.k, val.v)
-	}
-
-	b.ResetTimer()
-	for i := 0; i < b.N; i++ {
-		trie.Get([]byte("horse"))
-	}
-}
-
-func BenchmarkUpdate(b *testing.B) {
-	trie := NewEmpty()
-
-	b.ResetTimer()
-	for i := 0; i < b.N; i++ {
-		trie.UpdateString(fmt.Sprintf("aaaaaaaaa%d", i), "value")
-	}
-=======
 func TestLargeValue(t *testing.T) {
 	trie := newEmpty()
 	trie.Update([]byte("key1"), []byte{99, 99, 99, 99})
 	trie.Update([]byte("key2"), bytes.Repeat([]byte{1}, 32))
->>>>>>> e5532154
 	trie.Hash()
 
 }
@@ -376,17 +334,6 @@
 func BenchmarkHashBE(b *testing.B)   { benchHash(b, binary.BigEndian) }
 func BenchmarkHashLE(b *testing.B)   { benchHash(b, binary.LittleEndian) }
 
-<<<<<<< HEAD
-	vals := []struct{ k, v string }{
-		{"do", "verb"},
-		{"expanse", "wookiedoo"},
-		{"horse", "stallion"},
-		{"shaman", "horse"},
-		{"doge", "coin"},
-		{"expanse", ""},
-		{"dog", "puppy"},
-		{"shaman", ""},
-=======
 const benchElemCount = 20000
 
 func benchGet(b *testing.B, commit bool) {
@@ -395,7 +342,6 @@
 		dir, tmpdb := tempDB()
 		defer os.RemoveAll(dir)
 		trie, _ = New(common.Hash{}, tmpdb)
->>>>>>> e5532154
 	}
 	k := make([]byte, 32)
 	for i := 0; i < benchElemCount; i++ {
