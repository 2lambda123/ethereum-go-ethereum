--- conflicted
+++ resolved
@@ -20,12 +20,7 @@
 	"errors"
 	"fmt"
 
-<<<<<<< HEAD
-	"github.com/expanse-project/go-expanse/common"
-	"github.com/expanse-project/go-expanse/ethdb"
-=======
-	"github.com/ethereum/go-ethereum/common"
->>>>>>> a973d1d5
+	"github.com/expanse-org/go-expanse/common"
 	"gopkg.in/karalabe/cookiejar.v2/collections/prque"
 )
 
@@ -86,11 +81,7 @@
 	}
 	key := root.Bytes()
 	blob, _ := s.database.Get(key)
-<<<<<<< HEAD
-	if local, err := decodeNode(key, blob); local != nil && err == nil {
-=======
 	if local, err := decodeNode(key, blob, 0); local != nil && err == nil {
->>>>>>> a973d1d5
 		return
 	}
 	// Assemble the new sub-trie sync request
@@ -99,7 +90,7 @@
 		depth:    depth,
 		callback: callback,
 	}
-	// If this sub-trie has a designated parent, link them togexper
+	// If this sub-trie has a designated parent, link them together
 	if parent != (common.Hash{}) {
 		ancestor := s.requests[parent]
 		if ancestor == nil {
@@ -129,7 +120,7 @@
 		raw:   true,
 		depth: depth,
 	}
-	// If this sub-trie has a designated parent, link them togexper
+	// If this sub-trie has a designated parent, link them together
 	if parent != (common.Hash{}) {
 		ancestor := s.requests[parent]
 		if ancestor == nil {
@@ -160,11 +151,7 @@
 		// If the item was not requested, bail out
 		request := s.requests[item.Hash]
 		if request == nil {
-<<<<<<< HEAD
-			return i, ErrNotRequested
-=======
 			return committed, i, ErrNotRequested
->>>>>>> a973d1d5
 		}
 		// If the item is a raw entry request, commit directly
 		if request.raw {
@@ -174,11 +161,7 @@
 			continue
 		}
 		// Decode the node data content and update the request
-<<<<<<< HEAD
-		node, err := decodeNode(item.Hash[:], item.Data)
-=======
 		node, err := decodeNode(item.Hash[:], item.Data, 0)
->>>>>>> a973d1d5
 		if err != nil {
 			return committed, i, err
 		}
@@ -241,11 +224,7 @@
 		for i := 0; i < 17; i++ {
 			if node.Children[i] != nil {
 				children = append(children, child{
-<<<<<<< HEAD
-					node:  &node.Children[i],
-=======
 					node:  node.Children[i],
->>>>>>> a973d1d5
 					depth: req.depth + 1,
 				})
 			}
@@ -268,12 +247,7 @@
 		if node, ok := (child.node).(hashNode); ok {
 			// Try to resolve the node from the local database
 			blob, _ := s.database.Get(node)
-<<<<<<< HEAD
-			if local, err := decodeNode(node[:], blob); local != nil && err == nil {
-				*child.node = local
-=======
 			if local, err := decodeNode(node[:], blob, 0); local != nil && err == nil {
->>>>>>> a973d1d5
 				continue
 			}
 			// Locally unknown node, schedule for retrieval
