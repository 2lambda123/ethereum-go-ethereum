// Copyright 2016 The go-ethereum Authors
// This file is part of the go-ethereum library.
//
// The go-ethereum library is free software: you can redistribute it and/or modify
// it under the terms of the GNU Lesser General Public License as published by
// the Free Software Foundation, either version 3 of the License, or
// (at your option) any later version.
//
// The go-ethereum library is distributed in the hope that it will be useful,
// but WITHOUT ANY WARRANTY; without even the implied warranty of
// MERCHANTABILITY or FITNESS FOR A PARTICULAR PURPOSE. See the
// GNU Lesser General Public License for more details.
//
// You should have received a copy of the GNU Lesser General Public License
// along with the go-ethereum library. If not, see <http://www.gnu.org/licenses/>.

// Package les implements the Light Ethereum Subprotocol.
package les

import (
	"encoding/binary"
	"encoding/json"
	"fmt"
	"math/big"
	"net"
	"sync"
	"time"

<<<<<<< HEAD
	"github.com/ubiq/go-ubiq/common"
	"github.com/ubiq/go-ubiq/consensus"
	"github.com/ubiq/go-ubiq/core"
	"github.com/ubiq/go-ubiq/core/state"
	"github.com/ubiq/go-ubiq/core/types"
	"github.com/ubiq/go-ubiq/eth"
	"github.com/ubiq/go-ubiq/eth/downloader"
	"github.com/ubiq/go-ubiq/ethdb"
	"github.com/ubiq/go-ubiq/event"
	"github.com/ubiq/go-ubiq/light"
	"github.com/ubiq/go-ubiq/log"
	"github.com/ubiq/go-ubiq/p2p"
	"github.com/ubiq/go-ubiq/p2p/discover"
	"github.com/ubiq/go-ubiq/p2p/discv5"
	"github.com/ubiq/go-ubiq/params"
	"github.com/ubiq/go-ubiq/rlp"
	"github.com/ubiq/go-ubiq/trie"
=======
	"github.com/ethereum/go-ethereum/common"
	"github.com/ethereum/go-ethereum/common/mclock"
	"github.com/ethereum/go-ethereum/consensus"
	"github.com/ethereum/go-ethereum/core"
	"github.com/ethereum/go-ethereum/core/rawdb"
	"github.com/ethereum/go-ethereum/core/state"
	"github.com/ethereum/go-ethereum/core/types"
	"github.com/ethereum/go-ethereum/eth/downloader"
	"github.com/ethereum/go-ethereum/ethdb"
	"github.com/ethereum/go-ethereum/event"
	"github.com/ethereum/go-ethereum/light"
	"github.com/ethereum/go-ethereum/log"
	"github.com/ethereum/go-ethereum/p2p"
	"github.com/ethereum/go-ethereum/p2p/discv5"
	"github.com/ethereum/go-ethereum/params"
	"github.com/ethereum/go-ethereum/rlp"
	"github.com/ethereum/go-ethereum/trie"
>>>>>>> c9427004
)

const (
	softResponseLimit = 2 * 1024 * 1024 // Target maximum size of returned blocks, headers or node data.
	estHeaderRlpSize  = 500             // Approximate size of an RLP encoded block header

	ethVersion = 63 // equivalent eth version for the downloader

	MaxHeaderFetch           = 192 // Amount of block headers to be fetched per retrieval request
	MaxBodyFetch             = 32  // Amount of block bodies to be fetched per retrieval request
	MaxReceiptFetch          = 128 // Amount of transaction receipts to allow fetching per request
	MaxCodeFetch             = 64  // Amount of contract codes to allow fetching per request
	MaxProofsFetch           = 64  // Amount of merkle proofs to be fetched per retrieval request
	MaxHelperTrieProofsFetch = 64  // Amount of merkle proofs to be fetched per retrieval request
	MaxTxSend                = 64  // Amount of transactions to be send per request
	MaxTxStatus              = 256 // Amount of transactions to queried per request

	disableClientRemovePeer = false
)

func errResp(code errCode, format string, v ...interface{}) error {
	return fmt.Errorf("%v - %v", code, fmt.Sprintf(format, v...))
}

type BlockChain interface {
	Config() *params.ChainConfig
	HasHeader(hash common.Hash, number uint64) bool
	GetHeader(hash common.Hash, number uint64) *types.Header
	GetHeaderByHash(hash common.Hash) *types.Header
	CurrentHeader() *types.Header
	GetTd(hash common.Hash, number uint64) *big.Int
	State() (*state.StateDB, error)
	InsertHeaderChain(chain []*types.Header, checkFreq int) (int, error)
	Rollback(chain []common.Hash)
	GetHeaderByNumber(number uint64) *types.Header
	GetAncestor(hash common.Hash, number, ancestor uint64, maxNonCanonical *uint64) (common.Hash, uint64)
	Genesis() *types.Block
	SubscribeChainHeadEvent(ch chan<- core.ChainHeadEvent) event.Subscription
}

type txPool interface {
	AddRemotes(txs []*types.Transaction) []error
	Status(hashes []common.Hash) []core.TxStatus
}

type ProtocolManager struct {
	lightSync   bool
	txpool      txPool
	txrelay     *LesTxRelay
	networkId   uint64
	chainConfig *params.ChainConfig
	iConfig     *light.IndexerConfig
	blockchain  BlockChain
	chainDb     ethdb.Database
	odr         *LesOdr
	server      *LesServer
	serverPool  *serverPool
	clientPool  *freeClientPool
	lesTopic    discv5.Topic
	reqDist     *requestDistributor
	retriever   *retrieveManager

	downloader *downloader.Downloader
	fetcher    *lightFetcher
	peers      *peerSet
	maxPeers   int

	eventMux *event.TypeMux

	// channels for fetcher, syncer, txsyncLoop
	newPeerCh   chan *peer
	quitSync    chan struct{}
	noMorePeers chan struct{}

	// wait group is used for graceful shutdowns during downloading
	// and processing
	wg *sync.WaitGroup
}

// NewProtocolManager returns a new ethereum sub protocol manager. The Ethereum sub protocol manages peers capable
// with the ethereum network.
func NewProtocolManager(chainConfig *params.ChainConfig, indexerConfig *light.IndexerConfig, lightSync bool, networkId uint64, mux *event.TypeMux, engine consensus.Engine, peers *peerSet, blockchain BlockChain, txpool txPool, chainDb ethdb.Database, odr *LesOdr, txrelay *LesTxRelay, serverPool *serverPool, quitSync chan struct{}, wg *sync.WaitGroup) (*ProtocolManager, error) {
	// Create the protocol manager with the base fields
	manager := &ProtocolManager{
		lightSync:   lightSync,
		eventMux:    mux,
		blockchain:  blockchain,
		chainConfig: chainConfig,
		iConfig:     indexerConfig,
		chainDb:     chainDb,
		odr:         odr,
		networkId:   networkId,
		txpool:      txpool,
		txrelay:     txrelay,
		serverPool:  serverPool,
		peers:       peers,
		newPeerCh:   make(chan *peer),
		quitSync:    quitSync,
		wg:          wg,
		noMorePeers: make(chan struct{}),
	}
	if odr != nil {
		manager.retriever = odr.retriever
		manager.reqDist = odr.retriever.dist
	}

	removePeer := manager.removePeer
	if disableClientRemovePeer {
		removePeer = func(id string) {}
	}

	if lightSync {
		manager.downloader = downloader.New(downloader.LightSync, chainDb, manager.eventMux, nil, blockchain, removePeer)
		manager.peers.notify((*downloaderPeerNotify)(manager))
		manager.fetcher = newLightFetcher(manager)
	}

	return manager, nil
}

// removePeer initiates disconnection from a peer by removing it from the peer set
func (pm *ProtocolManager) removePeer(id string) {
	pm.peers.Unregister(id)
}

func (pm *ProtocolManager) Start(maxPeers int) {
	pm.maxPeers = maxPeers

	if pm.lightSync {
		go pm.syncer()
	} else {
		pm.clientPool = newFreeClientPool(pm.chainDb, maxPeers, 10000, mclock.System{})
		go func() {
			for range pm.newPeerCh {
			}
		}()
	}
}

func (pm *ProtocolManager) Stop() {
	// Showing a log message. During download / process this could actually
	// take between 5 to 10 seconds and therefor feedback is required.
	log.Info("Stopping light Ubiq protocol")

	// Quit the sync loop.
	// After this send has completed, no new peers will be accepted.
	pm.noMorePeers <- struct{}{}

	close(pm.quitSync) // quits syncer, fetcher
	if pm.clientPool != nil {
		pm.clientPool.stop()
	}

	// Disconnect existing sessions.
	// This also closes the gate for any new registrations on the peer set.
	// sessions which are already established but not added to pm.peers yet
	// will exit when they try to register.
	pm.peers.Close()

	// Wait for any process action
	pm.wg.Wait()

	log.Info("Light Ubiq protocol stopped")
}

// runPeer is the p2p protocol run function for the given version.
func (pm *ProtocolManager) runPeer(version uint, p *p2p.Peer, rw p2p.MsgReadWriter) error {
	var entry *poolEntry
	peer := pm.newPeer(int(version), pm.networkId, p, rw)
	if pm.serverPool != nil {
		entry = pm.serverPool.connect(peer, peer.Node())
	}
	peer.poolEntry = entry
	select {
	case pm.newPeerCh <- peer:
		pm.wg.Add(1)
		defer pm.wg.Done()
		err := pm.handle(peer)
		if entry != nil {
			pm.serverPool.disconnect(entry)
		}
		return err
	case <-pm.quitSync:
		if entry != nil {
			pm.serverPool.disconnect(entry)
		}
		return p2p.DiscQuitting
	}
}

func (pm *ProtocolManager) newPeer(pv int, nv uint64, p *p2p.Peer, rw p2p.MsgReadWriter) *peer {
	return newPeer(pv, nv, p, newMeteredMsgWriter(rw))
}

// handle is the callback invoked to manage the life cycle of a les peer. When
// this function terminates, the peer is disconnected.
func (pm *ProtocolManager) handle(p *peer) error {
<<<<<<< HEAD
	p.Log().Debug("Light Ubiq peer connected", "name", p.Name())
=======
	// Ignore maxPeers if this is a trusted peer
	// In server mode we try to check into the client pool after handshake
	if pm.lightSync && pm.peers.Len() >= pm.maxPeers && !p.Peer.Info().Network.Trusted {
		return p2p.DiscTooManyPeers
	}

	p.Log().Debug("Light Ethereum peer connected", "name", p.Name())
>>>>>>> c9427004

	// Execute the LES handshake
	var (
		genesis = pm.blockchain.Genesis()
		head    = pm.blockchain.CurrentHeader()
		hash    = head.Hash()
		number  = head.Number.Uint64()
		td      = pm.blockchain.GetTd(hash, number)
	)
	if err := p.Handshake(td, hash, number, genesis.Hash(), pm.server); err != nil {
		p.Log().Debug("Light Ethereum handshake failed", "err", err)
		return err
	}

	if !pm.lightSync && !p.Peer.Info().Network.Trusted {
		addr, ok := p.RemoteAddr().(*net.TCPAddr)
		// test peer address is not a tcp address, don't use client pool if can not typecast
		if ok {
			id := addr.IP.String()
			if !pm.clientPool.connect(id, func() { go pm.removePeer(p.id) }) {
				return p2p.DiscTooManyPeers
			}
			defer pm.clientPool.disconnect(id)
		}
	}

	if rw, ok := p.rw.(*meteredMsgReadWriter); ok {
		rw.Init(p.version)
	}
	// Register the peer locally
	if err := pm.peers.Register(p); err != nil {
		p.Log().Error("Light Ubiq peer registration failed", "err", err)
		return err
	}
	defer func() {
		if pm.server != nil && pm.server.fcManager != nil && p.fcClient != nil {
			p.fcClient.Remove(pm.server.fcManager)
		}
		pm.removePeer(p.id)
	}()
	// Register the peer in the downloader. If the downloader considers it banned, we disconnect
	if pm.lightSync {
		p.lock.Lock()
		head := p.headInfo
		p.lock.Unlock()
		if pm.fetcher != nil {
			pm.fetcher.announce(p, head)
		}

		if p.poolEntry != nil {
			pm.serverPool.registered(p.poolEntry)
		}
	}

	stop := make(chan struct{})
	defer close(stop)
	go func() {
		// new block announce loop
		for {
			select {
			case announce := <-p.announceChn:
				p.SendAnnounce(announce)
			case <-stop:
				return
			}
		}
	}()

	// main loop. handle incoming messages.
	for {
		if err := pm.handleMsg(p); err != nil {
			p.Log().Debug("Light Ethereum message handling failed", "err", err)
			return err
		}
	}
}

var reqList = []uint64{GetBlockHeadersMsg, GetBlockBodiesMsg, GetCodeMsg, GetReceiptsMsg, GetProofsV1Msg, SendTxMsg, SendTxV2Msg, GetTxStatusMsg, GetHeaderProofsMsg, GetProofsV2Msg, GetHelperTrieProofsMsg}

// handleMsg is invoked whenever an inbound message is received from a remote
// peer. The remote connection is torn down upon returning any error.
func (pm *ProtocolManager) handleMsg(p *peer) error {
	// Read the next message from the remote peer, and ensure it's fully consumed
	msg, err := p.rw.ReadMsg()
	if err != nil {
		return err
	}
	p.Log().Trace("Light Ethereum message arrived", "code", msg.Code, "bytes", msg.Size)

	costs := p.fcCosts[msg.Code]
	reject := func(reqCnt, maxCnt uint64) bool {
		if p.fcClient == nil || reqCnt > maxCnt {
			return true
		}
		bufValue, _ := p.fcClient.AcceptRequest()
		cost := costs.baseCost + reqCnt*costs.reqCost
		if cost > pm.server.defParams.BufLimit {
			cost = pm.server.defParams.BufLimit
		}
		if cost > bufValue {
			recharge := time.Duration((cost - bufValue) * 1000000 / pm.server.defParams.MinRecharge)
			p.Log().Error("Request came too early", "recharge", common.PrettyDuration(recharge))
			return true
		}
		return false
	}

	if msg.Size > ProtocolMaxMsgSize {
		return errResp(ErrMsgTooLarge, "%v > %v", msg.Size, ProtocolMaxMsgSize)
	}
	defer msg.Discard()

	var deliverMsg *Msg

	// Handle the message depending on its contents
	switch msg.Code {
	case StatusMsg:
		p.Log().Trace("Received status message")
		// Status messages should never arrive after the handshake
		return errResp(ErrExtraStatusMsg, "uncontrolled status message")

	// Block header query, collect the requested headers and reply
	case AnnounceMsg:
		p.Log().Trace("Received announce message")
		if p.requestAnnounceType == announceTypeNone {
			return errResp(ErrUnexpectedResponse, "")
		}

		var req announceData
		if err := msg.Decode(&req); err != nil {
			return errResp(ErrDecode, "%v: %v", msg, err)
		}

		if p.requestAnnounceType == announceTypeSigned {
			if err := req.checkSignature(p.ID()); err != nil {
				p.Log().Trace("Invalid announcement signature", "err", err)
				return err
			}
			p.Log().Trace("Valid announcement signature")
		}

		p.Log().Trace("Announce message content", "number", req.Number, "hash", req.Hash, "td", req.Td, "reorg", req.ReorgDepth)
		if pm.fetcher != nil {
			pm.fetcher.announce(p, &req)
		}

	case GetBlockHeadersMsg:
		p.Log().Trace("Received block header request")
		// Decode the complex header query
		var req struct {
			ReqID uint64
			Query getBlockHeadersData
		}
		if err := msg.Decode(&req); err != nil {
			return errResp(ErrDecode, "%v: %v", msg, err)
		}

		query := req.Query
		if reject(query.Amount, MaxHeaderFetch) {
			return errResp(ErrRequestRejected, "")
		}

		hashMode := query.Origin.Hash != (common.Hash{})
		first := true
		maxNonCanonical := uint64(100)

		// Gather headers until the fetch or network limits is reached
		var (
			bytes   common.StorageSize
			headers []*types.Header
			unknown bool
		)
		for !unknown && len(headers) < int(query.Amount) && bytes < softResponseLimit {
			// Retrieve the next header satisfying the query
			var origin *types.Header
			if hashMode {
				if first {
					first = false
					origin = pm.blockchain.GetHeaderByHash(query.Origin.Hash)
					if origin != nil {
						query.Origin.Number = origin.Number.Uint64()
					}
				} else {
					origin = pm.blockchain.GetHeader(query.Origin.Hash, query.Origin.Number)
				}
			} else {
				origin = pm.blockchain.GetHeaderByNumber(query.Origin.Number)
			}
			if origin == nil {
				break
			}
			headers = append(headers, origin)
			bytes += estHeaderRlpSize

			// Advance to the next header of the query
			switch {
			case hashMode && query.Reverse:
				// Hash based traversal towards the genesis block
				ancestor := query.Skip + 1
				if ancestor == 0 {
					unknown = true
				} else {
					query.Origin.Hash, query.Origin.Number = pm.blockchain.GetAncestor(query.Origin.Hash, query.Origin.Number, ancestor, &maxNonCanonical)
					unknown = (query.Origin.Hash == common.Hash{})
				}
			case hashMode && !query.Reverse:
				// Hash based traversal towards the leaf block
				var (
					current = origin.Number.Uint64()
					next    = current + query.Skip + 1
				)
				if next <= current {
					infos, _ := json.MarshalIndent(p.Peer.Info(), "", "  ")
					p.Log().Warn("GetBlockHeaders skip overflow attack", "current", current, "skip", query.Skip, "next", next, "attacker", infos)
					unknown = true
				} else {
					if header := pm.blockchain.GetHeaderByNumber(next); header != nil {
						nextHash := header.Hash()
						expOldHash, _ := pm.blockchain.GetAncestor(nextHash, next, query.Skip+1, &maxNonCanonical)
						if expOldHash == query.Origin.Hash {
							query.Origin.Hash, query.Origin.Number = nextHash, next
						} else {
							unknown = true
						}
					} else {
						unknown = true
					}
				}
			case query.Reverse:
				// Number based traversal towards the genesis block
				if query.Origin.Number >= query.Skip+1 {
					query.Origin.Number -= query.Skip + 1
				} else {
					unknown = true
				}

			case !query.Reverse:
				// Number based traversal towards the leaf block
				query.Origin.Number += query.Skip + 1
			}
		}

		bv, rcost := p.fcClient.RequestProcessed(costs.baseCost + query.Amount*costs.reqCost)
		pm.server.fcCostStats.update(msg.Code, query.Amount, rcost)
		return p.SendBlockHeaders(req.ReqID, bv, headers)

	case BlockHeadersMsg:
		if pm.downloader == nil {
			return errResp(ErrUnexpectedResponse, "")
		}

		p.Log().Trace("Received block header response message")
		// A batch of headers arrived to one of our previous requests
		var resp struct {
			ReqID, BV uint64
			Headers   []*types.Header
		}
		if err := msg.Decode(&resp); err != nil {
			return errResp(ErrDecode, "msg %v: %v", msg, err)
		}
		p.fcServer.GotReply(resp.ReqID, resp.BV)
		if pm.fetcher != nil && pm.fetcher.requestedID(resp.ReqID) {
			pm.fetcher.deliverHeaders(p, resp.ReqID, resp.Headers)
		} else {
			err := pm.downloader.DeliverHeaders(p.id, resp.Headers)
			if err != nil {
				log.Debug(fmt.Sprint(err))
			}
		}

	case GetBlockBodiesMsg:
		p.Log().Trace("Received block bodies request")
		// Decode the retrieval message
		var req struct {
			ReqID  uint64
			Hashes []common.Hash
		}
		if err := msg.Decode(&req); err != nil {
			return errResp(ErrDecode, "msg %v: %v", msg, err)
		}
		// Gather blocks until the fetch or network limits is reached
		var (
			bytes  int
			bodies []rlp.RawValue
		)
		reqCnt := len(req.Hashes)
		if reject(uint64(reqCnt), MaxBodyFetch) {
			return errResp(ErrRequestRejected, "")
		}
		for _, hash := range req.Hashes {
			if bytes >= softResponseLimit {
				break
			}
			// Retrieve the requested block body, stopping if enough was found
			if number := rawdb.ReadHeaderNumber(pm.chainDb, hash); number != nil {
				if data := rawdb.ReadBodyRLP(pm.chainDb, hash, *number); len(data) != 0 {
					bodies = append(bodies, data)
					bytes += len(data)
				}
			}
		}
		bv, rcost := p.fcClient.RequestProcessed(costs.baseCost + uint64(reqCnt)*costs.reqCost)
		pm.server.fcCostStats.update(msg.Code, uint64(reqCnt), rcost)
		return p.SendBlockBodiesRLP(req.ReqID, bv, bodies)

	case BlockBodiesMsg:
		if pm.odr == nil {
			return errResp(ErrUnexpectedResponse, "")
		}

		p.Log().Trace("Received block bodies response")
		// A batch of block bodies arrived to one of our previous requests
		var resp struct {
			ReqID, BV uint64
			Data      []*types.Body
		}
		if err := msg.Decode(&resp); err != nil {
			return errResp(ErrDecode, "msg %v: %v", msg, err)
		}
		p.fcServer.GotReply(resp.ReqID, resp.BV)
		deliverMsg = &Msg{
			MsgType: MsgBlockBodies,
			ReqID:   resp.ReqID,
			Obj:     resp.Data,
		}

	case GetCodeMsg:
		p.Log().Trace("Received code request")
		// Decode the retrieval message
		var req struct {
			ReqID uint64
			Reqs  []CodeReq
		}
		if err := msg.Decode(&req); err != nil {
			return errResp(ErrDecode, "msg %v: %v", msg, err)
		}
		// Gather state data until the fetch or network limits is reached
		var (
			bytes int
			data  [][]byte
		)
		reqCnt := len(req.Reqs)
		if reject(uint64(reqCnt), MaxCodeFetch) {
			return errResp(ErrRequestRejected, "")
		}
		for _, req := range req.Reqs {
			// Retrieve the requested state entry, stopping if enough was found
			if number := rawdb.ReadHeaderNumber(pm.chainDb, req.BHash); number != nil {
				if header := rawdb.ReadHeader(pm.chainDb, req.BHash, *number); header != nil {
					statedb, err := pm.blockchain.State()
					if err != nil {
						continue
					}
					account, err := pm.getAccount(statedb, header.Root, common.BytesToHash(req.AccKey))
					if err != nil {
						continue
					}
					code, _ := statedb.Database().TrieDB().Node(common.BytesToHash(account.CodeHash))

					data = append(data, code)
					if bytes += len(code); bytes >= softResponseLimit {
						break
					}
				}
			}
		}
		bv, rcost := p.fcClient.RequestProcessed(costs.baseCost + uint64(reqCnt)*costs.reqCost)
		pm.server.fcCostStats.update(msg.Code, uint64(reqCnt), rcost)
		return p.SendCode(req.ReqID, bv, data)

	case CodeMsg:
		if pm.odr == nil {
			return errResp(ErrUnexpectedResponse, "")
		}

		p.Log().Trace("Received code response")
		// A batch of node state data arrived to one of our previous requests
		var resp struct {
			ReqID, BV uint64
			Data      [][]byte
		}
		if err := msg.Decode(&resp); err != nil {
			return errResp(ErrDecode, "msg %v: %v", msg, err)
		}
		p.fcServer.GotReply(resp.ReqID, resp.BV)
		deliverMsg = &Msg{
			MsgType: MsgCode,
			ReqID:   resp.ReqID,
			Obj:     resp.Data,
		}

	case GetReceiptsMsg:
		p.Log().Trace("Received receipts request")
		// Decode the retrieval message
		var req struct {
			ReqID  uint64
			Hashes []common.Hash
		}
		if err := msg.Decode(&req); err != nil {
			return errResp(ErrDecode, "msg %v: %v", msg, err)
		}
		// Gather state data until the fetch or network limits is reached
		var (
			bytes    int
			receipts []rlp.RawValue
		)
		reqCnt := len(req.Hashes)
		if reject(uint64(reqCnt), MaxReceiptFetch) {
			return errResp(ErrRequestRejected, "")
		}
		for _, hash := range req.Hashes {
			if bytes >= softResponseLimit {
				break
			}
			// Retrieve the requested block's receipts, skipping if unknown to us
			var results types.Receipts
			if number := rawdb.ReadHeaderNumber(pm.chainDb, hash); number != nil {
				results = rawdb.ReadReceipts(pm.chainDb, hash, *number)
			}
			if results == nil {
				if header := pm.blockchain.GetHeaderByHash(hash); header == nil || header.ReceiptHash != types.EmptyRootHash {
					continue
				}
			}
			// If known, encode and queue for response packet
			if encoded, err := rlp.EncodeToBytes(results); err != nil {
				log.Error("Failed to encode receipt", "err", err)
			} else {
				receipts = append(receipts, encoded)
				bytes += len(encoded)
			}
		}
		bv, rcost := p.fcClient.RequestProcessed(costs.baseCost + uint64(reqCnt)*costs.reqCost)
		pm.server.fcCostStats.update(msg.Code, uint64(reqCnt), rcost)
		return p.SendReceiptsRLP(req.ReqID, bv, receipts)

	case ReceiptsMsg:
		if pm.odr == nil {
			return errResp(ErrUnexpectedResponse, "")
		}

		p.Log().Trace("Received receipts response")
		// A batch of receipts arrived to one of our previous requests
		var resp struct {
			ReqID, BV uint64
			Receipts  []types.Receipts
		}
		if err := msg.Decode(&resp); err != nil {
			return errResp(ErrDecode, "msg %v: %v", msg, err)
		}
		p.fcServer.GotReply(resp.ReqID, resp.BV)
		deliverMsg = &Msg{
			MsgType: MsgReceipts,
			ReqID:   resp.ReqID,
			Obj:     resp.Receipts,
		}

	case GetProofsV1Msg:
		p.Log().Trace("Received proofs request")
		// Decode the retrieval message
		var req struct {
			ReqID uint64
			Reqs  []ProofReq
		}
		if err := msg.Decode(&req); err != nil {
			return errResp(ErrDecode, "msg %v: %v", msg, err)
		}
		// Gather state data until the fetch or network limits is reached
		var (
			bytes  int
			proofs proofsData
		)
		reqCnt := len(req.Reqs)
		if reject(uint64(reqCnt), MaxProofsFetch) {
			return errResp(ErrRequestRejected, "")
		}
		for _, req := range req.Reqs {
			// Retrieve the requested state entry, stopping if enough was found
			if number := rawdb.ReadHeaderNumber(pm.chainDb, req.BHash); number != nil {
				if header := rawdb.ReadHeader(pm.chainDb, req.BHash, *number); header != nil {
					statedb, err := pm.blockchain.State()
					if err != nil {
						continue
					}
					var trie state.Trie
					if len(req.AccKey) > 0 {
						account, err := pm.getAccount(statedb, header.Root, common.BytesToHash(req.AccKey))
						if err != nil {
							continue
						}
						trie, _ = statedb.Database().OpenStorageTrie(common.BytesToHash(req.AccKey), account.Root)
					} else {
						trie, _ = statedb.Database().OpenTrie(header.Root)
					}
					if trie != nil {
						var proof light.NodeList
						trie.Prove(req.Key, 0, &proof)

						proofs = append(proofs, proof)
						if bytes += proof.DataSize(); bytes >= softResponseLimit {
							break
						}
					}
				}
			}
		}
		bv, rcost := p.fcClient.RequestProcessed(costs.baseCost + uint64(reqCnt)*costs.reqCost)
		pm.server.fcCostStats.update(msg.Code, uint64(reqCnt), rcost)
		return p.SendProofs(req.ReqID, bv, proofs)

	case GetProofsV2Msg:
		p.Log().Trace("Received les/2 proofs request")
		// Decode the retrieval message
		var req struct {
			ReqID uint64
			Reqs  []ProofReq
		}
		if err := msg.Decode(&req); err != nil {
			return errResp(ErrDecode, "msg %v: %v", msg, err)
		}
		// Gather state data until the fetch or network limits is reached
		var (
			lastBHash common.Hash
			statedb   *state.StateDB
			root      common.Hash
		)
		reqCnt := len(req.Reqs)
		if reject(uint64(reqCnt), MaxProofsFetch) {
			return errResp(ErrRequestRejected, "")
		}

		nodes := light.NewNodeSet()

		for _, req := range req.Reqs {
			// Look up the state belonging to the request
			if statedb == nil || req.BHash != lastBHash {
				statedb, root, lastBHash = nil, common.Hash{}, req.BHash

				if number := rawdb.ReadHeaderNumber(pm.chainDb, req.BHash); number != nil {
					if header := rawdb.ReadHeader(pm.chainDb, req.BHash, *number); header != nil {
						statedb, _ = pm.blockchain.State()
						root = header.Root
					}
				}
			}
			if statedb == nil {
				continue
			}
			// Pull the account or storage trie of the request
			var trie state.Trie
			if len(req.AccKey) > 0 {
				account, err := pm.getAccount(statedb, root, common.BytesToHash(req.AccKey))
				if err != nil {
					continue
				}
				trie, _ = statedb.Database().OpenStorageTrie(common.BytesToHash(req.AccKey), account.Root)
			} else {
				trie, _ = statedb.Database().OpenTrie(root)
			}
			if trie == nil {
				continue
			}
			// Prove the user's request from the account or stroage trie
			trie.Prove(req.Key, req.FromLevel, nodes)
			if nodes.DataSize() >= softResponseLimit {
				break
			}
		}
		bv, rcost := p.fcClient.RequestProcessed(costs.baseCost + uint64(reqCnt)*costs.reqCost)
		pm.server.fcCostStats.update(msg.Code, uint64(reqCnt), rcost)
		return p.SendProofsV2(req.ReqID, bv, nodes.NodeList())

	case ProofsV1Msg:
		if pm.odr == nil {
			return errResp(ErrUnexpectedResponse, "")
		}

		p.Log().Trace("Received proofs response")
		// A batch of merkle proofs arrived to one of our previous requests
		var resp struct {
			ReqID, BV uint64
			Data      []light.NodeList
		}
		if err := msg.Decode(&resp); err != nil {
			return errResp(ErrDecode, "msg %v: %v", msg, err)
		}
		p.fcServer.GotReply(resp.ReqID, resp.BV)
		deliverMsg = &Msg{
			MsgType: MsgProofsV1,
			ReqID:   resp.ReqID,
			Obj:     resp.Data,
		}

	case ProofsV2Msg:
		if pm.odr == nil {
			return errResp(ErrUnexpectedResponse, "")
		}

		p.Log().Trace("Received les/2 proofs response")
		// A batch of merkle proofs arrived to one of our previous requests
		var resp struct {
			ReqID, BV uint64
			Data      light.NodeList
		}
		if err := msg.Decode(&resp); err != nil {
			return errResp(ErrDecode, "msg %v: %v", msg, err)
		}
		p.fcServer.GotReply(resp.ReqID, resp.BV)
		deliverMsg = &Msg{
			MsgType: MsgProofsV2,
			ReqID:   resp.ReqID,
			Obj:     resp.Data,
		}

	case GetHeaderProofsMsg:
		p.Log().Trace("Received headers proof request")
		// Decode the retrieval message
		var req struct {
			ReqID uint64
			Reqs  []ChtReq
		}
		if err := msg.Decode(&req); err != nil {
			return errResp(ErrDecode, "msg %v: %v", msg, err)
		}
		// Gather state data until the fetch or network limits is reached
		var (
			bytes  int
			proofs []ChtResp
		)
		reqCnt := len(req.Reqs)
		if reject(uint64(reqCnt), MaxHelperTrieProofsFetch) {
			return errResp(ErrRequestRejected, "")
		}
		trieDb := trie.NewDatabase(ethdb.NewTable(pm.chainDb, light.ChtTablePrefix))
		for _, req := range req.Reqs {
			if header := pm.blockchain.GetHeaderByNumber(req.BlockNum); header != nil {
				sectionHead := rawdb.ReadCanonicalHash(pm.chainDb, req.ChtNum*pm.iConfig.ChtSize-1)
				if root := light.GetChtRoot(pm.chainDb, req.ChtNum-1, sectionHead); root != (common.Hash{}) {
					trie, err := trie.New(root, trieDb)
					if err != nil {
						continue
					}
					var encNumber [8]byte
					binary.BigEndian.PutUint64(encNumber[:], req.BlockNum)

					var proof light.NodeList
					trie.Prove(encNumber[:], 0, &proof)

					proofs = append(proofs, ChtResp{Header: header, Proof: proof})
					if bytes += proof.DataSize() + estHeaderRlpSize; bytes >= softResponseLimit {
						break
					}
				}
			}
		}
		bv, rcost := p.fcClient.RequestProcessed(costs.baseCost + uint64(reqCnt)*costs.reqCost)
		pm.server.fcCostStats.update(msg.Code, uint64(reqCnt), rcost)
		return p.SendHeaderProofs(req.ReqID, bv, proofs)

	case GetHelperTrieProofsMsg:
		p.Log().Trace("Received helper trie proof request")
		// Decode the retrieval message
		var req struct {
			ReqID uint64
			Reqs  []HelperTrieReq
		}
		if err := msg.Decode(&req); err != nil {
			return errResp(ErrDecode, "msg %v: %v", msg, err)
		}
		// Gather state data until the fetch or network limits is reached
		var (
			auxBytes int
			auxData  [][]byte
		)
		reqCnt := len(req.Reqs)
		if reject(uint64(reqCnt), MaxHelperTrieProofsFetch) {
			return errResp(ErrRequestRejected, "")
		}

		var (
			lastIdx  uint64
			lastType uint
			root     common.Hash
			auxTrie  *trie.Trie
		)
		nodes := light.NewNodeSet()
		for _, req := range req.Reqs {
			if auxTrie == nil || req.Type != lastType || req.TrieIdx != lastIdx {
				auxTrie, lastType, lastIdx = nil, req.Type, req.TrieIdx

				var prefix string
				if root, prefix = pm.getHelperTrie(req.Type, req.TrieIdx); root != (common.Hash{}) {
					auxTrie, _ = trie.New(root, trie.NewDatabase(ethdb.NewTable(pm.chainDb, prefix)))
				}
			}
			if req.AuxReq == auxRoot {
				var data []byte
				if root != (common.Hash{}) {
					data = root[:]
				}
				auxData = append(auxData, data)
				auxBytes += len(data)
			} else {
				if auxTrie != nil {
					auxTrie.Prove(req.Key, req.FromLevel, nodes)
				}
				if req.AuxReq != 0 {
					data := pm.getHelperTrieAuxData(req)
					auxData = append(auxData, data)
					auxBytes += len(data)
				}
			}
			if nodes.DataSize()+auxBytes >= softResponseLimit {
				break
			}
		}
		bv, rcost := p.fcClient.RequestProcessed(costs.baseCost + uint64(reqCnt)*costs.reqCost)
		pm.server.fcCostStats.update(msg.Code, uint64(reqCnt), rcost)
		return p.SendHelperTrieProofs(req.ReqID, bv, HelperTrieResps{Proofs: nodes.NodeList(), AuxData: auxData})

	case HeaderProofsMsg:
		if pm.odr == nil {
			return errResp(ErrUnexpectedResponse, "")
		}

		p.Log().Trace("Received headers proof response")
		var resp struct {
			ReqID, BV uint64
			Data      []ChtResp
		}
		if err := msg.Decode(&resp); err != nil {
			return errResp(ErrDecode, "msg %v: %v", msg, err)
		}
		p.fcServer.GotReply(resp.ReqID, resp.BV)
		deliverMsg = &Msg{
			MsgType: MsgHeaderProofs,
			ReqID:   resp.ReqID,
			Obj:     resp.Data,
		}

	case HelperTrieProofsMsg:
		if pm.odr == nil {
			return errResp(ErrUnexpectedResponse, "")
		}

		p.Log().Trace("Received helper trie proof response")
		var resp struct {
			ReqID, BV uint64
			Data      HelperTrieResps
		}
		if err := msg.Decode(&resp); err != nil {
			return errResp(ErrDecode, "msg %v: %v", msg, err)
		}

		p.fcServer.GotReply(resp.ReqID, resp.BV)
		deliverMsg = &Msg{
			MsgType: MsgHelperTrieProofs,
			ReqID:   resp.ReqID,
			Obj:     resp.Data,
		}

	case SendTxMsg:
		if pm.txpool == nil {
			return errResp(ErrRequestRejected, "")
		}
		// Transactions arrived, parse all of them and deliver to the pool
		var txs []*types.Transaction
		if err := msg.Decode(&txs); err != nil {
			return errResp(ErrDecode, "msg %v: %v", msg, err)
		}
		reqCnt := len(txs)
		if reject(uint64(reqCnt), MaxTxSend) {
			return errResp(ErrRequestRejected, "")
		}
		pm.txpool.AddRemotes(txs)

		_, rcost := p.fcClient.RequestProcessed(costs.baseCost + uint64(reqCnt)*costs.reqCost)
		pm.server.fcCostStats.update(msg.Code, uint64(reqCnt), rcost)

	case SendTxV2Msg:
		if pm.txpool == nil {
			return errResp(ErrRequestRejected, "")
		}
		// Transactions arrived, parse all of them and deliver to the pool
		var req struct {
			ReqID uint64
			Txs   []*types.Transaction
		}
		if err := msg.Decode(&req); err != nil {
			return errResp(ErrDecode, "msg %v: %v", msg, err)
		}
		reqCnt := len(req.Txs)
		if reject(uint64(reqCnt), MaxTxSend) {
			return errResp(ErrRequestRejected, "")
		}

		hashes := make([]common.Hash, len(req.Txs))
		for i, tx := range req.Txs {
			hashes[i] = tx.Hash()
		}
		stats := pm.txStatus(hashes)
		for i, stat := range stats {
			if stat.Status == core.TxStatusUnknown {
				if errs := pm.txpool.AddRemotes([]*types.Transaction{req.Txs[i]}); errs[0] != nil {
					stats[i].Error = errs[0].Error()
					continue
				}
				stats[i] = pm.txStatus([]common.Hash{hashes[i]})[0]
			}
		}

		bv, rcost := p.fcClient.RequestProcessed(costs.baseCost + uint64(reqCnt)*costs.reqCost)
		pm.server.fcCostStats.update(msg.Code, uint64(reqCnt), rcost)

		return p.SendTxStatus(req.ReqID, bv, stats)

	case GetTxStatusMsg:
		if pm.txpool == nil {
			return errResp(ErrUnexpectedResponse, "")
		}
		// Transactions arrived, parse all of them and deliver to the pool
		var req struct {
			ReqID  uint64
			Hashes []common.Hash
		}
		if err := msg.Decode(&req); err != nil {
			return errResp(ErrDecode, "msg %v: %v", msg, err)
		}
		reqCnt := len(req.Hashes)
		if reject(uint64(reqCnt), MaxTxStatus) {
			return errResp(ErrRequestRejected, "")
		}
		bv, rcost := p.fcClient.RequestProcessed(costs.baseCost + uint64(reqCnt)*costs.reqCost)
		pm.server.fcCostStats.update(msg.Code, uint64(reqCnt), rcost)

		return p.SendTxStatus(req.ReqID, bv, pm.txStatus(req.Hashes))

	case TxStatusMsg:
		if pm.odr == nil {
			return errResp(ErrUnexpectedResponse, "")
		}

		p.Log().Trace("Received tx status response")
		var resp struct {
			ReqID, BV uint64
			Status    []txStatus
		}
		if err := msg.Decode(&resp); err != nil {
			return errResp(ErrDecode, "msg %v: %v", msg, err)
		}

		p.fcServer.GotReply(resp.ReqID, resp.BV)

	default:
		p.Log().Trace("Received unknown message", "code", msg.Code)
		return errResp(ErrInvalidMsgCode, "%v", msg.Code)
	}

	if deliverMsg != nil {
		err := pm.retriever.deliver(p, deliverMsg)
		if err != nil {
			p.responseErrors++
			if p.responseErrors > maxResponseErrors {
				return err
			}
		}
	}
	return nil
}

// getAccount retrieves an account from the state based at root.
func (pm *ProtocolManager) getAccount(statedb *state.StateDB, root, hash common.Hash) (state.Account, error) {
	trie, err := trie.New(root, statedb.Database().TrieDB())
	if err != nil {
		return state.Account{}, err
	}
	blob, err := trie.TryGet(hash[:])
	if err != nil {
		return state.Account{}, err
	}
	var account state.Account
	if err = rlp.DecodeBytes(blob, &account); err != nil {
		return state.Account{}, err
	}
	return account, nil
}

// getHelperTrie returns the post-processed trie root for the given trie ID and section index
func (pm *ProtocolManager) getHelperTrie(id uint, idx uint64) (common.Hash, string) {
	switch id {
	case htCanonical:
		idxV1 := (idx+1)*(pm.iConfig.PairChtSize/pm.iConfig.ChtSize) - 1
		sectionHead := rawdb.ReadCanonicalHash(pm.chainDb, (idxV1+1)*pm.iConfig.ChtSize-1)
		return light.GetChtRoot(pm.chainDb, idxV1, sectionHead), light.ChtTablePrefix
	case htBloomBits:
		sectionHead := rawdb.ReadCanonicalHash(pm.chainDb, (idx+1)*pm.iConfig.BloomTrieSize-1)
		return light.GetBloomTrieRoot(pm.chainDb, idx, sectionHead), light.BloomTrieTablePrefix
	}
	return common.Hash{}, ""
}

// getHelperTrieAuxData returns requested auxiliary data for the given HelperTrie request
func (pm *ProtocolManager) getHelperTrieAuxData(req HelperTrieReq) []byte {
	if req.Type == htCanonical && req.AuxReq == auxHeader && len(req.Key) == 8 {
		blockNum := binary.BigEndian.Uint64(req.Key)
		hash := rawdb.ReadCanonicalHash(pm.chainDb, blockNum)
		return rawdb.ReadHeaderRLP(pm.chainDb, hash, blockNum)
	}
	return nil
}

func (pm *ProtocolManager) txStatus(hashes []common.Hash) []txStatus {
	stats := make([]txStatus, len(hashes))
	for i, stat := range pm.txpool.Status(hashes) {
		// Save the status we've got from the transaction pool
		stats[i].Status = stat

		// If the transaction is unknown to the pool, try looking it up locally
		if stat == core.TxStatusUnknown {
			if block, number, index := rawdb.ReadTxLookupEntry(pm.chainDb, hashes[i]); block != (common.Hash{}) {
				stats[i].Status = core.TxStatusIncluded
				stats[i].Lookup = &rawdb.TxLookupEntry{BlockHash: block, BlockIndex: number, Index: index}
			}
		}
	}
	return stats
}

// downloaderPeerNotify implements peerSetNotify
type downloaderPeerNotify ProtocolManager

type peerConnection struct {
	manager *ProtocolManager
	peer    *peer
}

func (pc *peerConnection) Head() (common.Hash, *big.Int) {
	return pc.peer.HeadAndTd()
}

func (pc *peerConnection) RequestHeadersByHash(origin common.Hash, amount int, skip int, reverse bool) error {
	reqID := genReqID()
	rq := &distReq{
		getCost: func(dp distPeer) uint64 {
			peer := dp.(*peer)
			return peer.GetRequestCost(GetBlockHeadersMsg, amount)
		},
		canSend: func(dp distPeer) bool {
			return dp.(*peer) == pc.peer
		},
		request: func(dp distPeer) func() {
			peer := dp.(*peer)
			cost := peer.GetRequestCost(GetBlockHeadersMsg, amount)
			peer.fcServer.QueueRequest(reqID, cost)
			return func() { peer.RequestHeadersByHash(reqID, cost, origin, amount, skip, reverse) }
		},
	}
	_, ok := <-pc.manager.reqDist.queue(rq)
	if !ok {
		return light.ErrNoPeers
	}
	return nil
}

func (pc *peerConnection) RequestHeadersByNumber(origin uint64, amount int, skip int, reverse bool) error {
	reqID := genReqID()
	rq := &distReq{
		getCost: func(dp distPeer) uint64 {
			peer := dp.(*peer)
			return peer.GetRequestCost(GetBlockHeadersMsg, amount)
		},
		canSend: func(dp distPeer) bool {
			return dp.(*peer) == pc.peer
		},
		request: func(dp distPeer) func() {
			peer := dp.(*peer)
			cost := peer.GetRequestCost(GetBlockHeadersMsg, amount)
			peer.fcServer.QueueRequest(reqID, cost)
			return func() { peer.RequestHeadersByNumber(reqID, cost, origin, amount, skip, reverse) }
		},
	}
	_, ok := <-pc.manager.reqDist.queue(rq)
	if !ok {
		return light.ErrNoPeers
	}
	return nil
}

func (d *downloaderPeerNotify) registerPeer(p *peer) {
	pm := (*ProtocolManager)(d)
	pc := &peerConnection{
		manager: pm,
		peer:    p,
	}
	pm.downloader.RegisterLightPeer(p.id, ethVersion, pc)
}

func (d *downloaderPeerNotify) unregisterPeer(p *peer) {
	pm := (*ProtocolManager)(d)
	pm.downloader.UnregisterPeer(p.id)
}<|MERGE_RESOLUTION|>--- conflicted
+++ resolved
@@ -26,43 +26,23 @@
 	"sync"
 	"time"
 
-<<<<<<< HEAD
 	"github.com/ubiq/go-ubiq/common"
+	"github.com/ubiq/go-ubiq/common/mclock"
 	"github.com/ubiq/go-ubiq/consensus"
 	"github.com/ubiq/go-ubiq/core"
+	"github.com/ubiq/go-ubiq/core/rawdb"
 	"github.com/ubiq/go-ubiq/core/state"
 	"github.com/ubiq/go-ubiq/core/types"
-	"github.com/ubiq/go-ubiq/eth"
 	"github.com/ubiq/go-ubiq/eth/downloader"
 	"github.com/ubiq/go-ubiq/ethdb"
 	"github.com/ubiq/go-ubiq/event"
 	"github.com/ubiq/go-ubiq/light"
 	"github.com/ubiq/go-ubiq/log"
 	"github.com/ubiq/go-ubiq/p2p"
-	"github.com/ubiq/go-ubiq/p2p/discover"
 	"github.com/ubiq/go-ubiq/p2p/discv5"
 	"github.com/ubiq/go-ubiq/params"
 	"github.com/ubiq/go-ubiq/rlp"
 	"github.com/ubiq/go-ubiq/trie"
-=======
-	"github.com/ethereum/go-ethereum/common"
-	"github.com/ethereum/go-ethereum/common/mclock"
-	"github.com/ethereum/go-ethereum/consensus"
-	"github.com/ethereum/go-ethereum/core"
-	"github.com/ethereum/go-ethereum/core/rawdb"
-	"github.com/ethereum/go-ethereum/core/state"
-	"github.com/ethereum/go-ethereum/core/types"
-	"github.com/ethereum/go-ethereum/eth/downloader"
-	"github.com/ethereum/go-ethereum/ethdb"
-	"github.com/ethereum/go-ethereum/event"
-	"github.com/ethereum/go-ethereum/light"
-	"github.com/ethereum/go-ethereum/log"
-	"github.com/ethereum/go-ethereum/p2p"
-	"github.com/ethereum/go-ethereum/p2p/discv5"
-	"github.com/ethereum/go-ethereum/params"
-	"github.com/ethereum/go-ethereum/rlp"
-	"github.com/ethereum/go-ethereum/trie"
->>>>>>> c9427004
 )
 
 const (
@@ -260,17 +240,13 @@
 // handle is the callback invoked to manage the life cycle of a les peer. When
 // this function terminates, the peer is disconnected.
 func (pm *ProtocolManager) handle(p *peer) error {
-<<<<<<< HEAD
-	p.Log().Debug("Light Ubiq peer connected", "name", p.Name())
-=======
 	// Ignore maxPeers if this is a trusted peer
 	// In server mode we try to check into the client pool after handshake
 	if pm.lightSync && pm.peers.Len() >= pm.maxPeers && !p.Peer.Info().Network.Trusted {
 		return p2p.DiscTooManyPeers
 	}
 
-	p.Log().Debug("Light Ethereum peer connected", "name", p.Name())
->>>>>>> c9427004
+	p.Log().Debug("Light Ubiq peer connected", "name", p.Name())
 
 	// Execute the LES handshake
 	var (
@@ -281,7 +257,7 @@
 		td      = pm.blockchain.GetTd(hash, number)
 	)
 	if err := p.Handshake(td, hash, number, genesis.Hash(), pm.server); err != nil {
-		p.Log().Debug("Light Ethereum handshake failed", "err", err)
+		p.Log().Debug("Light Ubiq handshake failed", "err", err)
 		return err
 	}
 
@@ -342,7 +318,7 @@
 	// main loop. handle incoming messages.
 	for {
 		if err := pm.handleMsg(p); err != nil {
-			p.Log().Debug("Light Ethereum message handling failed", "err", err)
+			p.Log().Debug("Light Ubiq message handling failed", "err", err)
 			return err
 		}
 	}
@@ -358,7 +334,7 @@
 	if err != nil {
 		return err
 	}
-	p.Log().Trace("Light Ethereum message arrived", "code", msg.Code, "bytes", msg.Size)
+	p.Log().Trace("Light Ubiq message arrived", "code", msg.Code, "bytes", msg.Size)
 
 	costs := p.fcCosts[msg.Code]
 	reject := func(reqCnt, maxCnt uint64) bool {
