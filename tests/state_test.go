// Copyright 2015 The go-expanse Authors
// This file is part of the go-expanse library.
//
// The go-expanse library is free software: you can redistribute it and/or modify
// it under the terms of the GNU Lesser General Public License as published by
// the Free Software Foundation, either version 3 of the License, or
// (at your option) any later version.
//
// The go-expanse library is distributed in the hope that it will be useful,
// but WITHOUT ANY WARRANTY; without even the implied warranty of
// MERCHANTABILITY or FITNESS FOR A PARTICULAR PURPOSE. See the
// GNU Lesser General Public License for more details.
//
// You should have received a copy of the GNU Lesser General Public License
// along with the go-expanse library. If not, see <http://www.gnu.org/licenses/>.

package tests

import (
	"math/big"
	"os"
	"path/filepath"
	"testing"

	"github.com/ethereum/go-ethereum/params"
)

func BenchmarkStateCall1024(b *testing.B) {
	fn := filepath.Join(stateTestDir, "stCallCreateCallCodeTest.json")
	if err := BenchVmTest(fn, bconf{"Call1024BalanceTooLow", true, os.Getenv("JITVM") == "true"}, b); err != nil {
		b.Error(err)
	}
}

func TestStateSystemOperations(t *testing.T) {
<<<<<<< HEAD
	ruleSet := RuleSet{
=======
	chainConfig := &params.ChainConfig{
>>>>>>> a973d1d5
		HomesteadBlock: big.NewInt(1150000),
	}

	fn := filepath.Join(stateTestDir, "stSystemOperationsTest.json")
	if err := RunStateTest(chainConfig, fn, StateSkipTests); err != nil {
		t.Error(err)
	}
}

func TestStateExample(t *testing.T) {
<<<<<<< HEAD
	ruleSet := RuleSet{
=======
	chainConfig := &params.ChainConfig{
>>>>>>> a973d1d5
		HomesteadBlock: big.NewInt(1150000),
	}

	fn := filepath.Join(stateTestDir, "stExample.json")
	if err := RunStateTest(chainConfig, fn, StateSkipTests); err != nil {
		t.Error(err)
	}
}

func TestStatePreCompiledContracts(t *testing.T) {
<<<<<<< HEAD
	ruleSet := RuleSet{
=======
	chainConfig := &params.ChainConfig{
>>>>>>> a973d1d5
		HomesteadBlock: big.NewInt(1150000),
	}

	fn := filepath.Join(stateTestDir, "stPreCompiledContracts.json")
	if err := RunStateTest(chainConfig, fn, StateSkipTests); err != nil {
		t.Error(err)
	}
}

func TestStateRecursiveCreate(t *testing.T) {
<<<<<<< HEAD
	ruleSet := RuleSet{
=======
	chainConfig := &params.ChainConfig{
>>>>>>> a973d1d5
		HomesteadBlock: big.NewInt(1150000),
	}

	fn := filepath.Join(stateTestDir, "stRecursiveCreate.json")
	if err := RunStateTest(chainConfig, fn, StateSkipTests); err != nil {
		t.Error(err)
	}
}

func TestStateSpecial(t *testing.T) {
<<<<<<< HEAD
	ruleSet := RuleSet{
=======
	chainConfig := &params.ChainConfig{
>>>>>>> a973d1d5
		HomesteadBlock: big.NewInt(1150000),
	}

	fn := filepath.Join(stateTestDir, "stSpecialTest.json")
	if err := RunStateTest(chainConfig, fn, StateSkipTests); err != nil {
		t.Error(err)
	}
}

func TestStateRefund(t *testing.T) {
<<<<<<< HEAD
	ruleSet := RuleSet{
=======
	chainConfig := &params.ChainConfig{
>>>>>>> a973d1d5
		HomesteadBlock: big.NewInt(1150000),
	}

	fn := filepath.Join(stateTestDir, "stRefundTest.json")
	if err := RunStateTest(chainConfig, fn, StateSkipTests); err != nil {
		t.Error(err)
	}
}

func TestStateBlockHash(t *testing.T) {
<<<<<<< HEAD
	ruleSet := RuleSet{
=======
	chainConfig := &params.ChainConfig{
>>>>>>> a973d1d5
		HomesteadBlock: big.NewInt(1150000),
	}

	fn := filepath.Join(stateTestDir, "stBlockHashTest.json")
	if err := RunStateTest(chainConfig, fn, StateSkipTests); err != nil {
		t.Error(err)
	}
}

func TestStateInitCode(t *testing.T) {
<<<<<<< HEAD
	ruleSet := RuleSet{
=======
	chainConfig := &params.ChainConfig{
>>>>>>> a973d1d5
		HomesteadBlock: big.NewInt(1150000),
	}

	fn := filepath.Join(stateTestDir, "stInitCodeTest.json")
	if err := RunStateTest(chainConfig, fn, StateSkipTests); err != nil {
		t.Error(err)
	}
}

func TestStateLog(t *testing.T) {
<<<<<<< HEAD
	ruleSet := RuleSet{
=======
	chainConfig := &params.ChainConfig{
>>>>>>> a973d1d5
		HomesteadBlock: big.NewInt(1150000),
	}

	fn := filepath.Join(stateTestDir, "stLogTests.json")
	if err := RunStateTest(chainConfig, fn, StateSkipTests); err != nil {
		t.Error(err)
	}
}

func TestStateTransaction(t *testing.T) {
<<<<<<< HEAD
	ruleSet := RuleSet{
=======
	chainConfig := &params.ChainConfig{
>>>>>>> a973d1d5
		HomesteadBlock: big.NewInt(1150000),
	}

	fn := filepath.Join(stateTestDir, "stTransactionTest.json")
	if err := RunStateTest(chainConfig, fn, StateSkipTests); err != nil {
		t.Error(err)
	}
}

func TestStateTransition(t *testing.T) {
<<<<<<< HEAD
	ruleSet := RuleSet{
=======
	chainConfig := &params.ChainConfig{
>>>>>>> a973d1d5
		HomesteadBlock: big.NewInt(1150000),
	}

	fn := filepath.Join(stateTestDir, "stTransitionTest.json")
	if err := RunStateTest(chainConfig, fn, StateSkipTests); err != nil {
		t.Error(err)
	}
}

func TestStateTransition(t *testing.T) {
	params.HomesteadBlock = big.NewInt(1000000)

	fn := filepath.Join(stateTestDir, "stTransitionTest.json")
	if err := RunStateTest(fn, StateSkipTests); err != nil {
		t.Error(err)
	}
}

func TestCallCreateCallCode(t *testing.T) {
<<<<<<< HEAD
	ruleSet := RuleSet{
=======
	chainConfig := &params.ChainConfig{
>>>>>>> a973d1d5
		HomesteadBlock: big.NewInt(1150000),
	}

	fn := filepath.Join(stateTestDir, "stCallCreateCallCodeTest.json")
	if err := RunStateTest(chainConfig, fn, StateSkipTests); err != nil {
		t.Error(err)
	}
}

func TestCallCodes(t *testing.T) {
<<<<<<< HEAD
	ruleSet := RuleSet{
=======
	chainConfig := &params.ChainConfig{
>>>>>>> a973d1d5
		HomesteadBlock: big.NewInt(1150000),
	}

	fn := filepath.Join(stateTestDir, "stCallCodes.json")
<<<<<<< HEAD
	if err := RunStateTest(ruleSet, fn, StateSkipTests); err != nil {
		t.Error(err)
	}
}

func TestDelegateCall(t *testing.T) {
	ruleSet := RuleSet{
		HomesteadBlock: big.NewInt(1150000),
	}

	fn := filepath.Join(stateTestDir, "stDelegatecallTest.json")
	if err := RunStateTest(ruleSet, fn, StateSkipTests); err != nil {
=======
	if err := RunStateTest(chainConfig, fn, StateSkipTests); err != nil {
>>>>>>> a973d1d5
		t.Error(err)
	}
}

func TestDelegateCall(t *testing.T) {
	params.HomesteadBlock = big.NewInt(1000000)

	fn := filepath.Join(stateTestDir, "stDelegatecallTest.json")
	if err := RunStateTest(fn, StateSkipTests); err != nil {
		t.Error(err)
	}
}

func TestMemory(t *testing.T) {
<<<<<<< HEAD
	ruleSet := RuleSet{
=======
	chainConfig := &params.ChainConfig{
>>>>>>> a973d1d5
		HomesteadBlock: big.NewInt(1150000),
	}

	fn := filepath.Join(stateTestDir, "stMemoryTest.json")
	if err := RunStateTest(chainConfig, fn, StateSkipTests); err != nil {
		t.Error(err)
	}
}

func TestMemoryStress(t *testing.T) {
<<<<<<< HEAD
	ruleSet := RuleSet{
=======
	chainConfig := &params.ChainConfig{
>>>>>>> a973d1d5
		HomesteadBlock: big.NewInt(1150000),
	}

	if os.Getenv("TEST_VM_COMPLEX") == "" {
		t.Skip()
	}
	fn := filepath.Join(stateTestDir, "stMemoryStressTest.json")
	if err := RunStateTest(chainConfig, fn, StateSkipTests); err != nil {
		t.Error(err)
	}
}

func TestQuadraticComplexity(t *testing.T) {
<<<<<<< HEAD
	ruleSet := RuleSet{
=======
	chainConfig := &params.ChainConfig{
>>>>>>> a973d1d5
		HomesteadBlock: big.NewInt(1150000),
	}

	if os.Getenv("TEST_VM_COMPLEX") == "" {
		t.Skip()
	}
	fn := filepath.Join(stateTestDir, "stQuadraticComplexityTest.json")
	if err := RunStateTest(chainConfig, fn, StateSkipTests); err != nil {
		t.Error(err)
	}
}

func TestSolidity(t *testing.T) {
<<<<<<< HEAD
	ruleSet := RuleSet{
=======
	chainConfig := &params.ChainConfig{
>>>>>>> a973d1d5
		HomesteadBlock: big.NewInt(1150000),
	}

	fn := filepath.Join(stateTestDir, "stSolidityTest.json")
	if err := RunStateTest(chainConfig, fn, StateSkipTests); err != nil {
		t.Error(err)
	}
}

func TestWallet(t *testing.T) {
<<<<<<< HEAD
	ruleSet := RuleSet{
=======
	chainConfig := &params.ChainConfig{
>>>>>>> a973d1d5
		HomesteadBlock: big.NewInt(1150000),
	}

	fn := filepath.Join(stateTestDir, "stWalletTest.json")
	if err := RunStateTest(chainConfig, fn, StateSkipTests); err != nil {
		t.Error(err)
	}
}

func TestStateTestsRandom(t *testing.T) {
<<<<<<< HEAD
	ruleSet := RuleSet{
=======
	chainConfig := &params.ChainConfig{
>>>>>>> a973d1d5
		HomesteadBlock: big.NewInt(1150000),
	}

	fns, _ := filepath.Glob("./files/StateTests/RandomTests/*")
	for _, fn := range fns {
<<<<<<< HEAD
		if err := RunStateTest(ruleSet, fn, StateSkipTests); err != nil {
=======
		t.Log("running:", fn)
		if err := RunStateTest(chainConfig, fn, StateSkipTests); err != nil {
>>>>>>> a973d1d5
			t.Error(fn, err)
		}
	}
}

// homestead tests
func TestHomesteadDelegateCall(t *testing.T) {
	chainConfig := &params.ChainConfig{
		HomesteadBlock: big.NewInt(1150000),
	}

	fn := filepath.Join(stateTestDir, "Homestead", "stDelegatecallTest.json")
	if err := RunStateTest(chainConfig, fn, StateSkipTests); err != nil {
		t.Error(err)
	}
}

func TestHomesteadStateSystemOperations(t *testing.T) {
	chainConfig := &params.ChainConfig{
		HomesteadBlock: new(big.Int),
	}

	fn := filepath.Join(stateTestDir, "Homestead", "stSystemOperationsTest.json")
	if err := RunStateTest(chainConfig, fn, StateSkipTests); err != nil {
		t.Error(err)
	}
}

func TestHomesteadStatePreCompiledContracts(t *testing.T) {
	chainConfig := &params.ChainConfig{
		HomesteadBlock: new(big.Int),
	}

	fn := filepath.Join(stateTestDir, "Homestead", "stPreCompiledContracts.json")
	if err := RunStateTest(chainConfig, fn, StateSkipTests); err != nil {
		t.Error(err)
	}
}

func TestHomesteadStateRecursiveCreate(t *testing.T) {
	chainConfig := &params.ChainConfig{
		HomesteadBlock: new(big.Int),
	}

	fn := filepath.Join(stateTestDir, "Homestead", "stSpecialTest.json")
	if err := RunStateTest(chainConfig, fn, StateSkipTests); err != nil {
		t.Error(err)
	}
}

func TestHomesteadStateRefund(t *testing.T) {
	chainConfig := &params.ChainConfig{
		HomesteadBlock: new(big.Int),
	}

	fn := filepath.Join(stateTestDir, "Homestead", "stRefundTest.json")
	if err := RunStateTest(chainConfig, fn, StateSkipTests); err != nil {
		t.Error(err)
	}
}

func TestHomesteadStateInitCode(t *testing.T) {
	chainConfig := &params.ChainConfig{
		HomesteadBlock: new(big.Int),
	}

	fn := filepath.Join(stateTestDir, "Homestead", "stInitCodeTest.json")
	if err := RunStateTest(chainConfig, fn, StateSkipTests); err != nil {
		t.Error(err)
	}
}

func TestHomesteadStateLog(t *testing.T) {
	chainConfig := &params.ChainConfig{
		HomesteadBlock: new(big.Int),
	}

	fn := filepath.Join(stateTestDir, "Homestead", "stLogTests.json")
	if err := RunStateTest(chainConfig, fn, StateSkipTests); err != nil {
		t.Error(err)
	}
}

func TestHomesteadStateTransaction(t *testing.T) {
	chainConfig := &params.ChainConfig{
		HomesteadBlock: new(big.Int),
	}

	fn := filepath.Join(stateTestDir, "Homestead", "stTransactionTest.json")
	if err := RunStateTest(chainConfig, fn, StateSkipTests); err != nil {
		t.Error(err)
	}
}

func TestHomesteadCallCreateCallCode(t *testing.T) {
	chainConfig := &params.ChainConfig{
		HomesteadBlock: new(big.Int),
	}

	fn := filepath.Join(stateTestDir, "Homestead", "stCallCreateCallCodeTest.json")
	if err := RunStateTest(chainConfig, fn, StateSkipTests); err != nil {
		t.Error(err)
	}
}

func TestHomesteadCallCodes(t *testing.T) {
	chainConfig := &params.ChainConfig{
		HomesteadBlock: new(big.Int),
	}

	fn := filepath.Join(stateTestDir, "Homestead", "stCallCodes.json")
	if err := RunStateTest(chainConfig, fn, StateSkipTests); err != nil {
		t.Error(err)
	}
}

func TestHomesteadMemory(t *testing.T) {
	chainConfig := &params.ChainConfig{
		HomesteadBlock: new(big.Int),
	}

	fn := filepath.Join(stateTestDir, "Homestead", "stMemoryTest.json")
	if err := RunStateTest(chainConfig, fn, StateSkipTests); err != nil {
		t.Error(err)
	}
}

func TestHomesteadMemoryStress(t *testing.T) {
	chainConfig := &params.ChainConfig{
		HomesteadBlock: new(big.Int),
	}

	if os.Getenv("TEST_VM_COMPLEX") == "" {
		t.Skip()
	}
	fn := filepath.Join(stateTestDir, "Homestead", "stMemoryStressTest.json")
	if err := RunStateTest(chainConfig, fn, StateSkipTests); err != nil {
		t.Error(err)
	}
}

func TestHomesteadQuadraticComplexity(t *testing.T) {
	chainConfig := &params.ChainConfig{
		HomesteadBlock: new(big.Int),
	}

	if os.Getenv("TEST_VM_COMPLEX") == "" {
		t.Skip()
	}
	fn := filepath.Join(stateTestDir, "Homestead", "stQuadraticComplexityTest.json")
	if err := RunStateTest(chainConfig, fn, StateSkipTests); err != nil {
		t.Error(err)
	}
}

func TestHomesteadWallet(t *testing.T) {
	chainConfig := &params.ChainConfig{
		HomesteadBlock: new(big.Int),
	}

	fn := filepath.Join(stateTestDir, "Homestead", "stWalletTest.json")
	if err := RunStateTest(chainConfig, fn, StateSkipTests); err != nil {
		t.Error(err)
	}
}

func TestHomesteadDelegateCodes(t *testing.T) {
	chainConfig := &params.ChainConfig{
		HomesteadBlock: new(big.Int),
	}

	fn := filepath.Join(stateTestDir, "Homestead", "stCallDelegateCodes.json")
	if err := RunStateTest(chainConfig, fn, StateSkipTests); err != nil {
		t.Error(err)
	}
}

func TestHomesteadDelegateCodesCallCode(t *testing.T) {
	chainConfig := &params.ChainConfig{
		HomesteadBlock: new(big.Int),
	}

	fn := filepath.Join(stateTestDir, "Homestead", "stCallDelegateCodesCallCode.json")
	if err := RunStateTest(chainConfig, fn, StateSkipTests); err != nil {
		t.Error(err)
	}
}

func TestHomesteadBounds(t *testing.T) {
	chainConfig := &params.ChainConfig{
		HomesteadBlock: new(big.Int),
	}

	fn := filepath.Join(stateTestDir, "Homestead", "stBoundsTest.json")
	if err := RunStateTest(chainConfig, fn, StateSkipTests); err != nil {
		t.Error(err)
	}
}

// EIP150 tests
func TestEIP150Specific(t *testing.T) {
	chainConfig := &params.ChainConfig{
		HomesteadBlock: new(big.Int),
		EIP150Block:    big.NewInt(2457000),
	}

	fn := filepath.Join(stateTestDir, "EIP150", "stEIPSpecificTest.json")
	if err := RunStateTest(chainConfig, fn, StateSkipTests); err != nil {
		t.Error(err)
	}
}

func TestEIP150SingleCodeGasPrice(t *testing.T) {
	chainConfig := &params.ChainConfig{
		HomesteadBlock: new(big.Int),
		EIP150Block:    big.NewInt(2457000),
	}

	fn := filepath.Join(stateTestDir, "EIP150", "stEIPSingleCodeGasPrices.json")
	if err := RunStateTest(chainConfig, fn, StateSkipTests); err != nil {
		t.Error(err)
	}
}

func TestEIP150MemExpandingCalls(t *testing.T) {
	chainConfig := &params.ChainConfig{
		HomesteadBlock: new(big.Int),
		EIP150Block:    big.NewInt(2457000),
	}

	fn := filepath.Join(stateTestDir, "EIP150", "stMemExpandingEIPCalls.json")
	if err := RunStateTest(chainConfig, fn, StateSkipTests); err != nil {
		t.Error(err)
	}
}

func TestEIP150HomesteadStateSystemOperations(t *testing.T) {
	chainConfig := &params.ChainConfig{
		HomesteadBlock: new(big.Int),
		EIP150Block:    big.NewInt(2457000),
	}

	fn := filepath.Join(stateTestDir, "EIP150", "Homestead", "stSystemOperationsTest.json")
	if err := RunStateTest(chainConfig, fn, StateSkipTests); err != nil {
		t.Error(err)
	}
}

func TestEIP150HomesteadStatePreCompiledContracts(t *testing.T) {
	chainConfig := &params.ChainConfig{
		HomesteadBlock: new(big.Int),
		EIP150Block:    big.NewInt(2457000),
	}

	fn := filepath.Join(stateTestDir, "EIP150", "Homestead", "stPreCompiledContracts.json")
	if err := RunStateTest(chainConfig, fn, StateSkipTests); err != nil {
		t.Error(err)
	}
}

func TestEIP150HomesteadStateRecursiveCreate(t *testing.T) {
	chainConfig := &params.ChainConfig{
		HomesteadBlock: new(big.Int),
		EIP150Block:    big.NewInt(2457000),
	}

	fn := filepath.Join(stateTestDir, "EIP150", "Homestead", "stSpecialTest.json")
	if err := RunStateTest(chainConfig, fn, StateSkipTests); err != nil {
		t.Error(err)
	}
}

func TestEIP150HomesteadStateRefund(t *testing.T) {
	chainConfig := &params.ChainConfig{
		HomesteadBlock: new(big.Int),
		EIP150Block:    big.NewInt(2457000),
	}

	fn := filepath.Join(stateTestDir, "EIP150", "Homestead", "stRefundTest.json")
	if err := RunStateTest(chainConfig, fn, StateSkipTests); err != nil {
		t.Error(err)
	}
}

func TestEIP150HomesteadStateInitCode(t *testing.T) {
	chainConfig := &params.ChainConfig{
		HomesteadBlock: new(big.Int),
		EIP150Block:    big.NewInt(2457000),
	}

	fn := filepath.Join(stateTestDir, "EIP150", "Homestead", "stInitCodeTest.json")
	if err := RunStateTest(chainConfig, fn, StateSkipTests); err != nil {
		t.Error(err)
	}
}

func TestEIP150HomesteadStateLog(t *testing.T) {
	chainConfig := &params.ChainConfig{
		HomesteadBlock: new(big.Int),
		EIP150Block:    big.NewInt(2457000),
	}

	fn := filepath.Join(stateTestDir, "EIP150", "Homestead", "stLogTests.json")
	if err := RunStateTest(chainConfig, fn, StateSkipTests); err != nil {
		t.Error(err)
	}
}

func TestEIP150HomesteadStateTransaction(t *testing.T) {
	chainConfig := &params.ChainConfig{
		HomesteadBlock: new(big.Int),
		EIP150Block:    big.NewInt(2457000),
	}

	fn := filepath.Join(stateTestDir, "EIP150", "Homestead", "stTransactionTest.json")
	if err := RunStateTest(chainConfig, fn, StateSkipTests); err != nil {
		t.Error(err)
	}
}

func TestEIP150HomesteadCallCreateCallCode(t *testing.T) {
	chainConfig := &params.ChainConfig{
		HomesteadBlock: new(big.Int),
		EIP150Block:    big.NewInt(2457000),
	}

	fn := filepath.Join(stateTestDir, "EIP150", "Homestead", "stCallCreateCallCodeTest.json")
	if err := RunStateTest(chainConfig, fn, StateSkipTests); err != nil {
		t.Error(err)
	}
}

func TestEIP150HomesteadCallCodes(t *testing.T) {
	chainConfig := &params.ChainConfig{
		HomesteadBlock: new(big.Int),
		EIP150Block:    big.NewInt(2457000),
	}

	fn := filepath.Join(stateTestDir, "EIP150", "Homestead", "stCallCodes.json")
	if err := RunStateTest(chainConfig, fn, StateSkipTests); err != nil {
		t.Error(err)
	}
}

func TestEIP150HomesteadMemory(t *testing.T) {
	chainConfig := &params.ChainConfig{
		HomesteadBlock: new(big.Int),
		EIP150Block:    big.NewInt(2457000),
	}

	fn := filepath.Join(stateTestDir, "EIP150", "Homestead", "stMemoryTest.json")
	if err := RunStateTest(chainConfig, fn, StateSkipTests); err != nil {
		t.Error(err)
	}
}

func TestEIP150HomesteadMemoryStress(t *testing.T) {
	chainConfig := &params.ChainConfig{
		HomesteadBlock: new(big.Int),
		EIP150Block:    big.NewInt(2457000),
	}

	if os.Getenv("TEST_VM_COMPLEX") == "" {
		t.Skip()
	}
	fn := filepath.Join(stateTestDir, "EIP150", "Homestead", "stMemoryStressTest.json")
	if err := RunStateTest(chainConfig, fn, StateSkipTests); err != nil {
		t.Error(err)
	}
}

func TestEIP150HomesteadQuadraticComplexity(t *testing.T) {
	chainConfig := &params.ChainConfig{
		HomesteadBlock: new(big.Int),
		EIP150Block:    big.NewInt(2457000),
	}

	if os.Getenv("TEST_VM_COMPLEX") == "" {
		t.Skip()
	}
	fn := filepath.Join(stateTestDir, "EIP150", "Homestead", "stQuadraticComplexityTest.json")
	if err := RunStateTest(chainConfig, fn, StateSkipTests); err != nil {
		t.Error(err)
	}
}

func TestEIP150HomesteadWallet(t *testing.T) {
	chainConfig := &params.ChainConfig{
		HomesteadBlock: new(big.Int),
		EIP150Block:    big.NewInt(2457000),
	}

	fn := filepath.Join(stateTestDir, "EIP150", "Homestead", "stWalletTest.json")
	if err := RunStateTest(chainConfig, fn, StateSkipTests); err != nil {
		t.Error(err)
	}
}

func TestEIP150HomesteadDelegateCodes(t *testing.T) {
	chainConfig := &params.ChainConfig{
		HomesteadBlock: new(big.Int),
		EIP150Block:    big.NewInt(2457000),
	}

	fn := filepath.Join(stateTestDir, "EIP150", "Homestead", "stCallDelegateCodes.json")
	if err := RunStateTest(chainConfig, fn, StateSkipTests); err != nil {
		t.Error(err)
	}
}

func TestEIP150HomesteadDelegateCodesCallCode(t *testing.T) {
	chainConfig := &params.ChainConfig{
		HomesteadBlock: new(big.Int),
		EIP150Block:    big.NewInt(2457000),
	}

	fn := filepath.Join(stateTestDir, "EIP150", "Homestead", "stCallDelegateCodesCallCode.json")
	if err := RunStateTest(chainConfig, fn, StateSkipTests); err != nil {
		t.Error(err)
	}
}

func TestEIP150HomesteadBounds(t *testing.T) {
	chainConfig := &params.ChainConfig{
		HomesteadBlock: new(big.Int),
		EIP150Block:    big.NewInt(2457000),
	}

	fn := filepath.Join(stateTestDir, "EIP150", "Homestead", "stBoundsTest.json")
	if err := RunStateTest(chainConfig, fn, StateSkipTests); err != nil {
		t.Error(err)
	}
}

// EIP158 tests
func TestEIP158Create(t *testing.T) {
	chainConfig := &params.ChainConfig{
		HomesteadBlock: new(big.Int),
		EIP150Block:    big.NewInt(2457000),
		EIP158Block:    params.MainNetSpuriousDragon,
	}

	fn := filepath.Join(stateTestDir, "EIP158", "stCreateTest.json")
	if err := RunStateTest(chainConfig, fn, StateSkipTests); err != nil {
		t.Error(err)
	}
}

func TestEIP158Specific(t *testing.T) {
	chainConfig := &params.ChainConfig{
		HomesteadBlock: new(big.Int),
		EIP150Block:    big.NewInt(2457000),
		EIP158Block:    params.MainNetSpuriousDragon,
	}

	fn := filepath.Join(stateTestDir, "EIP158", "stEIP158SpecificTest.json")
	if err := RunStateTest(chainConfig, fn, StateSkipTests); err != nil {
		t.Error(err)
	}
}

func TestEIP158NonZeroCalls(t *testing.T) {
	chainConfig := &params.ChainConfig{
		HomesteadBlock: new(big.Int),
		EIP150Block:    big.NewInt(2457000),
		EIP158Block:    params.MainNetSpuriousDragon,
	}

	fn := filepath.Join(stateTestDir, "EIP158", "stNonZeroCallsTest.json")
	if err := RunStateTest(chainConfig, fn, StateSkipTests); err != nil {
		t.Error(err)
	}
}

func TestEIP158ZeroCalls(t *testing.T) {
	chainConfig := &params.ChainConfig{
		HomesteadBlock: new(big.Int),
		EIP150Block:    big.NewInt(2457000),
		EIP158Block:    params.MainNetSpuriousDragon,
	}

	fn := filepath.Join(stateTestDir, "EIP158", "stZeroCallsTest.json")
	if err := RunStateTest(chainConfig, fn, StateSkipTests); err != nil {
		t.Error(err)
	}
}

func TestEIP158_150Specific(t *testing.T) {
	chainConfig := &params.ChainConfig{
		HomesteadBlock: new(big.Int),
		EIP150Block:    big.NewInt(2457000),
		EIP158Block:    params.MainNetSpuriousDragon,
	}

	fn := filepath.Join(stateTestDir, "EIP158", "EIP150", "stEIPSpecificTest.json")
	if err := RunStateTest(chainConfig, fn, StateSkipTests); err != nil {
		t.Error(err)
	}
}

func TestEIP158_150SingleCodeGasPrice(t *testing.T) {
	chainConfig := &params.ChainConfig{
		HomesteadBlock: new(big.Int),
		EIP150Block:    big.NewInt(2457000),
		EIP158Block:    params.MainNetSpuriousDragon,
	}

	fn := filepath.Join(stateTestDir, "EIP158", "EIP150", "stEIPsingleCodeGasPrices.json")
	if err := RunStateTest(chainConfig, fn, StateSkipTests); err != nil {
		t.Error(err)
	}
}

func TestEIP158_150MemExpandingCalls(t *testing.T) {
	chainConfig := &params.ChainConfig{
		HomesteadBlock: new(big.Int),
		EIP150Block:    big.NewInt(2457000),
		EIP158Block:    params.MainNetSpuriousDragon,
	}

	fn := filepath.Join(stateTestDir, "EIP158", "EIP150", "stMemExpandingEIPCalls.json")
	if err := RunStateTest(chainConfig, fn, StateSkipTests); err != nil {
		t.Error(err)
	}
}

func TestEIP158HomesteadStateSystemOperations(t *testing.T) {
	chainConfig := &params.ChainConfig{
		HomesteadBlock: new(big.Int),
		EIP150Block:    big.NewInt(2457000),
		EIP158Block:    params.MainNetSpuriousDragon,
	}

	fn := filepath.Join(stateTestDir, "EIP158", "Homestead", "stSystemOperationsTest.json")
	if err := RunStateTest(chainConfig, fn, StateSkipTests); err != nil {
		t.Error(err)
	}
}

func TestEIP158HomesteadStatePreCompiledContracts(t *testing.T) {
	chainConfig := &params.ChainConfig{
		HomesteadBlock: new(big.Int),
		EIP150Block:    big.NewInt(2457000),
		EIP158Block:    params.MainNetSpuriousDragon,
	}

	fn := filepath.Join(stateTestDir, "EIP158", "Homestead", "stPreCompiledContracts.json")
	if err := RunStateTest(chainConfig, fn, StateSkipTests); err != nil {
		t.Error(err)
	}
}

func TestEIP158HomesteadStateRecursiveCreate(t *testing.T) {
	chainConfig := &params.ChainConfig{
		HomesteadBlock: new(big.Int),
		EIP150Block:    big.NewInt(2457000),
		EIP158Block:    params.MainNetSpuriousDragon,
	}

	fn := filepath.Join(stateTestDir, "EIP158", "Homestead", "stSpecialTest.json")
	if err := RunStateTest(chainConfig, fn, StateSkipTests); err != nil {
		t.Error(err)
	}
}

func TestEIP158HomesteadStateRefund(t *testing.T) {
	chainConfig := &params.ChainConfig{
		HomesteadBlock: new(big.Int),
		EIP150Block:    big.NewInt(2457000),
		EIP158Block:    params.MainNetSpuriousDragon,
	}

	fn := filepath.Join(stateTestDir, "EIP158", "Homestead", "stRefundTest.json")
	if err := RunStateTest(chainConfig, fn, StateSkipTests); err != nil {
		t.Error(err)
	}
}

func TestEIP158HomesteadStateInitCode(t *testing.T) {
	chainConfig := &params.ChainConfig{
		HomesteadBlock: new(big.Int),
		EIP150Block:    big.NewInt(2457000),
		EIP158Block:    params.MainNetSpuriousDragon,
	}

	fn := filepath.Join(stateTestDir, "EIP158", "Homestead", "stInitCodeTest.json")
	if err := RunStateTest(chainConfig, fn, StateSkipTests); err != nil {
		t.Error(err)
	}
}

func TestEIP158HomesteadStateLog(t *testing.T) {
	chainConfig := &params.ChainConfig{
		HomesteadBlock: new(big.Int),
		EIP150Block:    big.NewInt(2457000),
		EIP158Block:    params.MainNetSpuriousDragon,
	}

	fn := filepath.Join(stateTestDir, "EIP158", "Homestead", "stLogTests.json")
	if err := RunStateTest(chainConfig, fn, StateSkipTests); err != nil {
		t.Error(err)
	}
}

func TestEIP158HomesteadStateTransaction(t *testing.T) {
	chainConfig := &params.ChainConfig{
		HomesteadBlock: new(big.Int),
		EIP150Block:    big.NewInt(2457000),
		EIP158Block:    params.MainNetSpuriousDragon,
	}

	fn := filepath.Join(stateTestDir, "EIP158", "Homestead", "stTransactionTest.json")
	if err := RunStateTest(chainConfig, fn, StateSkipTests); err != nil {
		t.Error(err)
	}
}

func TestEIP158HomesteadCallCreateCallCode(t *testing.T) {
	chainConfig := &params.ChainConfig{
		HomesteadBlock: new(big.Int),
		EIP150Block:    big.NewInt(2457000),
		EIP158Block:    params.MainNetSpuriousDragon,
	}

	fn := filepath.Join(stateTestDir, "EIP158", "Homestead", "stCallCreateCallCodeTest.json")
	if err := RunStateTest(chainConfig, fn, StateSkipTests); err != nil {
		t.Error(err)
	}
}

func TestEIP158HomesteadCallCodes(t *testing.T) {
	chainConfig := &params.ChainConfig{
		HomesteadBlock: new(big.Int),
		EIP150Block:    big.NewInt(2457000),
		EIP158Block:    params.MainNetSpuriousDragon,
	}

	fn := filepath.Join(stateTestDir, "EIP158", "Homestead", "stCallCodes.json")
	if err := RunStateTest(chainConfig, fn, StateSkipTests); err != nil {
		t.Error(err)
	}
}

func TestEIP158HomesteadMemory(t *testing.T) {
	chainConfig := &params.ChainConfig{
		HomesteadBlock: new(big.Int),
		EIP150Block:    big.NewInt(2457000),
		EIP158Block:    params.MainNetSpuriousDragon,
	}

	fn := filepath.Join(stateTestDir, "EIP158", "Homestead", "stMemoryTest.json")
	if err := RunStateTest(chainConfig, fn, StateSkipTests); err != nil {
		t.Error(err)
	}
}

func TestEIP158HomesteadMemoryStress(t *testing.T) {
	chainConfig := &params.ChainConfig{
		HomesteadBlock: new(big.Int),
		EIP150Block:    big.NewInt(2457000),
		EIP158Block:    params.MainNetSpuriousDragon,
	}

	if os.Getenv("TEST_VM_COMPLEX") == "" {
		t.Skip()
	}
	fn := filepath.Join(stateTestDir, "EIP158", "Homestead", "stMemoryStressTest.json")
	if err := RunStateTest(chainConfig, fn, StateSkipTests); err != nil {
		t.Error(err)
	}
}

func TestEIP158HomesteadQuadraticComplexity(t *testing.T) {
	chainConfig := &params.ChainConfig{
		HomesteadBlock: new(big.Int),
		EIP150Block:    big.NewInt(2457000),
		EIP158Block:    params.MainNetSpuriousDragon,
	}

	if os.Getenv("TEST_VM_COMPLEX") == "" {
		t.Skip()
	}
	fn := filepath.Join(stateTestDir, "EIP158", "Homestead", "stQuadraticComplexityTest.json")
	if err := RunStateTest(chainConfig, fn, StateSkipTests); err != nil {
		t.Error(err)
	}
}

func TestEIP158HomesteadWallet(t *testing.T) {
	chainConfig := &params.ChainConfig{
		HomesteadBlock: new(big.Int),
		EIP150Block:    big.NewInt(2457000),
		EIP158Block:    params.MainNetSpuriousDragon,
	}

	fn := filepath.Join(stateTestDir, "EIP158", "Homestead", "stWalletTest.json")
	if err := RunStateTest(chainConfig, fn, StateSkipTests); err != nil {
		t.Error(err)
	}
}

func TestEIP158HomesteadDelegateCodes(t *testing.T) {
	chainConfig := &params.ChainConfig{
		HomesteadBlock: new(big.Int),
		EIP150Block:    big.NewInt(2457000),
		EIP158Block:    params.MainNetSpuriousDragon,
	}

	fn := filepath.Join(stateTestDir, "EIP158", "Homestead", "stCallDelegateCodes.json")
	if err := RunStateTest(chainConfig, fn, StateSkipTests); err != nil {
		t.Error(err)
	}
}

func TestEIP158HomesteadDelegateCodesCallCode(t *testing.T) {
	chainConfig := &params.ChainConfig{
		HomesteadBlock: new(big.Int),
		EIP150Block:    big.NewInt(2457000),
		EIP158Block:    params.MainNetSpuriousDragon,
	}

	fn := filepath.Join(stateTestDir, "EIP158", "Homestead", "stCallDelegateCodesCallCode.json")
	if err := RunStateTest(chainConfig, fn, StateSkipTests); err != nil {
		t.Error(err)
	}
}

func TestEIP158HomesteadBounds(t *testing.T) {
	chainConfig := &params.ChainConfig{
		HomesteadBlock: new(big.Int),
		EIP150Block:    big.NewInt(2457000),
		EIP158Block:    params.MainNetSpuriousDragon,
	}

	fn := filepath.Join(stateTestDir, "EIP158", "Homestead", "stBoundsTest.json")
	if err := RunStateTest(chainConfig, fn, StateSkipTests); err != nil {
		t.Error(err)
	}
}

func TestHomesteadBounds(t *testing.T) {
	ruleSet := RuleSet{
		HomesteadBlock: new(big.Int),
	}

	fn := filepath.Join(stateTestDir, "Homestead", "stBoundsTest.json")
	if err := RunStateTest(ruleSet, fn, StateSkipTests); err != nil {
		t.Error(err)
	}
}<|MERGE_RESOLUTION|>--- conflicted
+++ resolved
@@ -1,18 +1,18 @@
-// Copyright 2015 The go-expanse Authors
-// This file is part of the go-expanse library.
+// Copyright 2015 The go-ethereum Authors
+// This file is part of the go-ethereum library.
 //
-// The go-expanse library is free software: you can redistribute it and/or modify
+// The go-ethereum library is free software: you can redistribute it and/or modify
 // it under the terms of the GNU Lesser General Public License as published by
 // the Free Software Foundation, either version 3 of the License, or
 // (at your option) any later version.
 //
-// The go-expanse library is distributed in the hope that it will be useful,
+// The go-ethereum library is distributed in the hope that it will be useful,
 // but WITHOUT ANY WARRANTY; without even the implied warranty of
 // MERCHANTABILITY or FITNESS FOR A PARTICULAR PURPOSE. See the
 // GNU Lesser General Public License for more details.
 //
 // You should have received a copy of the GNU Lesser General Public License
-// along with the go-expanse library. If not, see <http://www.gnu.org/licenses/>.
+// along with the go-ethereum library. If not, see <http://www.gnu.org/licenses/>.
 
 package tests
 
@@ -22,7 +22,7 @@
 	"path/filepath"
 	"testing"
 
-	"github.com/ethereum/go-ethereum/params"
+	"github.com/expanse-org/go-expanse/params"
 )
 
 func BenchmarkStateCall1024(b *testing.B) {
@@ -33,11 +33,7 @@
 }
 
 func TestStateSystemOperations(t *testing.T) {
-<<<<<<< HEAD
-	ruleSet := RuleSet{
-=======
-	chainConfig := &params.ChainConfig{
->>>>>>> a973d1d5
+	chainConfig := &params.ChainConfig{
 		HomesteadBlock: big.NewInt(1150000),
 	}
 
@@ -48,11 +44,7 @@
 }
 
 func TestStateExample(t *testing.T) {
-<<<<<<< HEAD
-	ruleSet := RuleSet{
-=======
-	chainConfig := &params.ChainConfig{
->>>>>>> a973d1d5
+	chainConfig := &params.ChainConfig{
 		HomesteadBlock: big.NewInt(1150000),
 	}
 
@@ -63,11 +55,7 @@
 }
 
 func TestStatePreCompiledContracts(t *testing.T) {
-<<<<<<< HEAD
-	ruleSet := RuleSet{
-=======
-	chainConfig := &params.ChainConfig{
->>>>>>> a973d1d5
+	chainConfig := &params.ChainConfig{
 		HomesteadBlock: big.NewInt(1150000),
 	}
 
@@ -78,11 +66,7 @@
 }
 
 func TestStateRecursiveCreate(t *testing.T) {
-<<<<<<< HEAD
-	ruleSet := RuleSet{
-=======
-	chainConfig := &params.ChainConfig{
->>>>>>> a973d1d5
+	chainConfig := &params.ChainConfig{
 		HomesteadBlock: big.NewInt(1150000),
 	}
 
@@ -93,11 +77,7 @@
 }
 
 func TestStateSpecial(t *testing.T) {
-<<<<<<< HEAD
-	ruleSet := RuleSet{
-=======
-	chainConfig := &params.ChainConfig{
->>>>>>> a973d1d5
+	chainConfig := &params.ChainConfig{
 		HomesteadBlock: big.NewInt(1150000),
 	}
 
@@ -108,11 +88,7 @@
 }
 
 func TestStateRefund(t *testing.T) {
-<<<<<<< HEAD
-	ruleSet := RuleSet{
-=======
-	chainConfig := &params.ChainConfig{
->>>>>>> a973d1d5
+	chainConfig := &params.ChainConfig{
 		HomesteadBlock: big.NewInt(1150000),
 	}
 
@@ -123,11 +99,7 @@
 }
 
 func TestStateBlockHash(t *testing.T) {
-<<<<<<< HEAD
-	ruleSet := RuleSet{
-=======
-	chainConfig := &params.ChainConfig{
->>>>>>> a973d1d5
+	chainConfig := &params.ChainConfig{
 		HomesteadBlock: big.NewInt(1150000),
 	}
 
@@ -138,11 +110,7 @@
 }
 
 func TestStateInitCode(t *testing.T) {
-<<<<<<< HEAD
-	ruleSet := RuleSet{
-=======
-	chainConfig := &params.ChainConfig{
->>>>>>> a973d1d5
+	chainConfig := &params.ChainConfig{
 		HomesteadBlock: big.NewInt(1150000),
 	}
 
@@ -153,11 +121,7 @@
 }
 
 func TestStateLog(t *testing.T) {
-<<<<<<< HEAD
-	ruleSet := RuleSet{
-=======
-	chainConfig := &params.ChainConfig{
->>>>>>> a973d1d5
+	chainConfig := &params.ChainConfig{
 		HomesteadBlock: big.NewInt(1150000),
 	}
 
@@ -168,11 +132,7 @@
 }
 
 func TestStateTransaction(t *testing.T) {
-<<<<<<< HEAD
-	ruleSet := RuleSet{
-=======
-	chainConfig := &params.ChainConfig{
->>>>>>> a973d1d5
+	chainConfig := &params.ChainConfig{
 		HomesteadBlock: big.NewInt(1150000),
 	}
 
@@ -183,11 +143,7 @@
 }
 
 func TestStateTransition(t *testing.T) {
-<<<<<<< HEAD
-	ruleSet := RuleSet{
-=======
-	chainConfig := &params.ChainConfig{
->>>>>>> a973d1d5
+	chainConfig := &params.ChainConfig{
 		HomesteadBlock: big.NewInt(1150000),
 	}
 
@@ -197,21 +153,8 @@
 	}
 }
 
-func TestStateTransition(t *testing.T) {
-	params.HomesteadBlock = big.NewInt(1000000)
-
-	fn := filepath.Join(stateTestDir, "stTransitionTest.json")
-	if err := RunStateTest(fn, StateSkipTests); err != nil {
-		t.Error(err)
-	}
-}
-
 func TestCallCreateCallCode(t *testing.T) {
-<<<<<<< HEAD
-	ruleSet := RuleSet{
-=======
-	chainConfig := &params.ChainConfig{
->>>>>>> a973d1d5
+	chainConfig := &params.ChainConfig{
 		HomesteadBlock: big.NewInt(1150000),
 	}
 
@@ -222,50 +165,18 @@
 }
 
 func TestCallCodes(t *testing.T) {
-<<<<<<< HEAD
-	ruleSet := RuleSet{
-=======
-	chainConfig := &params.ChainConfig{
->>>>>>> a973d1d5
+	chainConfig := &params.ChainConfig{
 		HomesteadBlock: big.NewInt(1150000),
 	}
 
 	fn := filepath.Join(stateTestDir, "stCallCodes.json")
-<<<<<<< HEAD
-	if err := RunStateTest(ruleSet, fn, StateSkipTests); err != nil {
-		t.Error(err)
-	}
-}
-
-func TestDelegateCall(t *testing.T) {
-	ruleSet := RuleSet{
-		HomesteadBlock: big.NewInt(1150000),
-	}
-
-	fn := filepath.Join(stateTestDir, "stDelegatecallTest.json")
-	if err := RunStateTest(ruleSet, fn, StateSkipTests); err != nil {
-=======
-	if err := RunStateTest(chainConfig, fn, StateSkipTests); err != nil {
->>>>>>> a973d1d5
-		t.Error(err)
-	}
-}
-
-func TestDelegateCall(t *testing.T) {
-	params.HomesteadBlock = big.NewInt(1000000)
-
-	fn := filepath.Join(stateTestDir, "stDelegatecallTest.json")
-	if err := RunStateTest(fn, StateSkipTests); err != nil {
+	if err := RunStateTest(chainConfig, fn, StateSkipTests); err != nil {
 		t.Error(err)
 	}
 }
 
 func TestMemory(t *testing.T) {
-<<<<<<< HEAD
-	ruleSet := RuleSet{
-=======
-	chainConfig := &params.ChainConfig{
->>>>>>> a973d1d5
+	chainConfig := &params.ChainConfig{
 		HomesteadBlock: big.NewInt(1150000),
 	}
 
@@ -276,11 +187,7 @@
 }
 
 func TestMemoryStress(t *testing.T) {
-<<<<<<< HEAD
-	ruleSet := RuleSet{
-=======
-	chainConfig := &params.ChainConfig{
->>>>>>> a973d1d5
+	chainConfig := &params.ChainConfig{
 		HomesteadBlock: big.NewInt(1150000),
 	}
 
@@ -294,11 +201,7 @@
 }
 
 func TestQuadraticComplexity(t *testing.T) {
-<<<<<<< HEAD
-	ruleSet := RuleSet{
-=======
-	chainConfig := &params.ChainConfig{
->>>>>>> a973d1d5
+	chainConfig := &params.ChainConfig{
 		HomesteadBlock: big.NewInt(1150000),
 	}
 
@@ -312,11 +215,7 @@
 }
 
 func TestSolidity(t *testing.T) {
-<<<<<<< HEAD
-	ruleSet := RuleSet{
-=======
-	chainConfig := &params.ChainConfig{
->>>>>>> a973d1d5
+	chainConfig := &params.ChainConfig{
 		HomesteadBlock: big.NewInt(1150000),
 	}
 
@@ -327,11 +226,7 @@
 }
 
 func TestWallet(t *testing.T) {
-<<<<<<< HEAD
-	ruleSet := RuleSet{
-=======
-	chainConfig := &params.ChainConfig{
->>>>>>> a973d1d5
+	chainConfig := &params.ChainConfig{
 		HomesteadBlock: big.NewInt(1150000),
 	}
 
@@ -342,22 +237,14 @@
 }
 
 func TestStateTestsRandom(t *testing.T) {
-<<<<<<< HEAD
-	ruleSet := RuleSet{
-=======
-	chainConfig := &params.ChainConfig{
->>>>>>> a973d1d5
+	chainConfig := &params.ChainConfig{
 		HomesteadBlock: big.NewInt(1150000),
 	}
 
 	fns, _ := filepath.Glob("./files/StateTests/RandomTests/*")
 	for _, fn := range fns {
-<<<<<<< HEAD
-		if err := RunStateTest(ruleSet, fn, StateSkipTests); err != nil {
-=======
 		t.Log("running:", fn)
 		if err := RunStateTest(chainConfig, fn, StateSkipTests); err != nil {
->>>>>>> a973d1d5
 			t.Error(fn, err)
 		}
 	}
@@ -1096,15 +983,4 @@
 	if err := RunStateTest(chainConfig, fn, StateSkipTests); err != nil {
 		t.Error(err)
 	}
-}
-
-func TestHomesteadBounds(t *testing.T) {
-	ruleSet := RuleSet{
-		HomesteadBlock: new(big.Int),
-	}
-
-	fn := filepath.Join(stateTestDir, "Homestead", "stBoundsTest.json")
-	if err := RunStateTest(ruleSet, fn, StateSkipTests); err != nil {
-		t.Error(err)
-	}
 }