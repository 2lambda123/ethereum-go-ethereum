--- conflicted
+++ resolved
@@ -64,10 +64,7 @@
     },
     "DataTestLastZeroBytes" : {
         "blocknumber" : "0",
-<<<<<<< HEAD
-=======
         "hash" : "24e46f946aa16e8c290a9b10ff31d72f9e41261d273b804a2789d82ed85de34d",
->>>>>>> a973d1d5
         "rlp" : "0xf87c80018261a894095e7baea6a6c7c4c2dfeb977efac326af552d870a9d01000000000000000000000000000000000000000000000000000000001ba048b55bfa915ac795c431978d8a6a992b628d557da5ff759b307d495a36649353a0efffd310ac743f371de3b9f7f9cb56c0b28ad43601b4ab949f53faa07bd2c804",
         "sender" : "58a93c8f40f721b21dd44c10bfa5d39a3ced78f6",
         "transaction" : {
@@ -155,10 +152,7 @@
     },
     "TransactionWithGasLimitOverflow2" : {
         "blocknumber" : "0",
-<<<<<<< HEAD
-=======
         "hash" : "fb8bdb8c221344a131a0473a3912b9bff281285b47522992b1f298686d0cdb48",
->>>>>>> a973d1d5
         "rlp" : "0xf865800188800000000000000094095e7baea6a6c7c4c2dfeb977efac326af552d870b801ba048b55bfa915ac795c431978d8a6a992b628d557da5ff759b307d495a36649353a0efffd310ac743f371de3b9f7f9cb56c0b28ad43601b4ab949f53faa07bd2c804",
         "sender" : "6986b102a5375abef1f739a3b5d9baa228a4fca4",
         "transaction" : {
@@ -175,10 +169,7 @@
     },
     "TransactionWithGasLimitOverflow63" : {
         "blocknumber" : "0",
-<<<<<<< HEAD
-=======
         "hash" : "fb8bdb8c221344a131a0473a3912b9bff281285b47522992b1f298686d0cdb48",
->>>>>>> a973d1d5
         "rlp" : "0xf865800188800000000000000094095e7baea6a6c7c4c2dfeb977efac326af552d870b801ba048b55bfa915ac795c431978d8a6a992b628d557da5ff759b307d495a36649353a0efffd310ac743f371de3b9f7f9cb56c0b28ad43601b4ab949f53faa07bd2c804",
         "sender" : "6986b102a5375abef1f739a3b5d9baa228a4fca4",
         "transaction" : {
@@ -195,10 +186,7 @@
     },
     "TransactionWithGasLimitOverflow63_1" : {
         "blocknumber" : "0",
-<<<<<<< HEAD
-=======
         "hash" : "f4a1caa6a8a3c08b8fe1528c862e626720298edb7dca2aee3d10ff8a947af12e",
->>>>>>> a973d1d5
         "rlp" : "0xf865800188800000000000000194095e7baea6a6c7c4c2dfeb977efac326af552d870b801ba048b55bfa915ac795c431978d8a6a992b628d557da5ff759b307d495a36649353a0efffd310ac743f371de3b9f7f9cb56c0b28ad43601b4ab949f53faa07bd2c804",
         "sender" : "41cc818b2cd4606ff8981a38daf7c4f12d40ed28",
         "transaction" : {
@@ -232,10 +220,7 @@
     },
     "TransactionWithGasLimitxPriceOverflow2" : {
         "blocknumber" : "0",
-<<<<<<< HEAD
-=======
         "hash" : "332613ab7b44cda1652efc59035c6f2c74dfbbe7289f816775796cda08d0d151",
->>>>>>> a973d1d5
         "rlp" : "0xf86780873b9403b9403b5c8398968094095e7baea6a6c7c4c2dfeb977efac326af552d8780801ba048b55bfa915ac795c431978d8a6a992b628d557da5ff759b307d495a36649353a0efffd310ac743f371de3b9f7f9cb56c0b28ad43601b4ab949f53faa07bd2c804",
         "sender" : "05af62c0a8db23608f68370e503617b32a6ac0d0",
         "transaction" : {
@@ -260,10 +245,7 @@
     },
     "TransactionWithHihghGas" : {
         "blocknumber" : "0",
-<<<<<<< HEAD
-=======
         "hash" : "209466e8f6b969c2075bf546938265a13eee23caf7d59e4d7c4e54c26eb482ec",
->>>>>>> a973d1d5
         "rlp" : "0xf8658001887fffffffffffffff94095e7baea6a6c7c4c2dfeb977efac326af552d8780801ba048b55bfa915ac795c431978d8a6a992b628d557da5ff759b307d495a36649353a0efffd310ac743f371de3b9f7f9cb56c0b28ad43601b4ab949f53faa07bd2c804",
         "sender" : "03a3ce84aa05891249cde4fff6c82acb009af03f",
         "transaction" : {
@@ -297,10 +279,7 @@
     },
     "TransactionWithHihghGasPrice2" : {
         "blocknumber" : "0",
-<<<<<<< HEAD
-=======
         "hash" : "40bb41d9b8dd1a2a4f26b8f03acfe686fe8097fda4fb8d286a2dbfa63ea374f2",
->>>>>>> a973d1d5
         "rlp" : "0xf865808698852840a46f82520894095e7baea6a6c7c4c2dfeb977efac326af552d8780801ba048b55bfa915ac795c431978d8a6a992b628d557da5ff759b307d495a36649353a0efffd310ac743f371de3b9f7f9cb56c0b28ad43601b4ab949f53faa07bd2c804",
         "sender" : "d45c1531bf3d368879a474400d1b1f8a0a31b95c",
         "transaction" : {
