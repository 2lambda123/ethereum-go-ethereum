--- conflicted
+++ resolved
@@ -45,14 +45,12 @@
 	"github.com/rs/cors"
 )
 
-<<<<<<< HEAD
 type resourceResponse struct {
 	Manifest storage.Key `json:"manifest"`
 	Resource string      `json:"resource"`
 	Update   storage.Key `json:"update"`
 }
-=======
-//setup metrics
+
 var (
 	postRawCount     = metrics.NewRegisteredCounter("api.http.post.raw.count", nil)
 	postRawFail      = metrics.NewRegisteredCounter("api.http.post.raw.fail", nil)
@@ -74,7 +72,6 @@
 	jsonRequestCount = metrics.NewRegisteredCounter("http.request.json.count", nil)
 	requestTimer     = metrics.NewRegisteredResettingTimer("http.request.time", nil)
 )
->>>>>>> 423c8bb1
 
 // ServerConfig is the basic configuration needed for the HTTP server and also
 // includes CORS settings.
@@ -126,33 +123,21 @@
 func (s *Server) HandlePostRaw(w http.ResponseWriter, r *Request) {
 	postRawCount.Inc(1)
 	if r.uri.Path != "" {
-<<<<<<< HEAD
+		postRawFail.Inc(1)
 		Respond(w, r, "raw POST request cannot contain a path", http.StatusBadRequest)
-=======
+		return
+	}
+
+	if r.Header.Get("Content-Length") == "" {
 		postRawFail.Inc(1)
-		s.BadRequest(w, r, "raw POST request cannot contain a path")
->>>>>>> 423c8bb1
-		return
-	}
-
-	if r.Header.Get("Content-Length") == "" {
-<<<<<<< HEAD
 		Respond(w, r, "missing Content-Length header in request", http.StatusBadRequest)
-=======
+		return
+	}
+
+	key, _, err := s.api.Store(r.Body, r.ContentLength)
+	if err != nil {
 		postRawFail.Inc(1)
-		s.BadRequest(w, r, "missing Content-Length header in request")
->>>>>>> 423c8bb1
-		return
-	}
-
-	key, _, err := s.api.Store(r.Body, r.ContentLength)
-	if err != nil {
-<<<<<<< HEAD
 		Respond(w, r, err.Error(), http.StatusInternalServerError)
-=======
-		postRawFail.Inc(1)
-		s.Error(w, r, err)
->>>>>>> 423c8bb1
 		return
 	}
 	log.Debug(fmt.Sprintf("content for %s stored", key.Log()), "ruid", r.ruid)
@@ -171,12 +156,8 @@
 	postFilesCount.Inc(1)
 	contentType, params, err := mime.ParseMediaType(r.Header.Get("Content-Type"))
 	if err != nil {
-<<<<<<< HEAD
+		postFilesFail.Inc(1)
 		Respond(w, r, err.Error(), http.StatusBadRequest)
-=======
-		postFilesFail.Inc(1)
-		s.BadRequest(w, r, err.Error())
->>>>>>> 423c8bb1
 		return
 	}
 
@@ -184,23 +165,15 @@
 	if r.uri.Addr != "" {
 		key, err = s.api.Resolve(r.uri)
 		if err != nil {
-<<<<<<< HEAD
+			postFilesFail.Inc(1)
 			Respond(w, r, fmt.Sprintf("cannot resolve %s: %s", r.uri.Addr, err), http.StatusInternalServerError)
-=======
-			postFilesFail.Inc(1)
-			s.Error(w, r, fmt.Errorf("error resolving %s: %s", r.uri.Addr, err))
->>>>>>> 423c8bb1
 			return
 		}
 	} else {
 		key, err = s.api.NewManifest()
 		if err != nil {
-<<<<<<< HEAD
+			postFilesFail.Inc(1)
 			Respond(w, r, err.Error(), http.StatusInternalServerError)
-=======
-			postFilesFail.Inc(1)
-			s.Error(w, r, err)
->>>>>>> 423c8bb1
 			return
 		}
 	}
@@ -219,12 +192,8 @@
 		}
 	})
 	if err != nil {
-<<<<<<< HEAD
+		postFilesFail.Inc(1)
 		Respond(w, r, fmt.Sprintf("cannot create manifest: %s", err), http.StatusInternalServerError)
-=======
-		postFilesFail.Inc(1)
-		s.Error(w, r, fmt.Errorf("error creating manifest: %s", err))
->>>>>>> 423c8bb1
 		return
 	}
 
@@ -345,12 +314,8 @@
 	deleteCount.Inc(1)
 	key, err := s.api.Resolve(r.uri)
 	if err != nil {
-<<<<<<< HEAD
+		deleteFail.Inc(1)
 		Respond(w, r, fmt.Sprintf("cannot resolve %s: %s", r.uri.Addr, err), http.StatusInternalServerError)
-=======
-		deleteFail.Inc(1)
-		s.Error(w, r, fmt.Errorf("error resolving %s: %s", r.uri.Addr, err))
->>>>>>> 423c8bb1
 		return
 	}
 
@@ -359,12 +324,8 @@
 		return mw.RemoveEntry(r.uri.Path)
 	})
 	if err != nil {
-<<<<<<< HEAD
+		deleteFail.Inc(1)
 		Respond(w, r, fmt.Sprintf("cannot update manifest: %s", err), http.StatusInternalServerError)
-=======
-		deleteFail.Inc(1)
-		s.Error(w, r, fmt.Errorf("error updating manifest: %s", err))
->>>>>>> 423c8bb1
 		return
 	}
 
@@ -512,12 +473,8 @@
 	getCount.Inc(1)
 	key, err := s.api.Resolve(r.uri)
 	if err != nil {
-<<<<<<< HEAD
+		getFail.Inc(1)
 		Respond(w, r, fmt.Sprintf("cannot resolve %s: %s", r.uri.Addr, err), http.StatusInternalServerError)
-=======
-		getFail.Inc(1)
-		s.Error(w, r, fmt.Errorf("error resolving %s: %s", r.uri.Addr, err))
->>>>>>> 423c8bb1
 		return
 	}
 
@@ -526,12 +483,8 @@
 	if r.uri.Path != "" {
 		walker, err := s.api.NewManifestWalker(key, nil)
 		if err != nil {
-<<<<<<< HEAD
+			getFail.Inc(1)
 			Respond(w, r, fmt.Sprintf("%s is not a manifest", key), http.StatusBadRequest)
-=======
-			getFail.Inc(1)
-			s.BadRequest(w, r, fmt.Sprintf("%s is not a manifest", key))
->>>>>>> 423c8bb1
 			return
 		}
 		var entry *api.ManifestEntry
@@ -559,12 +512,8 @@
 			return api.SkipManifest
 		})
 		if entry == nil {
-<<<<<<< HEAD
+			getFail.Inc(1)
 			Respond(w, r, fmt.Sprintf("manifest entry could not be loaded"), http.StatusNotFound)
-=======
-			getFail.Inc(1)
-			s.NotFound(w, r, fmt.Errorf("Manifest entry could not be loaded"))
->>>>>>> 423c8bb1
 			return
 		}
 		key = storage.Key(common.Hex2Bytes(entry.Hash))
@@ -573,12 +522,8 @@
 	// check the root chunk exists by retrieving the file's size
 	reader := s.api.Retrieve(key)
 	if _, err := reader.Size(nil); err != nil {
-<<<<<<< HEAD
+		getFail.Inc(1)
 		Respond(w, r, fmt.Sprintf("root chunk not found %s: %s", key, err), http.StatusNotFound)
-=======
-		getFail.Inc(1)
-		s.NotFound(w, r, fmt.Errorf("Root chunk not found %s: %s", key, err))
->>>>>>> 423c8bb1
 		return
 	}
 
@@ -605,34 +550,22 @@
 func (s *Server) HandleGetFiles(w http.ResponseWriter, r *Request) {
 	getFilesCount.Inc(1)
 	if r.uri.Path != "" {
-<<<<<<< HEAD
+		getFilesFail.Inc(1)
 		Respond(w, r, "files request cannot contain a path", http.StatusBadRequest)
-=======
+		return
+	}
+
+	key, err := s.api.Resolve(r.uri)
+	if err != nil {
 		getFilesFail.Inc(1)
-		s.BadRequest(w, r, "files request cannot contain a path")
->>>>>>> 423c8bb1
-		return
-	}
-
-	key, err := s.api.Resolve(r.uri)
-	if err != nil {
-<<<<<<< HEAD
 		Respond(w, r, fmt.Sprintf("cannot resolve %s: %s", r.uri.Addr, err), http.StatusInternalServerError)
-=======
+		return
+	}
+
+	walker, err := s.api.NewManifestWalker(key, nil)
+	if err != nil {
 		getFilesFail.Inc(1)
-		s.Error(w, r, fmt.Errorf("error resolving %s: %s", r.uri.Addr, err))
->>>>>>> 423c8bb1
-		return
-	}
-
-	walker, err := s.api.NewManifestWalker(key, nil)
-	if err != nil {
-<<<<<<< HEAD
 		Respond(w, r, err.Error(), http.StatusInternalServerError)
-=======
-		getFilesFail.Inc(1)
-		s.Error(w, r, err)
->>>>>>> 423c8bb1
 		return
 	}
 
@@ -679,12 +612,8 @@
 		return nil
 	})
 	if err != nil {
-<<<<<<< HEAD
+		getFilesFail.Inc(1)
 		log.Error(fmt.Sprintf("error generating tar stream: %s", err))
-=======
-		getFilesFail.Inc(1)
-		s.logError("error generating tar stream: %s", err)
->>>>>>> 423c8bb1
 	}
 }
 
@@ -701,24 +630,16 @@
 
 	key, err := s.api.Resolve(r.uri)
 	if err != nil {
-<<<<<<< HEAD
+		getListFail.Inc(1)
 		Respond(w, r, fmt.Sprintf("cannot resolve %s: %s", r.uri.Addr, err), http.StatusInternalServerError)
-=======
+		return
+	}
+
+	list, err := s.getManifestList(key, r.uri.Path)
+
+	if err != nil {
 		getListFail.Inc(1)
-		s.Error(w, r, fmt.Errorf("error resolving %s: %s", r.uri.Addr, err))
->>>>>>> 423c8bb1
-		return
-	}
-
-	list, err := s.getManifestList(key, r.uri.Path)
-
-	if err != nil {
-<<<<<<< HEAD
 		Respond(w, r, err.Error(), http.StatusInternalServerError)
-=======
-		getListFail.Inc(1)
-		s.Error(w, r, err)
->>>>>>> 423c8bb1
 		return
 	}
 
@@ -735,12 +656,8 @@
 			List: &list,
 		})
 		if err != nil {
-<<<<<<< HEAD
+			getListFail.Inc(1)
 			log.Error(fmt.Sprintf("error rendering list HTML: %s", err))
-=======
-			getListFail.Inc(1)
-			s.logError("error rendering list HTML: %s", err)
->>>>>>> 423c8bb1
 		}
 		return
 	}
@@ -817,12 +734,8 @@
 
 	key, err := s.api.Resolve(r.uri)
 	if err != nil {
-<<<<<<< HEAD
+		getFileFail.Inc(1)
 		Respond(w, r, fmt.Sprintf("cannot resolve %s: %s", r.uri.Addr, err), http.StatusInternalServerError)
-=======
-		getFileFail.Inc(1)
-		s.Error(w, r, fmt.Errorf("error resolving %s: %s", r.uri.Addr, err))
->>>>>>> 423c8bb1
 		return
 	}
 
@@ -837,17 +750,11 @@
 		}
 		switch status {
 		case http.StatusNotFound:
-<<<<<<< HEAD
+			getFileNotFound.Inc(1)
 			Respond(w, r, err.Error(), http.StatusNotFound)
 		default:
+			getFileFail.Inc(1)
 			Respond(w, r, err.Error(), http.StatusInternalServerError)
-=======
-			getFileNotFound.Inc(1)
-			s.NotFound(w, r, err)
-		default:
-			getFileFail.Inc(1)
-			s.Error(w, r, err)
->>>>>>> 423c8bb1
 		}
 		return
 	}
@@ -858,12 +765,8 @@
 		list, err := s.getManifestList(key, r.uri.Path)
 
 		if err != nil {
-<<<<<<< HEAD
+			getFileFail.Inc(1)
 			Respond(w, r, err.Error(), http.StatusInternalServerError)
-=======
-			getFileFail.Inc(1)
-			s.Error(w, r, err)
->>>>>>> 423c8bb1
 			return
 		}
 
@@ -875,12 +778,8 @@
 
 	// check the root chunk exists by retrieving the file's size
 	if _, err := reader.Size(nil); err != nil {
-<<<<<<< HEAD
+		getFileNotFound.Inc(1)
 		Respond(w, r, fmt.Sprintf("file not found %s: %s", r.uri, err), http.StatusNotFound)
-=======
-		getFileNotFound.Inc(1)
-		s.NotFound(w, r, fmt.Errorf("File not found %s: %s", r.uri, err))
->>>>>>> 423c8bb1
 		return
 	}
 
@@ -890,25 +789,9 @@
 }
 
 func (s *Server) ServeHTTP(w http.ResponseWriter, r *http.Request) {
-<<<<<<< HEAD
 	req := &Request{Request: *r, ruid: uuid.New()[:8]}
+	requestCount.Inc(1)
 	log.Info("serve request", "ruid", req.ruid, "method", r.Method, "url", r.RequestURI)
-=======
-	if metrics.Enabled {
-		//The increment for request count and request timer themselves have a flag check
-		//for metrics.Enabled. Nevertheless, we introduce the if here because we
-		//are looking into the header just to see what request type it is (json/html).
-		//So let's take advantage and add all metrics related stuff here
-		requestCount.Inc(1)
-		defer requestTimer.UpdateSince(time.Now())
-		if r.Header.Get("Accept") == "application/json" {
-			jsonRequestCount.Inc(1)
-		} else {
-			htmlRequestCount.Inc(1)
-		}
-	}
-	s.logDebug("HTTP %s request URL: '%s', Host: '%s', Path: '%s', Referer: '%s', Accept: '%s'", r.Method, r.RequestURI, r.URL.Host, r.URL.Path, r.Referer(), r.Header.Get("Accept"))
->>>>>>> 423c8bb1
 
 	uri, err := api.Parse(strings.TrimLeft(r.URL.Path, "/"))
 	if err != nil {
