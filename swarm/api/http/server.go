// Copyright 2016 The go-ethereum Authors
// This file is part of the go-ethereum library.
//
// The go-ethereum library is free software: you can redistribute it and/or modify
// it under the terms of the GNU Lesser General Public License as published by
// the Free Software Foundation, either version 3 of the License, or
// (at your option) any later version.
//
// The go-ethereum library is distributed in the hope that it will be useful,
// but WITHOUT ANY WARRANTY; without even the implied warranty of
// MERCHANTABILITY or FITNESS FOR A PARTICULAR PURPOSE. See the
// GNU Lesser General Public License for more details.
//
// You should have received a copy of the GNU Lesser General Public License
// along with the go-ethereum library. If not, see <http://www.gnu.org/licenses/>.

/*
A simple http server interface to Swarm
*/
package http

import (
	"bufio"
	"bytes"
	"encoding/json"
	"errors"
	"fmt"
	"io"
	"io/ioutil"
	"mime"
	"mime/multipart"
	"net/http"
	"os"
	"path"
	"regexp"
	"strconv"
	"strings"
	"time"

	"github.com/ethereum/go-ethereum/common"
	"github.com/ethereum/go-ethereum/metrics"
	"github.com/ethereum/go-ethereum/swarm/api"
	"github.com/ethereum/go-ethereum/swarm/log"
	"github.com/ethereum/go-ethereum/swarm/storage"
	"github.com/ethereum/go-ethereum/swarm/storage/mru"

	"github.com/rs/cors"
)

type resourceResponse struct {
	Manifest storage.Address `json:"manifest"`
	Resource string          `json:"resource"`
	Update   storage.Address `json:"update"`
}

var (
	postRawCount    = metrics.NewRegisteredCounter("api.http.post.raw.count", nil)
	postRawFail     = metrics.NewRegisteredCounter("api.http.post.raw.fail", nil)
	postFilesCount  = metrics.NewRegisteredCounter("api.http.post.files.count", nil)
	postFilesFail   = metrics.NewRegisteredCounter("api.http.post.files.fail", nil)
	deleteCount     = metrics.NewRegisteredCounter("api.http.delete.count", nil)
	deleteFail      = metrics.NewRegisteredCounter("api.http.delete.fail", nil)
	getCount        = metrics.NewRegisteredCounter("api.http.get.count", nil)
	getFail         = metrics.NewRegisteredCounter("api.http.get.fail", nil)
	getFileCount    = metrics.NewRegisteredCounter("api.http.get.file.count", nil)
	getFileNotFound = metrics.NewRegisteredCounter("api.http.get.file.notfound", nil)
	getFileFail     = metrics.NewRegisteredCounter("api.http.get.file.fail", nil)
	getListCount    = metrics.NewRegisteredCounter("api.http.get.list.count", nil)
	getListFail     = metrics.NewRegisteredCounter("api.http.get.list.fail", nil)
)

type methodHandler map[string]http.Handler

func (m methodHandler) ServeHTTP(rw http.ResponseWriter, r *http.Request) {
	v, ok := m[r.Method]
	if ok {
		v.ServeHTTP(rw, r)
		return
	}
	rw.WriteHeader(http.StatusMethodNotAllowed)
}

func NewServer(api *api.API, corsString string) *Server {
	var allowedOrigins []string
	for _, domain := range strings.Split(corsString, ",") {
		allowedOrigins = append(allowedOrigins, strings.TrimSpace(domain))
	}
	c := cors.New(cors.Options{
		AllowedOrigins: allowedOrigins,
		AllowedMethods: []string{http.MethodPost, http.MethodGet, http.MethodDelete, http.MethodPatch, http.MethodPut},
		MaxAge:         600,
		AllowedHeaders: []string{"*"},
	})

	server := &Server{api: api}

	defaultMiddlewares := []Adapter{
		RecoverPanic,
		SetRequestID,
		InitLoggingResponseWriter,
		ParseURI,
		InstrumentOpenTracing,
	}

	mux := http.NewServeMux()
	mux.Handle("/bzz:/", methodHandler{
		"GET": Adapt(
			http.HandlerFunc(server.HandleBzzGet),
			defaultMiddlewares...,
		),
		"POST": Adapt(
			http.HandlerFunc(server.HandlePostFiles),
			defaultMiddlewares...,
		),
		"DELETE": Adapt(
			http.HandlerFunc(server.HandleDelete),
			defaultMiddlewares...,
		),
	})
	mux.Handle("/bzz-raw:/", methodHandler{
		"GET": Adapt(
			http.HandlerFunc(server.HandleGet),
			defaultMiddlewares...,
		),
		"POST": Adapt(
			http.HandlerFunc(server.HandlePostRaw),
			defaultMiddlewares...,
		),
	})
	mux.Handle("/bzz-immutable:/", methodHandler{
		"GET": Adapt(
			http.HandlerFunc(server.HandleGet),
			defaultMiddlewares...,
		),
	})
	mux.Handle("/bzz-hash:/", methodHandler{
		"GET": Adapt(
			http.HandlerFunc(server.HandleGet),
			defaultMiddlewares...,
		),
	})
	mux.Handle("/bzz-list:/", methodHandler{
		"GET": Adapt(
			http.HandlerFunc(server.HandleGetList),
			defaultMiddlewares...,
		),
	})
	mux.Handle("/bzz-resource:/", methodHandler{
		"GET": Adapt(
			http.HandlerFunc(server.HandleGetResource),
			defaultMiddlewares...,
		),
		"POST": Adapt(
			http.HandlerFunc(server.HandlePostResource),
			defaultMiddlewares...,
		),
	})

	mux.Handle("/", methodHandler{
		"GET": Adapt(
			http.HandlerFunc(server.HandleRootPaths),
			SetRequestID,
			InitLoggingResponseWriter,
		),
	})
	server.Handler = c.Handler(mux)

	return server
}

func (s *Server) ListenAndServe(addr string) error {
	return http.ListenAndServe(addr, s)
}

// browser API for registering bzz url scheme handlers:
// https://developer.mozilla.org/en/docs/Web-based_protocol_handlers
// electron (chromium) api for registering bzz url scheme handlers:
// https://github.com/atom/electron/blob/master/docs/api/protocol.md
type Server struct {
	http.Handler
	api *api.API
}

func (s *Server) HandleBzzGet(w http.ResponseWriter, r *http.Request) {
	log.Debug("handleBzzGet", "ruid", GetRUID(r.Context()))
	if r.Header.Get("Accept") == "application/x-tar" {
		uri := GetURI(r.Context())
		reader, err := s.api.GetDirectoryTar(r.Context(), uri)
		if err != nil {
			RespondError(w, r, fmt.Sprintf("Had an error building the tarball: %v", err), http.StatusInternalServerError)
		}
		defer reader.Close()

		w.Header().Set("Content-Type", "application/x-tar")
		w.WriteHeader(http.StatusOK)
		io.Copy(w, reader)
		return
	}

	s.HandleGetFile(w, r)
}

func (s *Server) HandleRootPaths(w http.ResponseWriter, r *http.Request) {
	switch r.RequestURI {
	case "/":
		RespondTemplate(w, r, "landing-page", "Swarm: Please request a valid ENS or swarm hash with the appropriate bzz scheme", 200)
		return
	case "/robots.txt":
		w.Header().Set("Last-Modified", time.Now().Format(http.TimeFormat))
		fmt.Fprintf(w, "User-agent: *\nDisallow: /")
	case "/favicon.ico":
		w.WriteHeader(http.StatusOK)
		w.Write(faviconBytes)
	default:
		RespondError(w, r, "Not Found", http.StatusNotFound)
	}
}

// HandlePostRaw handles a POST request to a raw bzz-raw:/ URI, stores the request
// body in swarm and returns the resulting storage address as a text/plain response
func (s *Server) HandlePostRaw(w http.ResponseWriter, r *http.Request) {
	ruid := GetRUID(r.Context())
	log.Debug("handle.post.raw", "ruid", ruid)

	postRawCount.Inc(1)

	toEncrypt := false
	uri := GetURI(r.Context())
	if uri.Addr == "encrypt" {
		toEncrypt = true
	}

	if uri.Path != "" {
		postRawFail.Inc(1)
		RespondError(w, r, "raw POST request cannot contain a path", http.StatusBadRequest)
		return
	}

	if uri.Addr != "" && uri.Addr != "encrypt" {
		postRawFail.Inc(1)
		RespondError(w, r, "raw POST request addr can only be empty or \"encrypt\"", http.StatusBadRequest)
		return
	}

	if r.Header.Get("Content-Length") == "" {
		postRawFail.Inc(1)
		RespondError(w, r, "missing Content-Length header in request", http.StatusBadRequest)
		return
	}

	addr, _, err := s.api.Store(r.Context(), r.Body, r.ContentLength, toEncrypt)
	if err != nil {
		postRawFail.Inc(1)
		RespondError(w, r, err.Error(), http.StatusInternalServerError)
		return
	}

	log.Debug("stored content", "ruid", ruid, "key", addr)

	w.Header().Set("Content-Type", "text/plain")
	w.WriteHeader(http.StatusOK)
	fmt.Fprint(w, addr)
}

// HandlePostFiles handles a POST request to
// bzz:/<hash>/<path> which contains either a single file or multiple files
// (either a tar archive or multipart form), adds those files either to an
// existing manifest or to a new manifest under <path> and returns the
// resulting manifest hash as a text/plain response
func (s *Server) HandlePostFiles(w http.ResponseWriter, r *http.Request) {
	ruid := GetRUID(r.Context())
	log.Debug("handle.post.files", "ruid", ruid)
	postFilesCount.Inc(1)

	contentType, params, err := mime.ParseMediaType(r.Header.Get("Content-Type"))
	if err != nil {
		postFilesFail.Inc(1)
		RespondError(w, r, err.Error(), http.StatusBadRequest)
		return
	}

	toEncrypt := false
	uri := GetURI(r.Context())
	if uri.Addr == "encrypt" {
		toEncrypt = true
	}

	var addr storage.Address
	if uri.Addr != "" && uri.Addr != "encrypt" {
		addr, err = s.api.Resolve(r.Context(), uri)
		if err != nil {
			postFilesFail.Inc(1)
			RespondError(w, r, fmt.Sprintf("cannot resolve %s: %s", uri.Addr, err), http.StatusInternalServerError)
			return
		}
		log.Debug("resolved key", "ruid", ruid, "key", addr)
	} else {
		addr, err = s.api.NewManifest(r.Context(), toEncrypt)
		if err != nil {
			postFilesFail.Inc(1)
			RespondError(w, r, err.Error(), http.StatusInternalServerError)
			return
		}
		log.Debug("new manifest", "ruid", ruid, "key", addr)
	}

	newAddr, err := s.api.UpdateManifest(r.Context(), addr, func(mw *api.ManifestWriter) error {
		switch contentType {
		case "application/x-tar":
			_, err := s.handleTarUpload(r, mw)
			if err != nil {
				RespondError(w, r, fmt.Sprintf("error uploading tarball: %v", err), http.StatusInternalServerError)
				return err
			}
			return nil
		case "multipart/form-data":
			return s.handleMultipartUpload(r, params["boundary"], mw)

		default:
			return s.handleDirectUpload(r, mw)
		}
	})
	if err != nil {
		postFilesFail.Inc(1)
		RespondError(w, r, fmt.Sprintf("cannot create manifest: %s", err), http.StatusInternalServerError)
		return
	}

	log.Debug("stored content", "ruid", ruid, "key", newAddr)

	w.Header().Set("Content-Type", "text/plain")
	w.WriteHeader(http.StatusOK)
	fmt.Fprint(w, newAddr)
}

func (s *Server) handleTarUpload(r *http.Request, mw *api.ManifestWriter) (storage.Address, error) {
	log.Debug("handle.tar.upload", "ruid", GetRUID(r.Context()))

<<<<<<< HEAD
	defaultPath := r.URL.Query().Get("defaultpath")

	key, err := s.api.UploadTar(r.Context(), r.Body, r.uri.Path, defaultPath, mw)
=======
	key, err := s.api.UploadTar(r.Context(), r.Body, GetURI(r.Context()).Path, mw)
>>>>>>> 04219133
	if err != nil {
		return nil, err
	}
	return key, nil
}

func (s *Server) handleMultipartUpload(r *http.Request, boundary string, mw *api.ManifestWriter) error {
	ruid := GetRUID(r.Context())
	log.Debug("handle.multipart.upload", "ruid", ruid)
	mr := multipart.NewReader(r.Body, boundary)
	for {
		part, err := mr.NextPart()
		if err == io.EOF {
			return nil
		} else if err != nil {
			return fmt.Errorf("error reading multipart form: %s", err)
		}

		var size int64
		var reader io.Reader = part
		if contentLength := part.Header.Get("Content-Length"); contentLength != "" {
			size, err = strconv.ParseInt(contentLength, 10, 64)
			if err != nil {
				return fmt.Errorf("error parsing multipart content length: %s", err)
			}
			reader = part
		} else {
			// copy the part to a tmp file to get its size
			tmp, err := ioutil.TempFile("", "swarm-multipart")
			if err != nil {
				return err
			}
			defer os.Remove(tmp.Name())
			defer tmp.Close()
			size, err = io.Copy(tmp, part)
			if err != nil {
				return fmt.Errorf("error copying multipart content: %s", err)
			}
			if _, err := tmp.Seek(0, io.SeekStart); err != nil {
				return fmt.Errorf("error copying multipart content: %s", err)
			}
			reader = tmp
		}

		// add the entry under the path from the request
		name := part.FileName()
		if name == "" {
			name = part.FormName()
		}
		uri := GetURI(r.Context())
		path := path.Join(uri.Path, name)
		entry := &api.ManifestEntry{
			Path:        path,
			ContentType: part.Header.Get("Content-Type"),
			Size:        size,
			ModTime:     time.Now(),
		}
		log.Debug("adding path to new manifest", "ruid", ruid, "bytes", entry.Size, "path", entry.Path)
		contentKey, err := mw.AddEntry(r.Context(), reader, entry)
		if err != nil {
			return fmt.Errorf("error adding manifest entry from multipart form: %s", err)
		}
		log.Debug("stored content", "ruid", ruid, "key", contentKey)
	}
}

func (s *Server) handleDirectUpload(r *http.Request, mw *api.ManifestWriter) error {
	ruid := GetRUID(r.Context())
	log.Debug("handle.direct.upload", "ruid", ruid)
	key, err := mw.AddEntry(r.Context(), r.Body, &api.ManifestEntry{
		Path:        GetURI(r.Context()).Path,
		ContentType: r.Header.Get("Content-Type"),
		Mode:        0644,
		Size:        r.ContentLength,
		ModTime:     time.Now(),
	})
	if err != nil {
		return err
	}
	log.Debug("stored content", "ruid", ruid, "key", key)
	return nil
}

// HandleDelete handles a DELETE request to bzz:/<manifest>/<path>, removes
// <path> from <manifest> and returns the resulting manifest hash as a
// text/plain response
func (s *Server) HandleDelete(w http.ResponseWriter, r *http.Request) {
	ruid := GetRUID(r.Context())
	uri := GetURI(r.Context())
	log.Debug("handle.delete", "ruid", ruid)
	deleteCount.Inc(1)
	newKey, err := s.api.Delete(r.Context(), uri.Addr, uri.Path)
	if err != nil {
		deleteFail.Inc(1)
		RespondError(w, r, fmt.Sprintf("could not delete from manifest: %v", err), http.StatusInternalServerError)
		return
	}

	w.Header().Set("Content-Type", "text/plain")
	w.WriteHeader(http.StatusOK)
	fmt.Fprint(w, newKey)
}

// Parses a resource update post url to corresponding action
// possible combinations:
// /			add multihash update to existing hash
// /raw 		add raw update to existing hash
// /#			create new resource with first update as mulitihash
// /raw/#		create new resource with first update raw
func resourcePostMode(path string) (isRaw bool, frequency uint64, err error) {
	re, err := regexp.Compile("^(raw)?/?([0-9]+)?$")
	if err != nil {
		return isRaw, frequency, err
	}
	m := re.FindAllStringSubmatch(path, 2)
	var freqstr = "0"
	if len(m) > 0 {
		if m[0][1] != "" {
			isRaw = true
		}
		if m[0][2] != "" {
			freqstr = m[0][2]
		}
	} else if len(path) > 0 {
		return isRaw, frequency, fmt.Errorf("invalid path")
	}
	frequency, err = strconv.ParseUint(freqstr, 10, 64)
	return isRaw, frequency, err
}

// Handles creation of new mutable resources and adding updates to existing mutable resources
// There are two types of updates available, "raw" and "multihash."
// If the latter is used, a subsequent bzz:// GET call to the manifest of the resource will return
// the page that the multihash is pointing to, as if it held a normal swarm content manifest
//
// The POST request admits a JSON structure as defined in the mru package: `mru.updateRequestJSON`
// The requests can be to a) create a resource, b) update a resource or c) both a+b: create a resource and set the initial content
func (s *Server) HandlePostResource(w http.ResponseWriter, r *http.Request) {
	ruid := GetRUID(r.Context())
	log.Debug("handle.post.resource", "ruid", ruid)
	var err error

	// Creation and update must send mru.updateRequestJSON JSON structure
	body, err := ioutil.ReadAll(r.Body)
	if err != nil {
		RespondError(w, r, err.Error(), http.StatusInternalServerError)
		return
	}
	var updateRequest mru.Request
	if err := updateRequest.UnmarshalJSON(body); err != nil { // decodes request JSON
		RespondError(w, r, err.Error(), http.StatusBadRequest) //TODO: send different status response depending on error
		return
	}

	if updateRequest.IsUpdate() {
		// Verify that the signature is intact and that the signer is authorized
		// to update this resource
		// Check this early, to avoid creating a resource and then not being able to set its first update.
		if err = updateRequest.Verify(); err != nil {
			RespondError(w, r, err.Error(), http.StatusForbidden)
			return
		}
	}

	if updateRequest.IsNew() {
		err = s.api.ResourceCreate(r.Context(), &updateRequest)
		if err != nil {
			code, err2 := s.translateResourceError(w, r, "resource creation fail", err)
			RespondError(w, r, err2.Error(), code)
			return
		}
	}

	if updateRequest.IsUpdate() {
		_, err = s.api.ResourceUpdate(r.Context(), &updateRequest.SignedResourceUpdate)
		if err != nil {
			RespondError(w, r, err.Error(), http.StatusInternalServerError)
			return
		}
	}

	// at this point both possible operations (create, update or both) were successful
	// so in case it was a new resource, then create a manifest and send it over.

	if updateRequest.IsNew() {
		// we create a manifest so we can retrieve the resource with bzz:// later
		// this manifest has a special "resource type" manifest, and its hash is the key of the mutable resource
		// metadata chunk (rootAddr)
		m, err := s.api.NewResourceManifest(r.Context(), updateRequest.RootAddr().Hex())
		if err != nil {
			RespondError(w, r, fmt.Sprintf("failed to create resource manifest: %v", err), http.StatusInternalServerError)
			return
		}

		// the key to the manifest will be passed back to the client
		// the client can access the root chunk key directly through its Hash member
		// the manifest key should be set as content in the resolver of the ENS name
		// \TODO update manifest key automatically in ENS
		outdata, err := json.Marshal(m)
		if err != nil {
			RespondError(w, r, fmt.Sprintf("failed to create json response: %s", err), http.StatusInternalServerError)
			return
		}
		fmt.Fprint(w, string(outdata))
	}
	w.Header().Add("Content-type", "application/json")
}

// Retrieve mutable resource updates:
// bzz-resource://<id> - get latest update
// bzz-resource://<id>/<n> - get latest update on period n
// bzz-resource://<id>/<n>/<m> - get update version m of period n
// bzz-resource://<id>/meta - get metadata and next version information
// <id> = ens name or hash
// TODO: Enable pass maxPeriod parameter
func (s *Server) HandleGetResource(w http.ResponseWriter, r *http.Request) {
	ruid := GetRUID(r.Context())
	uri := GetURI(r.Context())
	log.Debug("handle.get.resource", "ruid", ruid)
	var err error

	// resolve the content key.
	manifestAddr := uri.Address()
	if manifestAddr == nil {
		manifestAddr, err = s.api.Resolve(r.Context(), uri)
		if err != nil {
			getFail.Inc(1)
			RespondError(w, r, fmt.Sprintf("cannot resolve %s: %s", uri.Addr, err), http.StatusNotFound)
			return
		}
	} else {
		w.Header().Set("Cache-Control", "max-age=2147483648")
	}

	// get the root chunk rootAddr from the manifest
	rootAddr, err := s.api.ResolveResourceManifest(r.Context(), manifestAddr)
	if err != nil {
		getFail.Inc(1)
		RespondError(w, r, fmt.Sprintf("error resolving resource root chunk for %s: %s", uri.Addr, err), http.StatusNotFound)
		return
	}

	log.Debug("handle.get.resource: resolved", "ruid", ruid, "manifestkey", manifestAddr, "rootchunk addr", rootAddr)

	// determine if the query specifies period and version or it is a metadata query
	var params []string
	if len(uri.Path) > 0 {
		if uri.Path == "meta" {
			unsignedUpdateRequest, err := s.api.ResourceNewRequest(r.Context(), rootAddr)
			if err != nil {
				getFail.Inc(1)
				RespondError(w, r, fmt.Sprintf("cannot retrieve resource metadata for rootAddr=%s: %s", rootAddr.Hex(), err), http.StatusNotFound)
				return
			}
			rawResponse, err := unsignedUpdateRequest.MarshalJSON()
			if err != nil {
				RespondError(w, r, fmt.Sprintf("cannot encode unsigned UpdateRequest: %v", err), http.StatusInternalServerError)
				return
			}
			w.Header().Add("Content-type", "application/json")
			w.WriteHeader(http.StatusOK)
			fmt.Fprint(w, string(rawResponse))
			return

		}

		params = strings.Split(uri.Path, "/")

	}
	var name string
	var data []byte
	now := time.Now()

	switch len(params) {
	case 0: // latest only
		name, data, err = s.api.ResourceLookup(r.Context(), mru.LookupLatest(rootAddr))
	case 2: // specific period and version
		var version uint64
		var period uint64
		version, err = strconv.ParseUint(params[1], 10, 32)
		if err != nil {
			break
		}
		period, err = strconv.ParseUint(params[0], 10, 32)
		if err != nil {
			break
		}
		name, data, err = s.api.ResourceLookup(r.Context(), mru.LookupVersion(rootAddr, uint32(period), uint32(version)))
	case 1: // last version of specific period
		var period uint64
		period, err = strconv.ParseUint(params[0], 10, 32)
		if err != nil {
			break
		}
		name, data, err = s.api.ResourceLookup(r.Context(), mru.LookupLatestVersionInPeriod(rootAddr, uint32(period)))
	default: // bogus
		err = mru.NewError(storage.ErrInvalidValue, "invalid mutable resource request")
	}

	// any error from the switch statement will end up here
	if err != nil {
		code, err2 := s.translateResourceError(w, r, "mutable resource lookup fail", err)
		RespondError(w, r, err2.Error(), code)
		return
	}

	// All ok, serve the retrieved update
	log.Debug("Found update", "name", name, "ruid", ruid)
	w.Header().Set("Content-Type", "application/octet-stream")
	http.ServeContent(w, r, "", now, bytes.NewReader(data))
}

func (s *Server) translateResourceError(w http.ResponseWriter, r *http.Request, supErr string, err error) (int, error) {
	code := 0
	defaultErr := fmt.Errorf("%s: %v", supErr, err)
	rsrcErr, ok := err.(*mru.Error)
	if !ok && rsrcErr != nil {
		code = rsrcErr.Code()
	}
	switch code {
	case storage.ErrInvalidValue:
		return http.StatusBadRequest, defaultErr
	case storage.ErrNotFound, storage.ErrNotSynced, storage.ErrNothingToReturn, storage.ErrInit:
		return http.StatusNotFound, defaultErr
	case storage.ErrUnauthorized, storage.ErrInvalidSignature:
		return http.StatusUnauthorized, defaultErr
	case storage.ErrDataOverflow:
		return http.StatusRequestEntityTooLarge, defaultErr
	}

	return http.StatusInternalServerError, defaultErr
}

// HandleGet handles a GET request to
// - bzz-raw://<key> and responds with the raw content stored at the
//   given storage key
// - bzz-hash://<key> and responds with the hash of the content stored
//   at the given storage key as a text/plain response
func (s *Server) HandleGet(w http.ResponseWriter, r *http.Request) {
	ruid := GetRUID(r.Context())
	uri := GetURI(r.Context())
	log.Debug("handle.get", "ruid", ruid, "uri", uri)
	getCount.Inc(1)

	var err error
	addr := uri.Address()
	if addr == nil {
		addr, err = s.api.Resolve(r.Context(), uri)
		if err != nil {
			getFail.Inc(1)
			RespondError(w, r, fmt.Sprintf("cannot resolve %s: %s", uri.Addr, err), http.StatusNotFound)
			return
		}
	} else {
		w.Header().Set("Cache-Control", "max-age=2147483648, immutable") // url was of type bzz://<hex key>/path, so we are sure it is immutable.
	}

	log.Debug("handle.get: resolved", "ruid", ruid, "key", addr)

	// if path is set, interpret <key> as a manifest and return the
	// raw entry at the given path
	if uri.Path != "" {
		walker, err := s.api.NewManifestWalker(r.Context(), addr, nil)
		if err != nil {
			getFail.Inc(1)
			RespondError(w, r, fmt.Sprintf("%s is not a manifest", addr), http.StatusBadRequest)
			return
		}
		var entry *api.ManifestEntry
		walker.Walk(func(e *api.ManifestEntry) error {
			// if the entry matches the path, set entry and stop
			// the walk
			if e.Path == uri.Path {
				entry = e
				// return an error to cancel the walk
				return errors.New("found")
			}

			// ignore non-manifest files
			if e.ContentType != api.ManifestType {
				return nil
			}

			// if the manifest's path is a prefix of the
			// requested path, recurse into it by returning
			// nil and continuing the walk
			if strings.HasPrefix(uri.Path, e.Path) {
				return nil
			}

			return api.ErrSkipManifest
		})
		if entry == nil {
			getFail.Inc(1)
			RespondError(w, r, fmt.Sprintf("manifest entry could not be loaded"), http.StatusNotFound)
			return
		}
		addr = storage.Address(common.Hex2Bytes(entry.Hash))
	}
	etag := common.Bytes2Hex(addr)
	noneMatchEtag := r.Header.Get("If-None-Match")
	w.Header().Set("ETag", fmt.Sprintf("%q", etag)) // set etag to manifest key or raw entry key.
	if noneMatchEtag != "" {
		if bytes.Equal(storage.Address(common.Hex2Bytes(noneMatchEtag)), addr) {
			w.WriteHeader(http.StatusNotModified)
			return
		}
	}

	// check the root chunk exists by retrieving the file's size
	reader, isEncrypted := s.api.Retrieve(r.Context(), addr)
	if _, err := reader.Size(r.Context(), nil); err != nil {
		getFail.Inc(1)
		RespondError(w, r, fmt.Sprintf("root chunk not found %s: %s", addr, err), http.StatusNotFound)
		return
	}

	w.Header().Set("X-Decrypted", fmt.Sprintf("%v", isEncrypted))

	switch {
	case uri.Raw():
		// allow the request to overwrite the content type using a query
		// parameter
		contentType := "application/octet-stream"
		if typ := r.URL.Query().Get("content_type"); typ != "" {
			contentType = typ
		}
		w.Header().Set("Content-Type", contentType)
		http.ServeContent(w, r, "", time.Now(), reader)
	case uri.Hash():
		w.Header().Set("Content-Type", "text/plain")
		w.WriteHeader(http.StatusOK)
		fmt.Fprint(w, addr)
	}
}

// HandleGetList handles a GET request to bzz-list:/<manifest>/<path> and returns
// a list of all files contained in <manifest> under <path> grouped into
// common prefixes using "/" as a delimiter
func (s *Server) HandleGetList(w http.ResponseWriter, r *http.Request) {
	ruid := GetRUID(r.Context())
	uri := GetURI(r.Context())
	log.Debug("handle.get.list", "ruid", ruid, "uri", uri)
	getListCount.Inc(1)

	// ensure the root path has a trailing slash so that relative URLs work
	if uri.Path == "" && !strings.HasSuffix(r.URL.Path, "/") {
		http.Redirect(w, r, r.URL.Path+"/", http.StatusMovedPermanently)
		return
	}

	addr, err := s.api.Resolve(r.Context(), uri)
	if err != nil {
		getListFail.Inc(1)
		RespondError(w, r, fmt.Sprintf("cannot resolve %s: %s", uri.Addr, err), http.StatusNotFound)
		return
	}
	log.Debug("handle.get.list: resolved", "ruid", ruid, "key", addr)

	list, err := s.api.GetManifestList(r.Context(), addr, uri.Path)
	if err != nil {
		getListFail.Inc(1)
		RespondError(w, r, err.Error(), http.StatusInternalServerError)
		return
	}

	// if the client wants HTML (e.g. a browser) then render the list as a
	// HTML index with relative URLs
	if strings.Contains(r.Header.Get("Accept"), "text/html") {
		w.Header().Set("Content-Type", "text/html")
		err := TemplatesMap["bzz-list"].Execute(w, &htmlListData{
			URI: &api.URI{
				Scheme: "bzz",
				Addr:   uri.Addr,
				Path:   uri.Path,
			},
			List: &list,
		})
		if err != nil {
			getListFail.Inc(1)
			log.Error(fmt.Sprintf("error rendering list HTML: %s", err))
		}
		return
	}

	w.Header().Set("Content-Type", "application/json")
	json.NewEncoder(w).Encode(&list)
}

// HandleGetFile handles a GET request to bzz://<manifest>/<path> and responds
// with the content of the file at <path> from the given <manifest>
func (s *Server) HandleGetFile(w http.ResponseWriter, r *http.Request) {
	ruid := GetRUID(r.Context())
	uri := GetURI(r.Context())
	log.Debug("handle.get.file", "ruid", ruid)
	getFileCount.Inc(1)

	// ensure the root path has a trailing slash so that relative URLs work
	if uri.Path == "" && !strings.HasSuffix(r.URL.Path, "/") {
		http.Redirect(w, r, r.URL.Path+"/", http.StatusMovedPermanently)
		return
	}
	var err error
	manifestAddr := uri.Address()

	if manifestAddr == nil {
		manifestAddr, err = s.api.Resolve(r.Context(), uri)
		if err != nil {
			getFileFail.Inc(1)
			RespondError(w, r, fmt.Sprintf("cannot resolve %s: %s", uri.Addr, err), http.StatusNotFound)
			return
		}
	} else {
		w.Header().Set("Cache-Control", "max-age=2147483648, immutable") // url was of type bzz://<hex key>/path, so we are sure it is immutable.
	}

	log.Debug("handle.get.file: resolved", "ruid", ruid, "key", manifestAddr)
	reader, contentType, status, contentKey, err := s.api.Get(r.Context(), manifestAddr, uri.Path)

	etag := common.Bytes2Hex(contentKey)
	noneMatchEtag := r.Header.Get("If-None-Match")
	w.Header().Set("ETag", fmt.Sprintf("%q", etag)) // set etag to actual content key.
	if noneMatchEtag != "" {
		if bytes.Equal(storage.Address(common.Hex2Bytes(noneMatchEtag)), contentKey) {
			w.WriteHeader(http.StatusNotModified)
			return
		}
	}

	if err != nil {
		switch status {
		case http.StatusNotFound:
			getFileNotFound.Inc(1)
			RespondError(w, r, err.Error(), http.StatusNotFound)
		default:
			getFileFail.Inc(1)
			RespondError(w, r, err.Error(), http.StatusInternalServerError)
		}
		return
	}

	//the request results in ambiguous files
	//e.g. /read with readme.md and readinglist.txt available in manifest
	if status == http.StatusMultipleChoices {
		list, err := s.api.GetManifestList(r.Context(), manifestAddr, uri.Path)
		if err != nil {
			getFileFail.Inc(1)
			RespondError(w, r, err.Error(), http.StatusInternalServerError)
			return
		}

		log.Debug(fmt.Sprintf("Multiple choices! --> %v", list), "ruid", ruid)
		//show a nice page links to available entries
		ShowMultipleChoices(w, r, list)
		return
	}

	// check the root chunk exists by retrieving the file's size
	if _, err := reader.Size(r.Context(), nil); err != nil {
		getFileNotFound.Inc(1)
		RespondError(w, r, fmt.Sprintf("file not found %s: %s", uri, err), http.StatusNotFound)
		return
	}

	w.Header().Set("Content-Type", contentType)
	http.ServeContent(w, r, "", time.Now(), newBufferedReadSeeker(reader, getFileBufferSize))
}

// The size of buffer used for bufio.Reader on LazyChunkReader passed to
// http.ServeContent in HandleGetFile.
// Warning: This value influences the number of chunk requests and chunker join goroutines
// per file request.
// Recommended value is 4 times the io.Copy default buffer value which is 32kB.
const getFileBufferSize = 4 * 32 * 1024

// bufferedReadSeeker wraps bufio.Reader to expose Seek method
// from the provied io.ReadSeeker in newBufferedReadSeeker.
type bufferedReadSeeker struct {
	r io.Reader
	s io.Seeker
}

// newBufferedReadSeeker creates a new instance of bufferedReadSeeker,
// out of io.ReadSeeker. Argument `size` is the size of the read buffer.
func newBufferedReadSeeker(readSeeker io.ReadSeeker, size int) bufferedReadSeeker {
	return bufferedReadSeeker{
		r: bufio.NewReaderSize(readSeeker, size),
		s: readSeeker,
	}
}

func (b bufferedReadSeeker) Read(p []byte) (n int, err error) {
	return b.r.Read(p)
}

func (b bufferedReadSeeker) Seek(offset int64, whence int) (int64, error) {
	return b.s.Seek(offset, whence)
}

type loggingResponseWriter struct {
	http.ResponseWriter
	statusCode int
}

func newLoggingResponseWriter(w http.ResponseWriter) *loggingResponseWriter {
	return &loggingResponseWriter{w, http.StatusOK}
}

func (lrw *loggingResponseWriter) WriteHeader(code int) {
	lrw.statusCode = code
	lrw.ResponseWriter.WriteHeader(code)
}<|MERGE_RESOLUTION|>--- conflicted
+++ resolved
@@ -336,13 +336,9 @@
 func (s *Server) handleTarUpload(r *http.Request, mw *api.ManifestWriter) (storage.Address, error) {
 	log.Debug("handle.tar.upload", "ruid", GetRUID(r.Context()))
 
-<<<<<<< HEAD
 	defaultPath := r.URL.Query().Get("defaultpath")
 
-	key, err := s.api.UploadTar(r.Context(), r.Body, r.uri.Path, defaultPath, mw)
-=======
-	key, err := s.api.UploadTar(r.Context(), r.Body, GetURI(r.Context()).Path, mw)
->>>>>>> 04219133
+	key, err := s.api.UploadTar(r.Context(), r.Body, GetURI(r.Context()).Path, defaultPath, mw)
 	if err != nil {
 		return nil, err
 	}
