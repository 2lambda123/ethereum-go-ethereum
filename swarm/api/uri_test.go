--- conflicted
+++ resolved
@@ -23,23 +23,15 @@
 
 func TestParseURI(t *testing.T) {
 	type test struct {
-<<<<<<< HEAD
-		uri             string
-		expectURI       *URI
-		expectErr       bool
-		expectRaw       bool
-		expectImmutable bool
-		expectHash      bool
-=======
 		uri                       string
 		expectURI                 *URI
 		expectErr                 bool
 		expectRaw                 bool
 		expectImmutable           bool
 		expectList                bool
+		expectHash                bool
 		expectDeprecatedRaw       bool
 		expectDeprecatedImmutable bool
->>>>>>> 50df2b78
 	}
 	tests := []test{
 		{
@@ -108,7 +100,6 @@
 			expectURI: &URI{Scheme: "bzz", Addr: "abc123", Path: "path/to/entry"},
 		},
 		{
-<<<<<<< HEAD
 			uri:        "bzz-hash:",
 			expectURI:  &URI{Scheme: "bzz-hash"},
 			expectHash: true,
@@ -117,7 +108,8 @@
 			uri:        "bzz-hash:/",
 			expectURI:  &URI{Scheme: "bzz-hash"},
 			expectHash: true,
-=======
+		},
+		{
 			uri:        "bzz-list:",
 			expectURI:  &URI{Scheme: "bzz-list"},
 			expectList: true,
@@ -146,7 +138,6 @@
 			uri:                       "bzzi:/",
 			expectURI:                 &URI{Scheme: "bzzi"},
 			expectDeprecatedImmutable: true,
->>>>>>> 50df2b78
 		},
 	}
 	for _, x := range tests {
@@ -169,19 +160,17 @@
 		if actual.Immutable() != x.expectImmutable {
 			t.Fatalf("expected %s immutable to be %t, got %t", x.uri, x.expectImmutable, actual.Immutable())
 		}
-<<<<<<< HEAD
+		if actual.List() != x.expectList {
+			t.Fatalf("expected %s list to be %t, got %t", x.uri, x.expectList, actual.List())
+		}
 		if actual.Hash() != x.expectHash {
 			t.Fatalf("expected %s hash to be %t, got %t", x.uri, x.expectHash, actual.Hash())
-=======
-		if actual.List() != x.expectList {
-			t.Fatalf("expected %s list to be %t, got %t", x.uri, x.expectList, actual.List())
 		}
 		if actual.DeprecatedRaw() != x.expectDeprecatedRaw {
 			t.Fatalf("expected %s deprecated raw to be %t, got %t", x.uri, x.expectDeprecatedRaw, actual.DeprecatedRaw())
 		}
 		if actual.DeprecatedImmutable() != x.expectDeprecatedImmutable {
 			t.Fatalf("expected %s deprecated immutable to be %t, got %t", x.uri, x.expectDeprecatedImmutable, actual.DeprecatedImmutable())
->>>>>>> 50df2b78
 		}
 	}
 }