// Copyright 2014 The go-ethereum Authors
// This file is part of the go-ethereum library.
//
// The go-ethereum library is free software: you can redistribute it and/or modify
// it under the terms of the GNU Lesser General Public License as published by
// the Free Software Foundation, either version 3 of the License, or
// (at your option) any later version.
//
// The go-ethereum library is distributed in the hope that it will be useful,
// but WITHOUT ANY WARRANTY; without even the implied warranty of
// MERCHANTABILITY or FITNESS FOR A PARTICULAR PURPOSE. See the
// GNU Lesser General Public License for more details.
//
// You should have received a copy of the GNU Lesser General Public License
// along with the go-ethereum library. If not, see <http://www.gnu.org/licenses/>.

package ethdb

import (
	"errors"
	"sync"

	"github.com/ethereum/go-ethereum/common"
)

// MemDatabase is an in-memory key-value store.
type MemDatabase struct {
	db   map[string][]byte
	lock sync.RWMutex
}

<<<<<<< HEAD
// NewMemDatabase creates an in-memory key-value store.
=======
// NewMemDatabase inits a mock levelDB instance with a map.
>>>>>>> ce4b3559
func NewMemDatabase() *MemDatabase {
	return &MemDatabase{
		db: make(map[string][]byte),
	}
}

<<<<<<< HEAD
// NewMemDatabaseWithCap creates an in-memory key-value store with a specific
// starting capacity item.
func NewMemDatabaseWithCap(size int) *MemDatabase {
=======
// NewMemDatabaseWithCap inits a mock levelDB instance with a map and sets a maximum size..
func NewMemDatabaseWithCap(size int) (*MemDatabase, error) {
>>>>>>> ce4b3559
	return &MemDatabase{
		db: make(map[string][]byte, size),
	}
}
<<<<<<< HEAD
=======

>>>>>>> ce4b3559
// Put sets the value of the key.
func (db *MemDatabase) Put(key []byte, value []byte) error {
	db.lock.Lock()
	defer db.lock.Unlock()

	db.db[string(key)] = common.CopyBytes(value)
	return nil
}

// Has checks if a given key exists.
func (db *MemDatabase) Has(key []byte) (bool, error) {
	db.lock.RLock()
	defer db.lock.RUnlock()

	_, ok := db.db[string(key)]
	return ok, nil
}

<<<<<<< HEAD
// Get retrieves the value associated with a given key.
=======
// Get returns an error if the given key is not found.
>>>>>>> ce4b3559
func (db *MemDatabase) Get(key []byte) ([]byte, error) {
	db.lock.RLock()
	defer db.lock.RUnlock()

	if entry, ok := db.db[string(key)]; ok {
		return common.CopyBytes(entry), nil
	}
	return nil, errors.New("not found")
}

// Keys returns a list of all the keys present in the database.
func (db *MemDatabase) Keys() [][]byte {
	db.lock.RLock()
	defer db.lock.RUnlock()

	keys := [][]byte{}
	for key := range db.db {
		keys = append(keys, []byte(key))
	}
	return keys
}

// Delete removes the specified entry from the database.
func (db *MemDatabase) Delete(key []byte) error {
	db.lock.Lock()
	defer db.lock.Unlock()

	delete(db.db, string(key))
	return nil
}

// Close implements the closer interface. For the memory database, this is a noop.
func (db *MemDatabase) Close() {}

// NewBatch creates a memory buffer to group together database writes and flush
// them out in one go. Batches are not atomic, just an performance optimization.
func (db *MemDatabase) NewBatch() Batch {
	return &memBatch{db: db}
}

// Len returns the number of entries in the database.
func (db *MemDatabase) Len() int { return len(db.db) }

type kv struct{ k, v []byte }

type memBatch struct {
	db     *MemDatabase
	writes []kv
	size   int
}

func (b *memBatch) Put(key, value []byte) error {
	b.writes = append(b.writes, kv{common.CopyBytes(key), common.CopyBytes(value)})
	b.size += len(value)
	return nil
}

func (b *memBatch) Write() error {
	b.db.lock.Lock()
	defer b.db.lock.Unlock()

	for _, kv := range b.writes {
		b.db.db[string(kv.k)] = kv.v
	}
	return nil
}

func (b *memBatch) ValueSize() int {
	return b.size
}

func (b *memBatch) Reset() {
	b.writes = b.writes[:0]
	b.size = 0
}<|MERGE_RESOLUTION|>--- conflicted
+++ resolved
@@ -29,33 +29,21 @@
 	lock sync.RWMutex
 }
 
-<<<<<<< HEAD
 // NewMemDatabase creates an in-memory key-value store.
-=======
-// NewMemDatabase inits a mock levelDB instance with a map.
->>>>>>> ce4b3559
 func NewMemDatabase() *MemDatabase {
 	return &MemDatabase{
 		db: make(map[string][]byte),
 	}
 }
 
-<<<<<<< HEAD
 // NewMemDatabaseWithCap creates an in-memory key-value store with a specific
 // starting capacity item.
 func NewMemDatabaseWithCap(size int) *MemDatabase {
-=======
-// NewMemDatabaseWithCap inits a mock levelDB instance with a map and sets a maximum size..
-func NewMemDatabaseWithCap(size int) (*MemDatabase, error) {
->>>>>>> ce4b3559
 	return &MemDatabase{
 		db: make(map[string][]byte, size),
 	}
 }
-<<<<<<< HEAD
-=======
 
->>>>>>> ce4b3559
 // Put sets the value of the key.
 func (db *MemDatabase) Put(key []byte, value []byte) error {
 	db.lock.Lock()
@@ -74,11 +62,7 @@
 	return ok, nil
 }
 
-<<<<<<< HEAD
 // Get retrieves the value associated with a given key.
-=======
-// Get returns an error if the given key is not found.
->>>>>>> ce4b3559
 func (db *MemDatabase) Get(key []byte) ([]byte, error) {
 	db.lock.RLock()
 	defer db.lock.RUnlock()
