// Copyright 2014 The go-ethereum Authors
// This file is part of the go-ethereum library.
//
// The go-ethereum library is free software: you can redistribute it and/or modify
// it under the terms of the GNU Lesser General Public License as published by
// the Free Software Foundation, either version 3 of the License, or
// (at your option) any later version.
//
// The go-ethereum library is distributed in the hope that it will be useful,
// but WITHOUT ANY WARRANTY; without even the implied warranty of
// MERCHANTABILITY or FITNESS FOR A PARTICULAR PURPOSE. See the
// GNU Lesser General Public License for more details.
//
// You should have received a copy of the GNU Lesser General Public License
// along with the go-ethereum library. If not, see <http://www.gnu.org/licenses/>.

package ethdb

import (
	"errors"
	"sync"

	"github.com/ethereum/go-ethereum/common"
)

/*
 * This is a test memory database. Do not use for any production it does not get persisted
 */

// MemDatabase imitates the key-value store levelDB for the test memory database.
type MemDatabase struct {
	db   map[string][]byte
	lock sync.RWMutex
}

<<<<<<< HEAD
// NewMemDatabase inits a mock levelDB instance with a map.
func NewMemDatabase() (*MemDatabase, error) {
=======
func NewMemDatabase() *MemDatabase {
>>>>>>> 7beccb29
	return &MemDatabase{
		db: make(map[string][]byte),
	}
}

<<<<<<< HEAD
// NewMemDatabaseWithCap inits a mock levelDB instance with a map and sets a maximum size..
func NewMemDatabaseWithCap(size int) (*MemDatabase, error) {
=======
func NewMemDatabaseWithCap(size int) *MemDatabase {
>>>>>>> 7beccb29
	return &MemDatabase{
		db: make(map[string][]byte, size),
	}
}

// Put sets the value of the key.
func (db *MemDatabase) Put(key []byte, value []byte) error {
	db.lock.Lock()
	defer db.lock.Unlock()

	db.db[string(key)] = common.CopyBytes(value)
	return nil
}

// Has checks if a given key exists.
func (db *MemDatabase) Has(key []byte) (bool, error) {
	db.lock.RLock()
	defer db.lock.RUnlock()

	_, ok := db.db[string(key)]
	return ok, nil
}

// Get returns an error if the given key is not found.
func (db *MemDatabase) Get(key []byte) ([]byte, error) {
	db.lock.RLock()
	defer db.lock.RUnlock()

	if entry, ok := db.db[string(key)]; ok {
		return common.CopyBytes(entry), nil
	}
	return nil, errors.New("not found")
}

// Keys returns a list of all keys in db.db.
func (db *MemDatabase) Keys() [][]byte {
	db.lock.RLock()
	defer db.lock.RUnlock()

	keys := [][]byte{}
	for key := range db.db {
		keys = append(keys, []byte(key))
	}
	return keys
}

// Delete deletes the key from db.db.
func (db *MemDatabase) Delete(key []byte) error {
	db.lock.Lock()
	defer db.lock.Unlock()

	delete(db.db, string(key))
	return nil
}

// Close performs no operation but imitates invocation of levelDB.Close().
func (db *MemDatabase) Close() {}

// NewBatch sets memBatch.db equal to the receiver.
func (db *MemDatabase) NewBatch() Batch {
	return &memBatch{db: db}
}

// Len returns the number of keys in db.db.
func (db *MemDatabase) Len() int { return len(db.db) }

type kv struct{ k, v []byte }

type memBatch struct {
	db     *MemDatabase
	writes []kv
	size   int
}

func (b *memBatch) Put(key, value []byte) error {
	b.writes = append(b.writes, kv{common.CopyBytes(key), common.CopyBytes(value)})
	b.size += len(value)
	return nil
}

func (b *memBatch) Write() error {
	b.db.lock.Lock()
	defer b.db.lock.Unlock()

	for _, kv := range b.writes {
		b.db.db[string(kv.k)] = kv.v
	}
	return nil
}

func (b *memBatch) ValueSize() int {
	return b.size
}

func (b *memBatch) Reset() {
	b.writes = b.writes[:0]
	b.size = 0
}<|MERGE_RESOLUTION|>--- conflicted
+++ resolved
@@ -33,23 +33,15 @@
 	lock sync.RWMutex
 }
 
-<<<<<<< HEAD
 // NewMemDatabase inits a mock levelDB instance with a map.
 func NewMemDatabase() (*MemDatabase, error) {
-=======
-func NewMemDatabase() *MemDatabase {
->>>>>>> 7beccb29
 	return &MemDatabase{
 		db: make(map[string][]byte),
 	}
 }
 
-<<<<<<< HEAD
 // NewMemDatabaseWithCap inits a mock levelDB instance with a map and sets a maximum size..
 func NewMemDatabaseWithCap(size int) (*MemDatabase, error) {
-=======
-func NewMemDatabaseWithCap(size int) *MemDatabase {
->>>>>>> 7beccb29
 	return &MemDatabase{
 		db: make(map[string][]byte, size),
 	}
