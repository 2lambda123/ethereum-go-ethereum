package natspec

import (
  "fmt"
  "io/ioutil"
  "os"
  "strings"
  "testing"

  "github.com/expanse-project/go-expanse/accounts"
  "github.com/expanse-project/go-expanse/common"
  "github.com/expanse-project/go-expanse/common/docserver"
  "github.com/expanse-project/go-expanse/common/registrar"
  "github.com/expanse-project/go-expanse/core"
  "github.com/expanse-project/go-expanse/core/state"
  "github.com/expanse-project/go-expanse/crypto"
  "github.com/expanse-project/go-expanse/exp"
  xe "github.com/expanse-project/go-expanse/xeth"
)

const (
  testBalance = "10000000000000000000"

  testFileName = "long_file_name_for_testing_registration_of_URLs_longer_than_32_bytes.content"

  testNotice = "Register key `utils.toHex(_key)` <- content `utils.toHex(_content)`"

  testExpNotice = "Register key 0xadd1a7d961cff0242089674ec2ef6fca671ab15e1fe80e38859fc815b98d88ab <- content 0xb3a2dea218de5d8bbe6c4645aadbf67b5ab00ecb1a9ec95dbdad6a0eed3e41a7"

  testExpNotice2 = `About to submit transaction (NatSpec notice error: abi key does not match any method): {"params":[{"to":"%s","data": "0x31e12c20"}]}`

  testExpNotice3 = `About to submit transaction (no NatSpec info found for contract: content hash not found for '0x1392c62d05b2d149e22a339c531157ae06b44d39a674cce500064b12b9aeb019'): {"params":[{"to":"%s","data": "0x300a3bbfb3a2dea218de5d8bbe6c4645aadbf67b5ab00ecb1a9ec95dbdad6a0eed3e41a7000000000000000000000000000000000000000000000000000000000000000000000000000000000000000066696c653a2f2f2f746573742e636f6e74656e74"}]}`
)

const (
  testUserDoc = `
{
  "methods": {
    "register(uint256,uint256)": {
      "notice":  "` + testNotice + `"
    }
  },
  "invariants": [
    { "notice": "" }
  ],
  "construction": [
    { "notice": "" }
  ]
}
`
  testAbiDefinition = `
[{
  "name": "register",
  "constant": false,
  "type": "function",
  "inputs": [{
    "name": "_key",
    "type": "uint256"
  }, {
    "name": "_content",
    "type": "uint256"
  }],
  "outputs": []
}]
`

  testContractInfo = `
{
  "userDoc": ` + testUserDoc + `,
  "abiDefinition": ` + testAbiDefinition + `
}
`
)

type testFrontend struct {
  t           *testing.T
  expanse    *exp.Expanse
  xeth        *xe.XEth
  coinbase    common.Address
  stateDb     *state.StateDB
  txc         uint64
  lastConfirm string
  wantNatSpec bool
}

func (self *testFrontend) UnlockAccount(acc []byte) bool {
  self.expanse.AccountManager().Unlock(common.BytesToAddress(acc), "password")
  return true
}

func (self *testFrontend) ConfirmTransaction(tx string) bool {
  if self.wantNatSpec {
    ds := docserver.New("/tmp/")
    self.lastConfirm = GetNotice(self.xeth, tx, ds)
  }
  return true
}

func testEth(t *testing.T) (expanse *exp.Expanse, err error) {

  os.RemoveAll("/tmp/exp-natspec/")

  err = os.MkdirAll("/tmp/exp-natspec/keystore", os.ModePerm)
  if err != nil {
    panic(err)
  }

  // create a testAddress
<<<<<<< HEAD
  ks := crypto.NewKeyStorePassphrase("/tmp/exp-natspec/keystore")
=======
  ks := crypto.NewKeyStorePassphrase("/tmp/eth-natspec/keystore", crypto.LightScryptN, crypto.LightScryptP)
>>>>>>> e5532154
  am := accounts.NewManager(ks)
  testAccount, err := am.NewAccount("password")
  if err != nil {
    panic(err)
  }
  testAddress := strings.TrimPrefix(testAccount.Address.Hex(), "0x")

  // set up mock genesis with balance on the testAddress
  core.GenesisAccounts = []byte(`{
  "` + testAddress + `": {"balance": "` + testBalance + `"}
  }`)

  // only use minimalistic stack with no networking
  expanse, err = exp.New(&exp.Config{
    DataDir:        "/tmp/exp-natspec",
    AccountManager: am,
    MaxPeers:       0,
  })

  if err != nil {
    panic(err)
  }

  return
}

func testInit(t *testing.T) (self *testFrontend) {
  // initialise and start minimal expanse stack
  expanse, err := testEth(t)
  if err != nil {
    t.Errorf("error creating expanse: %v", err)
    return
  }
  err = expanse.Start()
  if err != nil {
    t.Errorf("error starting expanse: %v", err)
    return
  }

  // mock frontend
  self = &testFrontend{t: t, expanse: expanse}
  self.xeth = xe.New(expanse, self)

  addr, _ := expanse.Etherbase()
  self.coinbase = addr
  self.stateDb = self.expanse.ChainManager().State().Copy()

  // initialise the registry contracts
  reg := registrar.New(self.xeth)
  err = reg.SetHashReg("", addr)
  if err != nil {
    t.Errorf("error creating HashReg: %v", err)
  }
  err = reg.SetUrlHint("", addr)
  if err != nil {
    t.Errorf("error creating UrlHint: %v", err)
  }
  self.applyTxs()

  return

}

// this is needed for transaction to be applied to the state in testing
// the heavy lifing is done in XEth.ApplyTestTxs
// this is fragile,
// and does process leaking since xeth loops cannot quit safely
// should be replaced by proper mining with testDAG for easy full integration tests
func (self *testFrontend) applyTxs() {
  self.txc, self.xeth = self.xeth.ApplyTestTxs(self.stateDb, self.coinbase, self.txc)
  return
}

// end to end test
func TestNatspecE2E(t *testing.T) {
  t.Skip()

  tf := testInit(t)
  defer tf.expanse.Stop()

  // create a contractInfo file (mock cloud-deployed contract metadocs)
  // incidentally this is the info for the registry contract itself
  ioutil.WriteFile("/tmp/"+testFileName, []byte(testContractInfo), os.ModePerm)
  dochash := common.BytesToHash(crypto.Sha3([]byte(testContractInfo)))

  // take the codehash for the contract we wanna test
  // codehex := tf.xeth.CodeAt(registar.HashRegAddr)
  codeb := tf.xeth.CodeAtBytes(registrar.HashRegAddr)
  codehash := common.BytesToHash(crypto.Sha3(codeb))

  // use resolver to register codehash->dochash->url
  // test if globalregistry works
  // registrar.HashRefAddr = "0x0"
  // registrar.UrlHintAddr = "0x0"
  reg := registrar.New(tf.xeth)
  _, err := reg.SetHashToHash(tf.coinbase, codehash, dochash)
  if err != nil {
    t.Errorf("error registering: %v", err)
  }
  _, err = reg.SetUrlToHash(tf.coinbase, dochash, "file:///"+testFileName)
  if err != nil {
    t.Errorf("error registering: %v", err)
  }
  // apply txs to the state
  tf.applyTxs()

  // NatSpec info for register method of HashReg contract installed
  // now using the same transactions to check confirm messages

  tf.wantNatSpec = true // this is set so now the backend uses natspec confirmation
  _, err = reg.SetHashToHash(tf.coinbase, codehash, dochash)
  if err != nil {
    t.Errorf("error calling contract registry: %v", err)
  }

  fmt.Printf("GlobalRegistrar: %v, HashReg: %v, UrlHint: %v\n", registrar.GlobalRegistrarAddr, registrar.HashRegAddr, registrar.UrlHintAddr)
  if tf.lastConfirm != testExpNotice {
    t.Errorf("Wrong confirm message. expected '%v', got '%v'", testExpNotice, tf.lastConfirm)
  }

  // test unknown method
  exp := fmt.Sprintf(testExpNotice2, registrar.HashRegAddr)
  _, err = reg.SetOwner(tf.coinbase)
  if err != nil {
    t.Errorf("error setting owner: %v", err)
  }

  if tf.lastConfirm != exp {
    t.Errorf("Wrong confirm message, expected '%v', got '%v'", exp, tf.lastConfirm)
  }

  // test unknown contract
  exp = fmt.Sprintf(testExpNotice3, registrar.UrlHintAddr)

  _, err = reg.SetUrlToHash(tf.coinbase, dochash, "file:///test.content")
  if err != nil {
    t.Errorf("error registering: %v", err)
  }

  if tf.lastConfirm != exp {
    t.Errorf("Wrong confirm message, expected '%v', got '%v'", exp, tf.lastConfirm)
  }

}<|MERGE_RESOLUTION|>--- conflicted
+++ resolved
@@ -106,11 +106,7 @@
   }
 
   // create a testAddress
-<<<<<<< HEAD
-  ks := crypto.NewKeyStorePassphrase("/tmp/exp-natspec/keystore")
-=======
   ks := crypto.NewKeyStorePassphrase("/tmp/eth-natspec/keystore", crypto.LightScryptN, crypto.LightScryptP)
->>>>>>> e5532154
   am := accounts.NewManager(ks)
   testAccount, err := am.NewAccount("password")
   if err != nil {
