# common

[![Build
Status](https://travis-ci.org/expanse/go-expanse.png?branch=master)](https://travis-ci.org/expanse/go-expanse)

<<<<<<< HEAD
The ethutil package contains the expanse utility library.

# Installation

`go get github.com/expanse-project/ethutil-go`
=======
The common package contains the ethereum utility library.

# Installation

As a subdirectory the main go-ethereum repository, you get it with
`go get github.com/ethereum/go-ethereum`.
>>>>>>> 2800c332

# Usage

## RLP (Recursive Linear Prefix) Encoding

<<<<<<< HEAD
RLP Encoding is an encoding scheme utilized by the Expanse project. It
encodes any native value or list to string.

More in depth information about the Encoding scheme see the [Wiki](http://wiki.expanse.org/index.php/RLP)
article.
=======
RLP Encoding is an encoding scheme used by the Ethereum project. It
encodes any native value or list to a string.

More in depth information about the encoding scheme see the
[Wiki](http://wiki.ethereum.org/index.php/RLP) article.
>>>>>>> 2800c332

```go
rlp := common.Encode("doge")
fmt.Printf("%q\n", rlp) // => "\0x83dog"

rlp = common.Encode([]interface{}{"dog", "cat"})
fmt.Printf("%q\n", rlp) // => "\0xc8\0x83dog\0x83cat"
decoded := common.Decode(rlp)
fmt.Println(decoded) // => ["dog" "cat"]
```

## Patricia Trie

<<<<<<< HEAD
Patricie Tree is a merkle trie utilized by the Expanse project.
=======
Patricie Tree is a merkle trie used by the Ethereum project.
>>>>>>> 2800c332

More in depth information about the (modified) Patricia Trie can be
found on the [Wiki](http://wiki.expanse.org/index.php/Patricia_Tree).

The patricia trie uses a db as backend and could be anything as long as
it satisfies the Database interface found in `common/db.go`.

```go
db := NewDatabase()

// db, root
trie := common.NewTrie(db, "")

trie.Put("puppy", "dog")
trie.Put("horse", "stallion")
trie.Put("do", "verb")
trie.Put("doge", "coin")

// Look up the key "do" in the trie
out := trie.Get("do")
fmt.Println(out) // => verb

trie.Delete("puppy")
```

The patricia trie, in combination with RLP, provides a robust,
cryptographically authenticated data structure that can be used to store
all (key, value) bindings.

```go
// ... Create db/trie

// Note that RLP uses interface slices as list
value := common.Encode([]interface{}{"one", 2, "three", []interface{}{42}})
// Store the RLP encoded value of the list
trie.Put("mykey", value)
```

## Value

Value is a Generic Value which is used in combination with RLP data or
`([])interface{}` structures. It may serve as a bridge between RLP data
and actual real values and takes care of all the type checking and
casting. Unlike Go's `reflect.Value` it does not panic if it's unable to
cast to the requested value. It simple returns the base value of that
type (e.g. `Slice()` returns []interface{}, `Uint()` return 0, etc).

### Creating a new Value

`NewEmptyValue()` returns a new \*Value with it's initial value set to a
`[]interface{}`

`AppendList()` appends a list to the current value.

`Append(v)` appends the value (v) to the current value/list.

```go
val := common.NewEmptyValue().Append(1).Append("2")
val.AppendList().Append(3)
```

### Retrieving values

`Get(i)` returns the `i` item in the list.

`Uint()` returns the value as an unsigned int64.

`Slice()` returns the value as a interface slice.

`Str()` returns the value as a string.

`Bytes()` returns the value as a byte slice.

`Len()` assumes current to be a slice and returns its length.

`Byte()` returns the value as a single byte.

```go
val := common.NewValue([]interface{}{1,"2",[]interface{}{3}})
val.Get(0).Uint() // => 1
val.Get(1).Str()  // => "2"
s := val.Get(2)   // => Value([]interface{}{3})
s.Get(0).Uint()   // => 3
```

## Decoding

Decoding streams of RLP data is simplified

```go
val := common.NewValueFromBytes(rlpData)
val.Get(0).Uint()
```

## Encoding

Encoding from Value to RLP is done with the `Encode` method. The
underlying value can be anything RLP can encode (int, str, lists, bytes)

```go
val := common.NewValue([]interface{}{1,"2",[]interface{}{3}})
rlp := val.Encode()
// Store the rlp data
Store(rlp)
```<|MERGE_RESOLUTION|>--- conflicted
+++ resolved
@@ -3,38 +3,24 @@
 [![Build
 Status](https://travis-ci.org/expanse/go-expanse.png?branch=master)](https://travis-ci.org/expanse/go-expanse)
 
-<<<<<<< HEAD
-The ethutil package contains the expanse utility library.
-
-# Installation
-
-`go get github.com/expanse-project/ethutil-go`
-=======
-The common package contains the ethereum utility library.
+The common package contains the expanse utility library.
 
 # Installation
 
 As a subdirectory the main go-ethereum repository, you get it with
-`go get github.com/ethereum/go-ethereum`.
->>>>>>> 2800c332
+`go get github.com/expanse-project/go-expanse`.
 
 # Usage
 
 ## RLP (Recursive Linear Prefix) Encoding
 
-<<<<<<< HEAD
+
 RLP Encoding is an encoding scheme utilized by the Expanse project. It
 encodes any native value or list to string.
 
 More in depth information about the Encoding scheme see the [Wiki](http://wiki.expanse.org/index.php/RLP)
 article.
-=======
-RLP Encoding is an encoding scheme used by the Ethereum project. It
-encodes any native value or list to a string.
 
-More in depth information about the encoding scheme see the
-[Wiki](http://wiki.ethereum.org/index.php/RLP) article.
->>>>>>> 2800c332
 
 ```go
 rlp := common.Encode("doge")
@@ -48,11 +34,8 @@
 
 ## Patricia Trie
 
-<<<<<<< HEAD
-Patricie Tree is a merkle trie utilized by the Expanse project.
-=======
-Patricie Tree is a merkle trie used by the Ethereum project.
->>>>>>> 2800c332
+Patricie Tree is a merkle tree utilized by the Expanse project.
+
 
 More in depth information about the (modified) Patricia Trie can be
 found on the [Wiki](http://wiki.expanse.org/index.php/Patricia_Tree).
