--- conflicted
+++ resolved
@@ -332,14 +332,9 @@
 	if x.Cmp(bigMinus99) < 0 {
 		x.Set(bigMinus99)
 	}
-<<<<<<< HEAD
-
-	// (parent_diff + parent_diff // 512 * max(1 - (block_timestamp - parent_timestamp) // 10, -99))
-	y.Div(parentDiff, params.DifficultyBoundDivisor2)
-=======
+
 	// (parent_diff + parent_diff // 2048 * max(1 - (block_timestamp - parent_timestamp) // 10, -99))
-	y.Div(parent.Difficulty, params.DifficultyBoundDivisor)
->>>>>>> 6171d01b
+	y.Div(parent.Difficulty, params.DifficultyBoundDivisor2)
 	x.Mul(y, x)
 	x.Add(parent.Difficulty, x)
 
@@ -347,12 +342,6 @@
 	if x.Cmp(params.MinimumDifficulty) < 0 {
 		x.Set(params.MinimumDifficulty)
 	}
-<<<<<<< HEAD
-=======
-	// for the exponential factor
-	periodCount := new(big.Int).Add(parent.Number, common.Big1)
-	periodCount.Div(periodCount, expDiffPeriod)
->>>>>>> 6171d01b
 
 	return x
 }
@@ -360,49 +349,17 @@
 // calcDifficultyFrontier is the difficulty adjustment algorithm. It returns the
 // difficulty that a new block should have when created at time given the parent
 // block's time and difficulty. The calculation uses the Frontier rules.
-<<<<<<< HEAD
-func calcDifficultyFrontier(time, parentTime uint64, parentNumber, parentDiff *big.Int) *big.Int {
-		diff := new(big.Int)
-		adjust := new(big.Int)
-
-		if parentNumber.Cmp(params.HardFork1) < 0 {
-			adjust = new(big.Int).Div(parentDiff, params.DifficultyBoundDivisor)
-		} else {
-			adjust = new(big.Int).Div(parentDiff, params.DifficultyBoundDivisor2)
-		}
-
-		bigTime := new(big.Int)
-		bigParentTime := new(big.Int)
-
-		bigTime.SetUint64(time)
-		bigParentTime.SetUint64(parentTime)
-
-		if bigTime.Sub(bigTime, bigParentTime).Cmp(params.DurationLimit) < 0 {
-			diff.Add(parentDiff, adjust)
-		} else {
-			diff.Sub(parentDiff, adjust)
-		}
-		if diff.Cmp(params.MinimumDifficulty) < 0 {
-			diff.Set(params.MinimumDifficulty)
-		}
-
-		periodCount := new(big.Int).Add(parentNumber, common.Big1)
-		periodCount.Div(periodCount, expDiffPeriod)
-		if periodCount.Cmp(common.Big1) > 0 {
-			// diff = diff + 2^(periodCount - 2)
-			expDiff := periodCount.Sub(periodCount, common.Big2)
-			expDiff.Exp(common.Big2, expDiff, nil)
-			diff.Add(diff, expDiff)
-			diff = math.BigMax(diff, params.MinimumDifficulty)
-		}
-
-		return diff
-=======
 func calcDifficultyFrontier(time uint64, parent *types.Header) *big.Int {
 	diff := new(big.Int)
-	adjust := new(big.Int).Div(parent.Difficulty, params.DifficultyBoundDivisor)
+	adjust := new(big.Int)
 	bigTime := new(big.Int)
 	bigParentTime := new(big.Int)
+
+	if parent.Number.Cmp(params.HardFork1) < 0 {
+		adjust = new(big.Int).Div(parent.Difficulty, params.DifficultyBoundDivisor)
+	} else {
+		adjust = new(big.Int).Div(parent.Difficulty, params.DifficultyBoundDivisor2)
+	}
 
 	bigTime.SetUint64(time)
 	bigParentTime.Set(parent.Time)
@@ -426,7 +383,6 @@
 		diff = math.BigMax(diff, params.MinimumDifficulty)
 	}
 	return diff
->>>>>>> 6171d01b
 }
 
 // VerifySeal implements consensus.Engine, checking whether the given block satisfies
