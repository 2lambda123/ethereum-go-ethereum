--- conflicted
+++ resolved
@@ -137,19 +137,11 @@
 }
 
 func (self *adminApi) Peers(req *shared.Request) (interface{}, error) {
-<<<<<<< HEAD
-	return self.expanse.PeersInfo(), nil
+	return self.expanse.Network().PeersInfo(), nil
 }
 
 func (self *adminApi) NodeInfo(req *shared.Request) (interface{}, error) {
-	return self.expanse.NodeInfo(), nil
-=======
-	return self.ethereum.Network().PeersInfo(), nil
-}
-
-func (self *adminApi) NodeInfo(req *shared.Request) (interface{}, error) {
-	return self.ethereum.Network().NodeInfo(), nil
->>>>>>> 54904379
+	return self.expanse.Network().NodeInfo(), nil
 }
 
 func (self *adminApi) DataDir(req *shared.Request) (interface{}, error) {
