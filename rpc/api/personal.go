--- conflicted
+++ resolved
@@ -98,11 +98,6 @@
 	if err := self.codec.Decode(req.Params, &args); err != nil {
 		return nil, shared.NewDecodeParamError(err.Error())
 	}
-<<<<<<< HEAD
-
-	am := self.expanse.AccountManager()
-	acc, err := am.NewAccount(args.Passphrase)
-=======
 	var passwd string
 	if args.Passphrase == nil {
 		fe := self.xeth.Frontend()
@@ -117,9 +112,8 @@
 	} else {
 		passwd = *args.Passphrase
 	}
-	am := self.ethereum.AccountManager()
+	am := self.expanse.AccountManager()
 	acc, err := am.NewAccount(passwd)
->>>>>>> e5532154
 	return acc.Address.Hex(), err
 }
 
