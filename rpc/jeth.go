--- conflicted
+++ resolved
@@ -39,11 +39,8 @@
 	fe     xeth.Frontend
 }
 
-<<<<<<< HEAD
-func NewJeth(ethApi shared.ExpanseApi, re *jsre.JSRE, client comms.ExpanseClient, fe xeth.Frontend) *Jeth {
-=======
+
 func NewJeth(ethApi shared.EthereumApi, re *jsre.JSRE, client comms.EthereumClient, fe xeth.Frontend) *Jeth {
->>>>>>> 2800c332
 	return &Jeth{ethApi, re, client, fe}
 }
 
