--- conflicted
+++ resolved
@@ -34,14 +34,9 @@
 
 	notificationBufferSize = 10000 // max buffered notifications before codec is closed
 
-<<<<<<< HEAD
-	DefaultIPCApis  = "admin,exp,eth,debug,miner,net,shh,txpool,personal,web3"
+	MetadataApi     = "rpc"
+	DefaultIPCApis  = "admin,debug,exp,eth,miner,net,personal,shh,txpool,web3"
 	DefaultHTTPApis = "exp,eth,net,web3"
-=======
-	MetadataApi     = "rpc"
-	DefaultIPCApis  = "admin,debug,eth,miner,net,personal,shh,txpool,web3"
-	DefaultHTTPApis = "eth,net,web3"
->>>>>>> 0f036f62
 )
 
 // CodecOption specifies which type of messages this codec supports
