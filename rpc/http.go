--- conflicted
+++ resolved
@@ -36,19 +36,6 @@
 	maxHTTPRequestContentLength = 1024 * 128
 )
 
-<<<<<<< HEAD
-// httpClient connects to a gexp RPC server over HTTP.
-type httpClient struct {
-	endpoint   *url.URL    // HTTP-RPC server endpoint
-	httpClient http.Client // reuse connection
-	lastRes    []byte      // HTTP requests are synchronous, store last response
-}
-
-// NewHTTPClient create a new RPC clients that connection to a gexp RPC server
-// over HTTP.
-func NewHTTPClient(endpoint string) (Client, error) {
-	url, err := url.Parse(endpoint)
-=======
 var nullAddr, _ = net.ResolveTCPAddr("tcp", "127.0.0.1:0")
 
 type httpConn struct {
@@ -79,7 +66,6 @@
 // DialHTTP creates a new RPC clients that connection to an RPC server over HTTP.
 func DialHTTP(endpoint string) (*Client, error) {
 	req, err := http.NewRequest("POST", endpoint, nil)
->>>>>>> a973d1d5
 	if err != nil {
 		return nil, err
 	}
