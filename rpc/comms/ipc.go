// Copyright 2015 The go-expanse Authors
// This file is part of the go-expanse library.
//
// The go-expanse library is free software: you can redistribute it and/or modify
// it under the terms of the GNU Lesser General Public License as published by
// the Free Software Foundation, either version 3 of the License, or
// (at your option) any later version.
//
// The go-expanse library is distributed in the hope that it will be useful,
// but WITHOUT ANY WARRANTY; without even the implied warranty of
// MERCHANTABILITY or FITNESS FOR A PARTICULAR PURPOSE. See the
// GNU Lesser General Public License for more details.
//
// You should have received a copy of the GNU Lesser General Public License
// along with the go-expanse library. If not, see <http://www.gnu.org/licenses/>.

package comms

import (
	"fmt"
	"math/rand"
	"net"
	"os"

	"encoding/json"

<<<<<<< HEAD
	"github.com/expanse-project/go-expanse/rpc/codec"
	"github.com/expanse-project/go-expanse/rpc/shared"
=======
	"github.com/ethereum/go-ethereum/logger"
	"github.com/ethereum/go-ethereum/logger/glog"
	"github.com/ethereum/go-ethereum/rpc/codec"
	"github.com/ethereum/go-ethereum/rpc/shared"
>>>>>>> e5532154
)

type Stopper interface {
	Stop()
}

type InitFunc func(conn net.Conn) (Stopper, shared.EthereumApi, error)

type IpcConfig struct {
	Endpoint string
}

type ipcClient struct {
	endpoint string
	c        net.Conn
	codec    codec.Codec
	coder    codec.ApiCoder
}

func (self *ipcClient) Close() {
	self.coder.Close()
}

func (self *ipcClient) Send(msg interface{}) error {
	var err error
	if err = self.coder.WriteResponse(msg); err != nil {
		if err = self.reconnect(); err == nil {
			err = self.coder.WriteResponse(msg)
		}
	}
	return err
}

func (self *ipcClient) Recv() (interface{}, error) {
	return self.coder.ReadResponse()
}

func (self *ipcClient) SupportedModules() (map[string]string, error) {
	req := shared.Request{
		Id:      1,
		Jsonrpc: "2.0",
		Method:  "modules",
	}

	if err := self.coder.WriteResponse(req); err != nil {
		return nil, err
	}

	res, err := self.coder.ReadResponse()
	if err != nil {
		return nil, err
	}

	if sucRes, ok := res.(*shared.SuccessResponse); ok {
		data, _ := json.Marshal(sucRes.Result)
		modules := make(map[string]string)
		err = json.Unmarshal(data, &modules)
		if err == nil {
			return modules, nil
		}
	}

	return nil, fmt.Errorf("Invalid response")
}

// Create a new IPC client, UNIX domain socket on posix, named pipe on Windows
func NewIpcClient(cfg IpcConfig, codec codec.Codec) (*ipcClient, error) {
	return newIpcClient(cfg, codec)
}

// Start IPC server
<<<<<<< HEAD
func StartIpc(cfg IpcConfig, codec codec.Codec, initializer func(conn net.Conn) (shared.ExpanseApi, error)) error {
	return startIpc(cfg, codec, initializer)
=======
func StartIpc(cfg IpcConfig, codec codec.Codec, initializer InitFunc) error {
	l, err := ipcListen(cfg)
	if err != nil {
		return err
	}
	go ipcLoop(cfg, codec, initializer, l)
	return nil
}

func ipcLoop(cfg IpcConfig, codec codec.Codec, initializer InitFunc, l net.Listener) {
	glog.V(logger.Info).Infof("IPC service started (%s)\n", cfg.Endpoint)
	defer os.Remove(cfg.Endpoint)
	defer l.Close()
	for {
		conn, err := l.Accept()
		if err != nil {
			glog.V(logger.Debug).Infof("accept: %v", err)
			return
		}
		id := newIpcConnId()
		go func() {
			defer conn.Close()
			glog.V(logger.Debug).Infof("new connection with id %06d started", id)
			stopper, api, err := initializer(conn)
			if err != nil {
				glog.V(logger.Error).Infof("Unable to initialize IPC connection: %v", err)
				return
			}
			defer stopper.Stop()
			handle(id, conn, api, codec)
		}()
	}
>>>>>>> e5532154
}

func newIpcConnId() int {
	return rand.Int() % 1000000
}<|MERGE_RESOLUTION|>--- conflicted
+++ resolved
@@ -23,16 +23,10 @@
 	"os"
 
 	"encoding/json"
-
-<<<<<<< HEAD
+	"github.com/expanse-project/go-expanse/logger"
+	"github.com/expanse-project/go-expanse/logger/glog"
 	"github.com/expanse-project/go-expanse/rpc/codec"
 	"github.com/expanse-project/go-expanse/rpc/shared"
-=======
-	"github.com/ethereum/go-ethereum/logger"
-	"github.com/ethereum/go-ethereum/logger/glog"
-	"github.com/ethereum/go-ethereum/rpc/codec"
-	"github.com/ethereum/go-ethereum/rpc/shared"
->>>>>>> e5532154
 )
 
 type Stopper interface {
@@ -104,10 +98,6 @@
 }
 
 // Start IPC server
-<<<<<<< HEAD
-func StartIpc(cfg IpcConfig, codec codec.Codec, initializer func(conn net.Conn) (shared.ExpanseApi, error)) error {
-	return startIpc(cfg, codec, initializer)
-=======
 func StartIpc(cfg IpcConfig, codec codec.Codec, initializer InitFunc) error {
 	l, err := ipcListen(cfg)
 	if err != nil {
@@ -140,7 +130,6 @@
 			handle(id, conn, api, codec)
 		}()
 	}
->>>>>>> e5532154
 }
 
 func newIpcConnId() int {
