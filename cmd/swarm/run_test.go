--- conflicted
+++ resolved
@@ -242,11 +242,7 @@
 		"--bzzaccount", bzzaccount,
 		"--bzznetworkid", "321",
 		"--bzzport", httpPort,
-<<<<<<< HEAD
 		"--verbosity", fmt.Sprint(*loglevel),
-=======
-		"--verbosity", "3",
->>>>>>> dcaabfe7
 	)
 	node.Cmd.InputLine(testPassphrase)
 	defer func() {
@@ -322,11 +318,7 @@
 		"--bzzaccount", account.Address.String(),
 		"--bzznetworkid", "321",
 		"--bzzport", httpPort,
-<<<<<<< HEAD
 		"--verbosity", fmt.Sprint(*loglevel),
-=======
-		"--verbosity", "3",
->>>>>>> dcaabfe7
 	)
 	node.Cmd.InputLine(testPassphrase)
 	defer func() {
