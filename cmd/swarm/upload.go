--- conflicted
+++ resolved
@@ -20,6 +20,8 @@
 import (
 	"encoding/json"
 	"fmt"
+	"io"
+	"io/ioutil"
 	"os"
 	"os/user"
 	"path"
@@ -42,8 +44,8 @@
 		mimeType     = ctx.GlobalString(SwarmUploadMimeType.Name)
 	)
 
-	var client = &client{api: bzzapi}
-	var entry manifestEntry
+	var client = swarm.NewClient(bzzapi)
+	var entry swarm.ManifestEntry
 	var file string
 
 	if len(args) != 1 {
@@ -67,13 +69,6 @@
 		file = args[0]
 	}
 
-<<<<<<< HEAD
-=======
-	var (
-		file   = args[0]
-		client = swarm.NewClient(bzzapi)
-	)
->>>>>>> cc303017
 	fi, err := os.Stat(expandPath(file))
 	if err != nil {
 		utils.Fatalf("Failed to stat file: %v", err)
@@ -92,11 +87,7 @@
 		fmt.Println(mhash)
 		return
 	}
-<<<<<<< HEAD
-	entry, err = client.uploadFile(file, fi, mimeType)
-=======
-	entry, err := client.UploadFile(file, fi)
->>>>>>> cc303017
+	entry, err = client.UploadFile(file, fi, mimeType)
 	if err != nil {
 		utils.Fatalf("Upload failed: %v", err)
 	}
@@ -136,177 +127,4 @@
 		return usr.HomeDir
 	}
 	return ""
-<<<<<<< HEAD
-}
-
-// client wraps interaction with the swarm HTTP gateway.
-type client struct {
-	api string
-}
-
-// manifest is the JSON representation of a swarm manifest.
-type manifestEntry struct {
-	Hash        string `json:"hash,omitempty"`
-	ContentType string `json:"contentType,omitempty"`
-	Path        string `json:"path,omitempty"`
-}
-
-// manifest is the JSON representation of a swarm manifest.
-type manifest struct {
-	Entries []manifestEntry `json:"entries,omitempty"`
-}
-
-func (c *client) uploadDirectory(dir string, defaultPath string) (string, error) {
-	mhash, err := c.postRaw("application/json", 2, ioutil.NopCloser(bytes.NewReader([]byte("{}"))))
-	if err != nil {
-		return "", fmt.Errorf("failed to upload empty manifest")
-	}
-	if len(defaultPath) > 0 {
-		fi, err := os.Stat(defaultPath)
-		if err != nil {
-			return "", err
-		}
-		mhash, err = c.uploadToManifest(mhash, "", defaultPath, fi)
-		if err != nil {
-			return "", err
-		}
-	}
-	prefix := filepath.ToSlash(filepath.Clean(dir)) + "/"
-	err = filepath.Walk(dir, func(path string, fi os.FileInfo, err error) error {
-		if err != nil || fi.IsDir() {
-			return err
-		}
-		if !strings.HasPrefix(path, dir) {
-			return fmt.Errorf("path %s outside directory %s", path, dir)
-		}
-		uripath := strings.TrimPrefix(filepath.ToSlash(filepath.Clean(path)), prefix)
-		mhash, err = c.uploadToManifest(mhash, uripath, path, fi)
-		return err
-	})
-	return mhash, err
-}
-
-func (c *client) uploadFile(file string, fi os.FileInfo, mimetype_ string) (manifestEntry, error) {
-	var mimetype string
-	hash, err := c.uploadFileContent(file, fi)
-	if mimetype_ != "" {
-		mimetype = mimetype_
-		log.Info("Mime type set by override", "mime", mimetype)	
-	} else {
-		ext := filepath.Ext(file)
-		log.Info("Ext" , "ext", ext, "file", file)	
-		if  ext != "" {
-			mimetype = mime.TypeByExtension(filepath.Ext(fi.Name()))
-			log.Info("Mime type set by fileextension", "mime", mimetype, "ext", filepath.Ext(file))	
-		} else {
-			f, err := os.Open(file)
-			if err == nil {
-				first512 := make([]byte, 512)
-				fread, _ := f.ReadAt(first512, 0)
-				if fread > 0 {
-					mimetype = http.DetectContentType(first512[:fread])
-					log.Info("Mime type set by autodetection", "mime", mimetype)	
-				}
-			}
-			f.Close()
-		}
-		
-	}
-	
-	m := manifestEntry{
-		Hash:        hash,
-		ContentType: mimetype,
-	}
-	return m, err
-}
-
-func (c *client) uploadFileContent(file string, fi os.FileInfo) (string, error) {
-	fd, err := os.Open(file)
-	if err != nil {
-		return "", err
-	}
-	defer fd.Close()
-	log.Info("Uploading swarm content", "file", file, "bytes", fi.Size())
-	return c.postRaw("application/octet-stream", fi.Size(), fd)
-}
-
-func (c *client) uploadManifest(m manifest) (string, error) {
-	jsm, err := json.Marshal(m)
-	if err != nil {
-		panic(err)
-	}
-	log.Info("Uploading swarm manifest")
-	return c.postRaw("application/json", int64(len(jsm)), ioutil.NopCloser(bytes.NewReader(jsm)))
-}
-
-func (c *client) uploadToManifest(mhash string, path string, fpath string, fi os.FileInfo) (string, error) {
-	fd, err := os.Open(fpath)
-	if err != nil {
-		return "", err
-	}
-	defer fd.Close()
-	log.Info("Uploading swarm content and path", "file", fpath, "bytes", fi.Size(), "path", path)
-	req, err := http.NewRequest("PUT", c.api+"/bzz:/"+mhash+"/"+path, fd)
-	if err != nil {
-		return "", err
-	}
-	req.Header.Set("content-type", mime.TypeByExtension(filepath.Ext(fi.Name())))
-	req.ContentLength = fi.Size()
-	resp, err := http.DefaultClient.Do(req)
-	if err != nil {
-		return "", err
-	}
-	defer resp.Body.Close()
-	if resp.StatusCode >= 400 {
-		return "", fmt.Errorf("bad status: %s", resp.Status)
-	}
-	content, err := ioutil.ReadAll(resp.Body)
-	return string(content), err
-}
-
-func (c *client) postRaw(mimetype string, size int64, body io.ReadCloser) (string, error) {
-	req, err := http.NewRequest("POST", c.api+"/bzzr:/", body)
-	if err != nil {
-		return "", err
-	}
-	req.Header.Set("content-type", mimetype)
-	req.ContentLength = size
-	resp, err := http.DefaultClient.Do(req)
-	if err != nil {
-		return "", err
-	}
-	defer resp.Body.Close()
-	if resp.StatusCode >= 400 {
-		return "", fmt.Errorf("bad status: %s", resp.Status)
-	}
-	content, err := ioutil.ReadAll(resp.Body)
-	return string(content), err
-}
-
-func (c *client) downloadManifest(mhash string) (manifest, error) {
-
-	mroot := manifest{}
-	req, err := http.NewRequest("GET", c.api+"/bzzr:/"+mhash, nil)
-	if err != nil {
-		return mroot, err
-	}
-	resp, err := http.DefaultClient.Do(req)
-	if err != nil {
-		return mroot, err
-	}
-	defer resp.Body.Close()
-
-	if resp.StatusCode >= 400 {
-		return mroot, fmt.Errorf("bad status: %s", resp.Status)
-
-	}
-	content, err := ioutil.ReadAll(resp.Body)
-
-	err = json.Unmarshal(content, &mroot)
-	if err != nil {
-		return mroot, fmt.Errorf("Manifest %v is malformed: %v", mhash, err)
-	}
-	return mroot, err
-=======
->>>>>>> cc303017
 }