--- conflicted
+++ resolved
@@ -159,12 +159,9 @@
 			utils.FakePoWFlag,
 			utils.RopstenFlag,
 			utils.RinkebyFlag,
-<<<<<<< HEAD
 			utils.TxLookupLimitFlag,
-=======
 			utils.GoerliFlag,
 			utils.LegacyTestnetFlag,
->>>>>>> 82f9ed49
 		},
 		Category: "BLOCKCHAIN COMMANDS",
 		Description: `
