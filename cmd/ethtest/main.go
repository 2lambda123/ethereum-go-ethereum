--- conflicted
+++ resolved
@@ -36,10 +36,7 @@
 	defaultTest     = "all"
 	defaultDir      = "."
 	allTests        = []string{"BlockTests", "StateTests", "TransactionTests", "VMTests", "RLPTests"}
-<<<<<<< HEAD
-=======
 	testDirMapping  = map[string]string{"BlockTests": "BlockchainTests"}
->>>>>>> 9a02f537
 	skipTests       = []string{}
 
 	TestFlag = cli.StringFlag{
