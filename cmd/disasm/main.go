--- conflicted
+++ resolved
@@ -24,12 +24,7 @@
 	"os"
 	"strings"
 
-<<<<<<< HEAD
-	"github.com/ubiq/go-ubiq/common"
 	"github.com/ubiq/go-ubiq/core/vm"
-=======
-	"github.com/ethereum/go-ethereum/core/vm"
->>>>>>> b5a100b8
 )
 
 func main() {
