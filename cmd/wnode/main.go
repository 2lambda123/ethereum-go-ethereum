// Copyright 2017 The go-ethereum Authors
// This file is part of go-ethereum.
//
// go-ethereum is free software: you can redistribute it and/or modify
// it under the terms of the GNU General Public License as published by
// the Free Software Foundation, either version 3 of the License, or
// (at your option) any later version.
//
// go-ethereum is distributed in the hope that it will be useful,
// but WITHOUT ANY WARRANTY; without even the implied warranty of
// MERCHANTABILITY or FITNESS FOR A PARTICULAR PURPOSE. See the
// GNU General Public License for more details.
//
// You should have received a copy of the GNU General Public License
// along with go-ethereum. If not, see <http://www.gnu.org/licenses/>.

// This is a simple Whisper node. It could be used as a stand-alone bootstrap node.
// Also, could be used for different test and diagnostics purposes.

package main

import (
	"bufio"
	"crypto/ecdsa"
	"crypto/sha512"
	"encoding/binary"
	"encoding/hex"
	"flag"
	"fmt"
	"io/ioutil"
	"os"
	"path/filepath"
	"strconv"
	"strings"
	"time"

<<<<<<< HEAD
	"github.com/ubiq/go-ubiq/cmd/utils"
	"github.com/ubiq/go-ubiq/common"
	"github.com/ubiq/go-ubiq/console"
	"github.com/ubiq/go-ubiq/crypto"
	"github.com/ubiq/go-ubiq/logger"
	"github.com/ubiq/go-ubiq/logger/glog"
	"github.com/ubiq/go-ubiq/p2p"
	"github.com/ubiq/go-ubiq/p2p/discover"
	"github.com/ubiq/go-ubiq/p2p/nat"
	"github.com/ubiq/go-ubiq/whisper/mailserver"
	whisper "github.com/ubiq/go-ubiq/whisper/whisperv5"
=======
	"github.com/ethereum/go-ethereum/cmd/utils"
	"github.com/ethereum/go-ethereum/common"
	"github.com/ethereum/go-ethereum/console"
	"github.com/ethereum/go-ethereum/crypto"
	"github.com/ethereum/go-ethereum/log"
	"github.com/ethereum/go-ethereum/p2p"
	"github.com/ethereum/go-ethereum/p2p/discover"
	"github.com/ethereum/go-ethereum/p2p/nat"
	"github.com/ethereum/go-ethereum/whisper/mailserver"
	whisper "github.com/ethereum/go-ethereum/whisper/whisperv5"
>>>>>>> ab5646c5
	"golang.org/x/crypto/pbkdf2"
)

const quitCommand = "~Q"

// singletons
var (
	server     *p2p.Server
	shh        *whisper.Whisper
	done       chan struct{}
	mailServer mailserver.WMailServer

	input = bufio.NewReader(os.Stdin)
)

// encryption
var (
	symKey     []byte
	pub        *ecdsa.PublicKey
	asymKey    *ecdsa.PrivateKey
	nodeid     *ecdsa.PrivateKey
	topic      whisper.TopicType
	asymKeyID  string
	filterID   string
	symPass    string
	msPassword string
)

// cmd arguments
var (
	bootstrapMode  = flag.Bool("standalone", false, "boostrap node: don't actively connect to peers, wait for incoming connections")
	forwarderMode  = flag.Bool("forwarder", false, "forwarder mode: only forward messages, neither send nor decrypt messages")
	mailServerMode = flag.Bool("mailserver", false, "mail server mode: delivers expired messages on demand")
	requestMail    = flag.Bool("mailclient", false, "request expired messages from the bootstrap server")
	asymmetricMode = flag.Bool("asym", false, "use asymmetric encryption")
	generateKey    = flag.Bool("generatekey", false, "generate and show the private key")
	fileExMode     = flag.Bool("fileexchange", false, "file exchange mode")
	testMode       = flag.Bool("test", false, "use of predefined parameters for diagnostics")
	echoMode       = flag.Bool("echo", false, "echo mode: prints some arguments for diagnostics")

	argVerbosity = flag.Int("verbosity", int(log.LvlError), "log verbosity level")
	argTTL       = flag.Uint("ttl", 30, "time-to-live for messages in seconds")
	argWorkTime  = flag.Uint("work", 5, "work time in seconds")
	argMaxSize   = flag.Uint("maxsize", uint(whisper.DefaultMaxMessageSize), "max size of message")
	argPoW       = flag.Float64("pow", whisper.DefaultMinimumPoW, "PoW for normal messages in float format (e.g. 2.7)")
	argServerPoW = flag.Float64("mspow", whisper.DefaultMinimumPoW, "PoW requirement for Mail Server request")

	argIP      = flag.String("ip", "", "IP address and port of this node (e.g. 127.0.0.1:30303)")
	argPub     = flag.String("pub", "", "public key for asymmetric encryption")
	argDBPath  = flag.String("dbpath", "", "path to the server's DB directory")
	argIDFile  = flag.String("idfile", "", "file name with node id (private key)")
	argEnode   = flag.String("boot", "", "bootstrap node you want to connect to (e.g. enode://e454......08d50@52.176.211.200:16428)")
	argTopic   = flag.String("topic", "", "topic in hexadecimal format (e.g. 70a4beef)")
	argSaveDir = flag.String("savedir", "", "directory where incoming messages will be saved as files")
)

func main() {
	processArgs()
	initialize()
	run()
}

func processArgs() {
	flag.Parse()

	if len(*argIDFile) > 0 {
		var err error
		nodeid, err = crypto.LoadECDSA(*argIDFile)
		if err != nil {
			utils.Fatalf("Failed to load file [%s]: %s.", *argIDFile, err)
		}
	}

	const enodePrefix = "enode://"
	if len(*argEnode) > 0 {
		if (*argEnode)[:len(enodePrefix)] != enodePrefix {
			*argEnode = enodePrefix + *argEnode
		}
	}

	if len(*argTopic) > 0 {
		x, err := hex.DecodeString(*argTopic)
		if err != nil {
			utils.Fatalf("Failed to parse the topic: %s", err)
		}
		topic = whisper.BytesToTopic(x)
	}

	if *asymmetricMode && len(*argPub) > 0 {
		pub = crypto.ToECDSAPub(common.FromHex(*argPub))
		if !isKeyValid(pub) {
			utils.Fatalf("invalid public key")
		}
	}

	if len(*argSaveDir) > 0 {
		if _, err := os.Stat(*argSaveDir); os.IsNotExist(err) {
			utils.Fatalf("Download directory '%s' does not exist", *argSaveDir)
		}
	} else if *fileExMode {
		utils.Fatalf("Parameter 'savedir' is mandatory for file exchange mode")
	}

	if *echoMode {
		echo()
	}
}

func echo() {
	fmt.Printf("ttl = %d \n", *argTTL)
	fmt.Printf("workTime = %d \n", *argWorkTime)
	fmt.Printf("pow = %f \n", *argPoW)
	fmt.Printf("mspow = %f \n", *argServerPoW)
	fmt.Printf("ip = %s \n", *argIP)
	fmt.Printf("pub = %s \n", common.ToHex(crypto.FromECDSAPub(pub)))
	fmt.Printf("idfile = %s \n", *argIDFile)
	fmt.Printf("dbpath = %s \n", *argDBPath)
	fmt.Printf("boot = %s \n", *argEnode)
}

func initialize() {
	log.Root().SetHandler(log.LvlFilterHandler(log.Lvl(*argVerbosity), log.StreamHandler(os.Stderr, log.TerminalFormat(false))))

	done = make(chan struct{})
	var peers []*discover.Node
	var err error

	if *generateKey {
		key, err := crypto.GenerateKey()
		if err != nil {
			utils.Fatalf("Failed to generate private key: %s", err)
		}
		k := hex.EncodeToString(crypto.FromECDSA(key))
		fmt.Printf("Random private key: %s \n", k)
		os.Exit(0)
	}

	if *testMode {
		symPass = "wwww" // ascii code: 0x77777777
		msPassword = "wwww"
	}

	if *bootstrapMode {
		if len(*argIP) == 0 {
			argIP = scanLineA("Please enter your IP and port (e.g. 127.0.0.1:30348): ")
		}
	} else {
		if len(*argEnode) == 0 {
			argEnode = scanLineA("Please enter the peer's enode: ")
		}
		peer := discover.MustParseNode(*argEnode)
		peers = append(peers, peer)
	}

	cfg := &whisper.Config{
		MaxMessageSize:     uint32(*argMaxSize),
		MinimumAcceptedPOW: *argPoW,
	}

	if *mailServerMode {
		if len(msPassword) == 0 {
			msPassword, err = console.Stdin.PromptPassword("Please enter the Mail Server password: ")
			if err != nil {
				utils.Fatalf("Failed to read Mail Server password: %s", err)
			}
		}

		shh = whisper.New(cfg)
		shh.RegisterServer(&mailServer)
		mailServer.Init(shh, *argDBPath, msPassword, *argServerPoW)
	} else {
		shh = whisper.New(cfg)
	}

	if *argPoW != whisper.DefaultMinimumPoW {
		err := shh.SetMinimumPoW(*argPoW)
		if err != nil {
			utils.Fatalf("Failed to set PoW: %s", err)
		}
	}

	if uint32(*argMaxSize) != whisper.DefaultMaxMessageSize {
		err := shh.SetMaxMessageSize(uint32(*argMaxSize))
		if err != nil {
			utils.Fatalf("Failed to set max message size: %s", err)
		}
	}

	asymKeyID, err = shh.NewKeyPair()
	if err != nil {
		utils.Fatalf("Failed to generate a new key pair: %s", err)
	}

	asymKey, err = shh.GetPrivateKey(asymKeyID)
	if err != nil {
		utils.Fatalf("Failed to retrieve a new key pair: %s", err)
	}

	if nodeid == nil {
		tmpID, err := shh.NewKeyPair()
		if err != nil {
			utils.Fatalf("Failed to generate a new key pair: %s", err)
		}

		nodeid, err = shh.GetPrivateKey(tmpID)
		if err != nil {
			utils.Fatalf("Failed to retrieve a new key pair: %s", err)
		}
	}

	maxPeers := 80
	if *bootstrapMode {
		maxPeers = 800
	}

	server = &p2p.Server{
		Config: p2p.Config{
			PrivateKey:     nodeid,
			MaxPeers:       maxPeers,
			Name:           common.MakeName("wnode", "5.0"),
			Protocols:      shh.Protocols(),
			ListenAddr:     *argIP,
			NAT:            nat.Any(),
			BootstrapNodes: peers,
			StaticNodes:    peers,
			TrustedNodes:   peers,
		},
	}
}

func startServer() {
	err := server.Start()
	if err != nil {
		utils.Fatalf("Failed to start Whisper peer: %s.", err)
	}

	fmt.Printf("my public key: %s \n", common.ToHex(crypto.FromECDSAPub(&asymKey.PublicKey)))
	fmt.Println(server.NodeInfo().Enode)

	if *bootstrapMode {
		configureNode()
		fmt.Println("Bootstrap Whisper node started")
	} else {
		fmt.Println("Whisper node started")
		// first see if we can establish connection, then ask for user input
		waitForConnection(true)
		configureNode()
	}

	if !*forwarderMode {
		fmt.Printf("Please type the message. To quit type: '%s'\n", quitCommand)
	}
}

func isKeyValid(k *ecdsa.PublicKey) bool {
	return k.X != nil && k.Y != nil
}

func configureNode() {
	var err error
	var p2pAccept bool

	if *forwarderMode {
		return
	}

	if *asymmetricMode {
		if len(*argPub) == 0 {
			s := scanLine("Please enter the peer's public key: ")
			b := common.FromHex(s)
			if b == nil {
				utils.Fatalf("Error: can not convert hexadecimal string")
			}
			pub = crypto.ToECDSAPub(b)
			if !isKeyValid(pub) {
				utils.Fatalf("Error: invalid public key")
			}
		}
	}

	if *requestMail {
		p2pAccept = true
		if len(msPassword) == 0 {
			msPassword, err = console.Stdin.PromptPassword("Please enter the Mail Server password: ")
			if err != nil {
				utils.Fatalf("Failed to read Mail Server password: %s", err)
			}
		}
	}

	if !*asymmetricMode && !*forwarderMode {
		if len(symPass) == 0 {
			symPass, err = console.Stdin.PromptPassword("Please enter the password for symmetric encryption: ")
			if err != nil {
				utils.Fatalf("Failed to read passphrase: %v", err)
			}
		}

		symKeyID, err := shh.AddSymKeyFromPassword(symPass)
		if err != nil {
			utils.Fatalf("Failed to create symmetric key: %s", err)
		}
		symKey, err = shh.GetSymKey(symKeyID)
		if err != nil {
			utils.Fatalf("Failed to save symmetric key: %s", err)
		}
		if len(*argTopic) == 0 {
			generateTopic([]byte(symPass))
		}

		fmt.Printf("Filter is configured for the topic: %x \n", topic)
	}

	if *mailServerMode {
		if len(*argDBPath) == 0 {
			argDBPath = scanLineA("Please enter the path to DB file: ")
		}
	}

	filter := whisper.Filter{
		KeySym:   symKey,
		KeyAsym:  asymKey,
		Topics:   [][]byte{topic[:]},
		AllowP2P: p2pAccept,
	}
	filterID, err = shh.Subscribe(&filter)
	if err != nil {
		utils.Fatalf("Failed to install filter: %s", err)
	}
}

func generateTopic(password []byte) {
	x := pbkdf2.Key(password, password, 4096, 128, sha512.New)
	for i := 0; i < len(x); i++ {
		topic[i%whisper.TopicLength] ^= x[i]
	}
}

func waitForConnection(timeout bool) {
	var cnt int
	var connected bool
	for !connected {
		time.Sleep(time.Millisecond * 50)
		connected = server.PeerCount() > 0
		if timeout {
			cnt++
			if cnt > 1000 {
				utils.Fatalf("Timeout expired, failed to connect")
			}
		}
	}

	fmt.Println("Connected to peer.")
}

func run() {
	defer mailServer.Close()
	startServer()
	defer server.Stop()
	shh.Start(nil)
	defer shh.Stop()

	if !*forwarderMode {
		go messageLoop()
	}

	if *requestMail {
		requestExpiredMessagesLoop()
	} else if *fileExMode {
		sendFilesLoop()
	} else {
		sendLoop()
	}
}

func sendLoop() {
	for {
		s := scanLine("")
		if s == quitCommand {
			fmt.Println("Quit command received")
			close(done)
			break
		}
		sendMsg([]byte(s))

		if *asymmetricMode {
			// print your own message for convenience,
			// because in asymmetric mode it is impossible to decrypt it
			timestamp := time.Now().Unix()
			from := crypto.PubkeyToAddress(asymKey.PublicKey)
			fmt.Printf("\n%d <%x>: %s\n", timestamp, from, s)
		}
	}
}

func sendFilesLoop() {
	for {
		s := scanLine("")
		if s == quitCommand {
			fmt.Println("Quit command received")
			close(done)
			break
		}
		b, err := ioutil.ReadFile(s)
		if err != nil {
			fmt.Printf(">>> Error: %s \n", err)
			continue
		} else {
			h := sendMsg(b)
			if (h == common.Hash{}) {
				fmt.Printf(">>> Error: message was not sent \n")
			} else {
				timestamp := time.Now().Unix()
				from := crypto.PubkeyToAddress(asymKey.PublicKey)
				fmt.Printf("\n%d <%x>: sent message with hash %x\n", timestamp, from, h)
			}
		}
	}
}

func scanLine(prompt string) string {
	if len(prompt) > 0 {
		fmt.Print(prompt)
	}
	txt, err := input.ReadString('\n')
	if err != nil {
		utils.Fatalf("input error: %s", err)
	}
	txt = strings.TrimRight(txt, "\n\r")
	return txt
}

func scanLineA(prompt string) *string {
	s := scanLine(prompt)
	return &s
}

func scanUint(prompt string) uint32 {
	s := scanLine(prompt)
	i, err := strconv.Atoi(s)
	if err != nil {
		utils.Fatalf("Fail to parse the lower time limit: %s", err)
	}
	return uint32(i)
}

func sendMsg(payload []byte) common.Hash {
	params := whisper.MessageParams{
		Src:      asymKey,
		Dst:      pub,
		KeySym:   symKey,
		Payload:  payload,
		Topic:    topic,
		TTL:      uint32(*argTTL),
		PoW:      *argPoW,
		WorkTime: uint32(*argWorkTime),
	}

	msg, err := whisper.NewSentMessage(&params)
	if err != nil {
		utils.Fatalf("failed to create new message: %s", err)
	}
	envelope, err := msg.Wrap(&params)
	if err != nil {
		fmt.Printf("failed to seal message: %v \n", err)
		return common.Hash{}
	}

	err = shh.Send(envelope)
	if err != nil {
		fmt.Printf("failed to send message: %v \n", err)
		return common.Hash{}
	}

	return envelope.Hash()
}

func messageLoop() {
	f := shh.GetFilter(filterID)
	if f == nil {
		utils.Fatalf("filter is not installed")
	}

	ticker := time.NewTicker(time.Millisecond * 50)

	for {
		select {
		case <-ticker.C:
			messages := f.Retrieve()
			for _, msg := range messages {
				if *fileExMode || len(msg.Payload) > 2048 {
					writeMessageToFile(*argSaveDir, msg)
				} else {
					printMessageInfo(msg)
				}
			}
		case <-done:
			return
		}
	}
}

func printMessageInfo(msg *whisper.ReceivedMessage) {
	timestamp := fmt.Sprintf("%d", msg.Sent) // unix timestamp for diagnostics
	text := string(msg.Payload)

	var address common.Address
	if msg.Src != nil {
		address = crypto.PubkeyToAddress(*msg.Src)
	}

	if whisper.IsPubKeyEqual(msg.Src, &asymKey.PublicKey) {
		fmt.Printf("\n%s <%x>: %s\n", timestamp, address, text) // message from myself
	} else {
		fmt.Printf("\n%s [%x]: %s\n", timestamp, address, text) // message from a peer
	}
}

func writeMessageToFile(dir string, msg *whisper.ReceivedMessage) {
	timestamp := fmt.Sprintf("%d", msg.Sent)
	name := fmt.Sprintf("%x", msg.EnvelopeHash)

	var address common.Address
	if msg.Src != nil {
		address = crypto.PubkeyToAddress(*msg.Src)
	}

	if whisper.IsPubKeyEqual(msg.Src, &asymKey.PublicKey) {
		// message from myself: don't save, only report
		fmt.Printf("\n%s <%x>: message received: '%s'\n", timestamp, address, name)
	} else if len(dir) > 0 {
		fullpath := filepath.Join(dir, name)
		err := ioutil.WriteFile(fullpath, msg.Payload, 0644)
		if err != nil {
			fmt.Printf("\n%s {%x}: message received but not saved: %s\n", timestamp, address, err)
		} else {
			fmt.Printf("\n%s {%x}: message received and saved as '%s' (%d bytes)\n", timestamp, address, name, len(msg.Payload))
		}
	} else {
		fmt.Printf("\n%s {%x}: big message received (%d bytes), but not saved: %s\n", timestamp, address, len(msg.Payload), name)
	}
}

func requestExpiredMessagesLoop() {
	var key, peerID []byte
	var timeLow, timeUpp uint32
	var t string
	var xt, empty whisper.TopicType

	keyID, err := shh.AddSymKeyFromPassword(msPassword)
	if err != nil {
		utils.Fatalf("Failed to create symmetric key for mail request: %s", err)
	}
	key, err = shh.GetSymKey(keyID)
	if err != nil {
		utils.Fatalf("Failed to save symmetric key for mail request: %s", err)
	}
	peerID = extractIdFromEnode(*argEnode)
	shh.AllowP2PMessagesFromPeer(peerID)

	for {
		timeLow = scanUint("Please enter the lower limit of the time range (unix timestamp): ")
		timeUpp = scanUint("Please enter the upper limit of the time range (unix timestamp): ")
		t = scanLine("Please enter the topic (hexadecimal): ")
		if len(t) >= whisper.TopicLength*2 {
			x, err := hex.DecodeString(t)
			if err != nil {
				utils.Fatalf("Failed to parse the topic: %s", err)
			}
			xt = whisper.BytesToTopic(x)
		}
		if timeUpp == 0 {
			timeUpp = 0xFFFFFFFF
		}

		data := make([]byte, 8+whisper.TopicLength)
		binary.BigEndian.PutUint32(data, timeLow)
		binary.BigEndian.PutUint32(data[4:], timeUpp)
		copy(data[8:], xt[:])
		if xt == empty {
			data = data[:8]
		}

		var params whisper.MessageParams
		params.PoW = *argServerPoW
		params.Payload = data
		params.KeySym = key
		params.Src = nodeid
		params.WorkTime = 5

		msg, err := whisper.NewSentMessage(&params)
		if err != nil {
			utils.Fatalf("failed to create new message: %s", err)
		}
		env, err := msg.Wrap(&params)
		if err != nil {
			utils.Fatalf("Wrap failed: %s", err)
		}

		err = shh.RequestHistoricMessages(peerID, env)
		if err != nil {
			utils.Fatalf("Failed to send P2P message: %s", err)
		}

		time.Sleep(time.Second * 5)
	}
}

func extractIdFromEnode(s string) []byte {
	n, err := discover.ParseNode(s)
	if err != nil {
		utils.Fatalf("Failed to parse enode: %s", err)
	}
	return n.ID[:]
}<|MERGE_RESOLUTION|>--- conflicted
+++ resolved
@@ -34,30 +34,16 @@
 	"strings"
 	"time"
 
-<<<<<<< HEAD
 	"github.com/ubiq/go-ubiq/cmd/utils"
 	"github.com/ubiq/go-ubiq/common"
 	"github.com/ubiq/go-ubiq/console"
 	"github.com/ubiq/go-ubiq/crypto"
-	"github.com/ubiq/go-ubiq/logger"
-	"github.com/ubiq/go-ubiq/logger/glog"
+	"github.com/ubiq/go-ubiq/log"
 	"github.com/ubiq/go-ubiq/p2p"
 	"github.com/ubiq/go-ubiq/p2p/discover"
 	"github.com/ubiq/go-ubiq/p2p/nat"
 	"github.com/ubiq/go-ubiq/whisper/mailserver"
 	whisper "github.com/ubiq/go-ubiq/whisper/whisperv5"
-=======
-	"github.com/ethereum/go-ethereum/cmd/utils"
-	"github.com/ethereum/go-ethereum/common"
-	"github.com/ethereum/go-ethereum/console"
-	"github.com/ethereum/go-ethereum/crypto"
-	"github.com/ethereum/go-ethereum/log"
-	"github.com/ethereum/go-ethereum/p2p"
-	"github.com/ethereum/go-ethereum/p2p/discover"
-	"github.com/ethereum/go-ethereum/p2p/nat"
-	"github.com/ethereum/go-ethereum/whisper/mailserver"
-	whisper "github.com/ethereum/go-ethereum/whisper/whisperv5"
->>>>>>> ab5646c5
 	"golang.org/x/crypto/pbkdf2"
 )
 
@@ -105,7 +91,7 @@
 	argPoW       = flag.Float64("pow", whisper.DefaultMinimumPoW, "PoW for normal messages in float format (e.g. 2.7)")
 	argServerPoW = flag.Float64("mspow", whisper.DefaultMinimumPoW, "PoW requirement for Mail Server request")
 
-	argIP      = flag.String("ip", "", "IP address and port of this node (e.g. 127.0.0.1:30303)")
+	argIP      = flag.String("ip", "", "IP address and port of this node (e.g. 127.0.0.1:30388)")
 	argPub     = flag.String("pub", "", "public key for asymmetric encryption")
 	argDBPath  = flag.String("dbpath", "", "path to the server's DB directory")
 	argIDFile  = flag.String("idfile", "", "file name with node id (private key)")
