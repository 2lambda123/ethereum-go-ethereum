// Copyright 2017 The go-ethereum Authors
// This file is part of go-ethereum.
//
// go-ethereum is free software: you can redistribute it and/or modify
// it under the terms of the GNU General Public License as published by
// the Free Software Foundation, either version 3 of the License, or
// (at your option) any later version.
//
// go-ethereum is distributed in the hope that it will be useful,
// but WITHOUT ANY WARRANTY; without even the implied warranty of
// MERCHANTABILITY or FITNESS FOR A PARTICULAR PURPOSE. See the
// GNU General Public License for more details.
//
// You should have received a copy of the GNU General Public License
// along with go-ethereum. If not, see <http://www.gnu.org/licenses/>.

package main

import (
	"bytes"
	"fmt"
	"math/rand"
	"path/filepath"
	"strconv"
	"strings"
	"text/template"

	"github.com/ubiq/go-ubiq/log"
)

// nodeDockerfile is the Dockerfile required to run an Ethereum node.
var nodeDockerfile = `
FROM ethereum/client-go:latest

ADD genesis.json /genesis.json
{{if .Unlock}}
	ADD signer.json /signer.json
	ADD signer.pass /signer.pass
{{end}}
RUN \
<<<<<<< HEAD
  echo '/gubiq init /genesis.json' > gubiq.sh && \{{if .Unlock}}
	echo 'mkdir -p /root/.ubiq/keystore/ && cp /signer.json /root/.ubiq/keystore/' >> gubiq.sh && \{{end}}
	echo $'/gubiq --networkid {{.NetworkID}} --cache 512 --port {{.Port}} --maxpeers {{.Peers}} {{.LightFlag}} --ethstats \'{{.Ethstats}}\' {{if .BootV4}}--bootnodesv4 {{.BootV4}}{{end}} {{if .BootV5}}--bootnodesv5 {{.BootV5}}{{end}} {{if .Etherbase}}--etherbase {{.Etherbase}} --mine{{end}}{{if .Unlock}}--unlock 0 --password /signer.pass --mine{{end}} --targetgaslimit {{.GasTarget}} --gasprice {{.GasPrice}}' >> gubiq.sh
=======
  echo 'geth init /genesis.json' > geth.sh && \{{if .Unlock}}
	echo 'mkdir -p /root/.ethereum/keystore/ && cp /signer.json /root/.ethereum/keystore/' >> geth.sh && \{{end}}
	echo $'geth --networkid {{.NetworkID}} --cache 512 --port {{.Port}} --maxpeers {{.Peers}} {{.LightFlag}} --ethstats \'{{.Ethstats}}\' {{if .BootV4}}--bootnodesv4 {{.BootV4}}{{end}} {{if .BootV5}}--bootnodesv5 {{.BootV5}}{{end}} {{if .Etherbase}}--etherbase {{.Etherbase}} --mine{{end}}{{if .Unlock}}--unlock 0 --password /signer.pass --mine{{end}} --targetgaslimit {{.GasTarget}} --gasprice {{.GasPrice}}' >> geth.sh
>>>>>>> 4bb3c89d

ENTRYPOINT ["/bin/sh", "gubiq.sh"]
`

// nodeComposefile is the docker-compose.yml file required to deploy and maintain
// an Ethereum node (bootnode or miner for now).
var nodeComposefile = `
version: '2'
services:
  {{.Type}}:
    build: .
    image: {{.Network}}/{{.Type}}
    ports:
      - "{{.FullPort}}:{{.FullPort}}"
      - "{{.FullPort}}:{{.FullPort}}/udp"{{if .Light}}
      - "{{.LightPort}}:{{.LightPort}}/udp"{{end}}
    volumes:
      - {{.Datadir}}:/root/.ubiq
    environment:
      - FULL_PORT={{.FullPort}}/tcp
      - LIGHT_PORT={{.LightPort}}/udp
      - TOTAL_PEERS={{.TotalPeers}}
      - LIGHT_PEERS={{.LightPeers}}
      - STATS_NAME={{.Ethstats}}
      - MINER_NAME={{.Etherbase}}
      - GAS_TARGET={{.GasTarget}}
      - GAS_PRICE={{.GasPrice}}
    logging:
      driver: "json-file"
      options:
        max-size: "1m"
        max-file: "10"
    restart: always
`

// deployNode deploys a new Ethereum node container to a remote machine via SSH,
// docker and docker-compose. If an instance with the specified network name
// already exists there, it will be overwritten!
func deployNode(client *sshClient, network string, bootv4, bootv5 []string, config *nodeInfos) ([]byte, error) {
	kind := "sealnode"
	if config.keyJSON == "" && config.etherbase == "" {
		kind = "bootnode"
		bootv4 = make([]string, 0)
		bootv5 = make([]string, 0)
	}
	// Generate the content to upload to the server
	workdir := fmt.Sprintf("%d", rand.Int63())
	files := make(map[string][]byte)

	lightFlag := ""
	if config.peersLight > 0 {
		lightFlag = fmt.Sprintf("--lightpeers=%d --lightserv=50", config.peersLight)
	}
	dockerfile := new(bytes.Buffer)
	template.Must(template.New("").Parse(nodeDockerfile)).Execute(dockerfile, map[string]interface{}{
		"NetworkID": config.network,
		"Port":      config.portFull,
		"Peers":     config.peersTotal,
		"LightFlag": lightFlag,
		"BootV4":    strings.Join(bootv4, ","),
		"BootV5":    strings.Join(bootv5, ","),
		"Ethstats":  config.ethstats,
		"Etherbase": config.etherbase,
		"GasTarget": uint64(1000000 * config.gasTarget),
		"GasPrice":  uint64(1000000000 * config.gasPrice),
		"Unlock":    config.keyJSON != "",
	})
	files[filepath.Join(workdir, "Dockerfile")] = dockerfile.Bytes()

	composefile := new(bytes.Buffer)
	template.Must(template.New("").Parse(nodeComposefile)).Execute(composefile, map[string]interface{}{
		"Type":       kind,
		"Datadir":    config.datadir,
		"Network":    network,
		"FullPort":   config.portFull,
		"TotalPeers": config.peersTotal,
		"Light":      config.peersLight > 0,
		"LightPort":  config.portFull + 1,
		"LightPeers": config.peersLight,
		"Ethstats":   config.ethstats[:strings.Index(config.ethstats, ":")],
		"Etherbase":  config.etherbase,
		"GasTarget":  config.gasTarget,
		"GasPrice":   config.gasPrice,
	})
	files[filepath.Join(workdir, "docker-compose.yaml")] = composefile.Bytes()

	//genesisfile, _ := json.MarshalIndent(config.genesis, "", "  ")
	files[filepath.Join(workdir, "genesis.json")] = config.genesis

	if config.keyJSON != "" {
		files[filepath.Join(workdir, "signer.json")] = []byte(config.keyJSON)
		files[filepath.Join(workdir, "signer.pass")] = []byte(config.keyPass)
	}
	// Upload the deployment files to the remote server (and clean up afterwards)
	if out, err := client.Upload(files); err != nil {
		return out, err
	}
	defer client.Run("rm -rf " + workdir)

	// Build and deploy the boot or seal node service
	return nil, client.Stream(fmt.Sprintf("cd %s && docker-compose -p %s up -d --build", workdir, network))
}

// nodeInfos is returned from a boot or seal node status check to allow reporting
// various configuration parameters.
type nodeInfos struct {
	genesis    []byte
	network    int64
	datadir    string
	ethstats   string
	portFull   int
	portLight  int
	enodeFull  string
	enodeLight string
	peersTotal int
	peersLight int
	etherbase  string
	keyJSON    string
	keyPass    string
	gasTarget  float64
	gasPrice   float64
}

// String implements the stringer interface.
func (info *nodeInfos) String() string {
	discv5 := ""
	if info.peersLight > 0 {
		discv5 = fmt.Sprintf(", portv5=%d", info.portLight)
	}
	return fmt.Sprintf("port=%d%s, datadir=%s, peers=%d, lights=%d, ethstats=%s, gastarget=%0.3f MGas, gasprice=%0.3f GWei",
		info.portFull, discv5, info.datadir, info.peersTotal, info.peersLight, info.ethstats, info.gasTarget, info.gasPrice)
}

// checkNode does a health-check against an boot or seal node server to verify
// whether it's running, and if yes, whether it's responsive.
func checkNode(client *sshClient, network string, boot bool) (*nodeInfos, error) {
	kind := "bootnode"
	if !boot {
		kind = "sealnode"
	}
	// Inspect a possible bootnode container on the host
	infos, err := inspectContainer(client, fmt.Sprintf("%s_%s_1", network, kind))
	if err != nil {
		return nil, err
	}
	if !infos.running {
		return nil, ErrServiceOffline
	}
	// Resolve a few types from the environmental variables
	totalPeers, _ := strconv.Atoi(infos.envvars["TOTAL_PEERS"])
	lightPeers, _ := strconv.Atoi(infos.envvars["LIGHT_PEERS"])
	gasTarget, _ := strconv.ParseFloat(infos.envvars["GAS_TARGET"], 64)
	gasPrice, _ := strconv.ParseFloat(infos.envvars["GAS_PRICE"], 64)

	// Container available, retrieve its node ID and its genesis json
	var out []byte
<<<<<<< HEAD
	if out, err = client.Run(fmt.Sprintf("docker exec %s_%s_1 /gubiq --exec admin.nodeInfo.id attach", network, kind)); err != nil {
=======
	if out, err = client.Run(fmt.Sprintf("docker exec %s_%s_1 geth --exec admin.nodeInfo.id attach", network, kind)); err != nil {
>>>>>>> 4bb3c89d
		return nil, ErrServiceUnreachable
	}
	id := bytes.Trim(bytes.TrimSpace(out), "\"")

	if out, err = client.Run(fmt.Sprintf("docker exec %s_%s_1 cat /genesis.json", network, kind)); err != nil {
		return nil, ErrServiceUnreachable
	}
	genesis := bytes.TrimSpace(out)

	keyJSON, keyPass := "", ""
	if out, err = client.Run(fmt.Sprintf("docker exec %s_%s_1 cat /signer.json", network, kind)); err == nil {
		keyJSON = string(bytes.TrimSpace(out))
	}
	if out, err = client.Run(fmt.Sprintf("docker exec %s_%s_1 cat /signer.pass", network, kind)); err == nil {
		keyPass = string(bytes.TrimSpace(out))
	}
	// Run a sanity check to see if the devp2p is reachable
	port := infos.portmap[infos.envvars["FULL_PORT"]]
	if err = checkPort(client.server, port); err != nil {
		log.Warn(fmt.Sprintf("%s devp2p port seems unreachable", strings.Title(kind)), "server", client.server, "port", port, "err", err)
	}
	// Assemble and return the useful infos
	stats := &nodeInfos{
		genesis:    genesis,
		datadir:    infos.volumes["/root/.ubiq"],
		portFull:   infos.portmap[infos.envvars["FULL_PORT"]],
		portLight:  infos.portmap[infos.envvars["LIGHT_PORT"]],
		peersTotal: totalPeers,
		peersLight: lightPeers,
		ethstats:   infos.envvars["STATS_NAME"],
		etherbase:  infos.envvars["MINER_NAME"],
		keyJSON:    keyJSON,
		keyPass:    keyPass,
		gasTarget:  gasTarget,
		gasPrice:   gasPrice,
	}
	stats.enodeFull = fmt.Sprintf("enode://%s@%s:%d", id, client.address, stats.portFull)
	if stats.portLight != 0 {
		stats.enodeLight = fmt.Sprintf("enode://%s@%s:%d?discport=%d", id, client.address, stats.portFull, stats.portLight)
	}
	return stats, nil
}<|MERGE_RESOLUTION|>--- conflicted
+++ resolved
@@ -38,15 +38,9 @@
 	ADD signer.pass /signer.pass
 {{end}}
 RUN \
-<<<<<<< HEAD
-  echo '/gubiq init /genesis.json' > gubiq.sh && \{{if .Unlock}}
+  echo 'gubiq init /genesis.json' > gubiq.sh && \{{if .Unlock}}
 	echo 'mkdir -p /root/.ubiq/keystore/ && cp /signer.json /root/.ubiq/keystore/' >> gubiq.sh && \{{end}}
-	echo $'/gubiq --networkid {{.NetworkID}} --cache 512 --port {{.Port}} --maxpeers {{.Peers}} {{.LightFlag}} --ethstats \'{{.Ethstats}}\' {{if .BootV4}}--bootnodesv4 {{.BootV4}}{{end}} {{if .BootV5}}--bootnodesv5 {{.BootV5}}{{end}} {{if .Etherbase}}--etherbase {{.Etherbase}} --mine{{end}}{{if .Unlock}}--unlock 0 --password /signer.pass --mine{{end}} --targetgaslimit {{.GasTarget}} --gasprice {{.GasPrice}}' >> gubiq.sh
-=======
-  echo 'geth init /genesis.json' > geth.sh && \{{if .Unlock}}
-	echo 'mkdir -p /root/.ethereum/keystore/ && cp /signer.json /root/.ethereum/keystore/' >> geth.sh && \{{end}}
-	echo $'geth --networkid {{.NetworkID}} --cache 512 --port {{.Port}} --maxpeers {{.Peers}} {{.LightFlag}} --ethstats \'{{.Ethstats}}\' {{if .BootV4}}--bootnodesv4 {{.BootV4}}{{end}} {{if .BootV5}}--bootnodesv5 {{.BootV5}}{{end}} {{if .Etherbase}}--etherbase {{.Etherbase}} --mine{{end}}{{if .Unlock}}--unlock 0 --password /signer.pass --mine{{end}} --targetgaslimit {{.GasTarget}} --gasprice {{.GasPrice}}' >> geth.sh
->>>>>>> 4bb3c89d
+	echo $'gubiq --networkid {{.NetworkID}} --cache 512 --port {{.Port}} --maxpeers {{.Peers}} {{.LightFlag}} --ethstats \'{{.Ethstats}}\' {{if .BootV4}}--bootnodesv4 {{.BootV4}}{{end}} {{if .BootV5}}--bootnodesv5 {{.BootV5}}{{end}} {{if .Etherbase}}--etherbase {{.Etherbase}} --mine{{end}}{{if .Unlock}}--unlock 0 --password /signer.pass --mine{{end}} --targetgaslimit {{.GasTarget}} --gasprice {{.GasPrice}}' >> gubiq.sh
 
 ENTRYPOINT ["/bin/sh", "gubiq.sh"]
 `
@@ -203,11 +197,7 @@
 
 	// Container available, retrieve its node ID and its genesis json
 	var out []byte
-<<<<<<< HEAD
-	if out, err = client.Run(fmt.Sprintf("docker exec %s_%s_1 /gubiq --exec admin.nodeInfo.id attach", network, kind)); err != nil {
-=======
-	if out, err = client.Run(fmt.Sprintf("docker exec %s_%s_1 geth --exec admin.nodeInfo.id attach", network, kind)); err != nil {
->>>>>>> 4bb3c89d
+	if out, err = client.Run(fmt.Sprintf("docker exec %s_%s_1 gubiq --exec admin.nodeInfo.id attach", network, kind)); err != nil {
 		return nil, ErrServiceUnreachable
 	}
 	id := bytes.Trim(bytes.TrimSpace(out), "\"")
