--- conflicted
+++ resolved
@@ -82,8 +82,7 @@
 	// Configure the supported authentication methods (private key and password)
 	var auths []ssh.AuthMethod
 
-<<<<<<< HEAD
-	path := filepath.Join(user.HomeDir, ".ssh", "id_rsa")
+	path := filepath.Join(user.HomeDir, ".ssh", identity)
 	fmt.Printf("Which SSH key should be used? (default = %s)\n", path)
 	fmt.Printf("> ")
 	text, err := bufio.NewReader(os.Stdin).ReadString('\n')
@@ -93,9 +92,6 @@
 	if text = strings.TrimSpace(text); text != "" {
 		path = text
 	}
-=======
-	path := filepath.Join(user.HomeDir, ".ssh", identity)
->>>>>>> 4e474c74
 	if buf, err := ioutil.ReadFile(path); err != nil {
 		log.Warn("No SSH key, falling back to passwords", "path", path, "err", err)
 	} else {
