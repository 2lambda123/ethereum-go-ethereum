// Copyright 2017 The go-ethereum Authors
// This file is part of go-ethereum.
//
// go-ethereum is free software: you can redistribute it and/or modify
// it under the terms of the GNU General Public License as published by
// the Free Software Foundation, either version 3 of the License, or
// (at your option) any later version.
//
// go-ethereum is distributed in the hope that it will be useful,
// but WITHOUT ANY WARRANTY; without even the implied warranty of
// MERCHANTABILITY or FITNESS FOR A PARTICULAR PURPOSE. See the
// GNU General Public License for more details.
//
// You should have received a copy of the GNU General Public License
// along with go-ethereum. If not, see <http://www.gnu.org/licenses/>.

package main

import (
	"encoding/json"
	"os"
	"sort"
	"strings"
	"sync"

	"github.com/ubiq/go-ubiq/core"
	"github.com/ubiq/go-ubiq/log"
	"github.com/olekukonko/tablewriter"
)

// networkStats verifies the status of network components and generates a protip
// configuration set to give users hints on how to do various tasks.
func (w *wizard) networkStats() {
	if len(w.servers) == 0 {
		log.Info("No remote machines to gather stats from")
		return
	}
	// Clear out some previous configs to refill from current scan
	w.conf.ethstats = ""
	w.conf.bootnodes = w.conf.bootnodes[:0]

	// Iterate over all the specified hosts and check their status
	var pend sync.WaitGroup

	stats := make(serverStats)
	for server, pubkey := range w.conf.Servers {
		pend.Add(1)

		// Gather the service stats for each server concurrently
		go func(server string, pubkey []byte) {
			defer pend.Done()

			stat := w.gatherStats(server, pubkey, w.servers[server])

			// All status checks complete, report and check next server
			w.lock.Lock()
			defer w.lock.Unlock()

			delete(w.services, server)
			for service := range stat.services {
				w.services[server] = append(w.services[server], service)
			}
			stats[server] = stat
		}(server, pubkey)
	}
	pend.Wait()

	// Print any collected stats and return
	stats.render()
}

// gatherStats gathers service statistics for a particular remote server.
func (w *wizard) gatherStats(server string, pubkey []byte, client *sshClient) *serverStat {
	// Gather some global stats to feed into the wizard
	var (
		genesis   string
		ethstats  string
		bootnodes []string
	)
	// Ensure a valid SSH connection to the remote server
	logger := log.New("server", server)
	logger.Info("Starting remote server health-check")

	stat := &serverStat{
		services: make(map[string]map[string]string),
	}
	if client == nil {
		conn, err := dial(server, pubkey)
		if err != nil {
			logger.Error("Failed to establish remote connection", "err", err)
			stat.failure = err.Error()
			return stat
		}
		client = conn
	}
	stat.address = client.address

	// Client connected one way or another, run health-checks
	logger.Debug("Checking for nginx availability")
	if infos, err := checkNginx(client, w.network); err != nil {
		if err != ErrServiceUnknown {
			stat.services["nginx"] = map[string]string{"offline": err.Error()}
		}
	} else {
		stat.services["nginx"] = infos.Report()
	}
	logger.Debug("Checking for ethstats availability")
	if infos, err := checkEthstats(client, w.network); err != nil {
		if err != ErrServiceUnknown {
			stat.services["ethstats"] = map[string]string{"offline": err.Error()}
		}
	} else {
		stat.services["ethstats"] = infos.Report()
		ethstats = infos.config
	}
	logger.Debug("Checking for bootnode availability")
	if infos, err := checkNode(client, w.network, true); err != nil {
		if err != ErrServiceUnknown {
			stat.services["bootnode"] = map[string]string{"offline": err.Error()}
		}
	} else {
		stat.services["bootnode"] = infos.Report()

		genesis = string(infos.genesis)
		bootnodes = append(bootnodes, infos.enode)
	}
	logger.Debug("Checking for sealnode availability")
	if infos, err := checkNode(client, w.network, false); err != nil {
		if err != ErrServiceUnknown {
			stat.services["sealnode"] = map[string]string{"offline": err.Error()}
		}
	} else {
		stat.services["sealnode"] = infos.Report()
		genesis = string(infos.genesis)
	}
	logger.Debug("Checking for explorer availability")
	if infos, err := checkExplorer(client, w.network); err != nil {
		if err != ErrServiceUnknown {
			stat.services["explorer"] = map[string]string{"offline": err.Error()}
		}
	} else {
		stat.services["explorer"] = infos.Report()
	}
	logger.Debug("Checking for wallet availability")
	if infos, err := checkWallet(client, w.network); err != nil {
		if err != ErrServiceUnknown {
			stat.services["wallet"] = map[string]string{"offline": err.Error()}
		}
	} else {
		stat.services["wallet"] = infos.Report()
	}
	logger.Debug("Checking for faucet availability")
	if infos, err := checkFaucet(client, w.network); err != nil {
		if err != ErrServiceUnknown {
			stat.services["faucet"] = map[string]string{"offline": err.Error()}
		}
	} else {
		stat.services["faucet"] = infos.Report()
	}
	logger.Debug("Checking for dashboard availability")
	if infos, err := checkDashboard(client, w.network); err != nil {
		if err != ErrServiceUnknown {
			stat.services["dashboard"] = map[string]string{"offline": err.Error()}
		}
	} else {
		stat.services["dashboard"] = infos.Report()
	}
	// Feed and newly discovered information into the wizard
	w.lock.Lock()
	defer w.lock.Unlock()

	if genesis != "" && w.conf.Genesis == nil {
		g := new(core.Genesis)
		if err := json.Unmarshal([]byte(genesis), g); err != nil {
			log.Error("Failed to parse remote genesis", "err", err)
		} else {
			w.conf.Genesis = g
		}
	}
	if ethstats != "" {
		w.conf.ethstats = ethstats
	}
	w.conf.bootnodes = append(w.conf.bootnodes, bootnodes...)

	return stat
}

// serverStat is a collection of service configuration parameters and health
// check reports to print to the user.
type serverStat struct {
	address  string
	failure  string
	services map[string]map[string]string
}

<<<<<<< HEAD
// print analyzes the network information available and prints a collection of
// pro tips for the user's consideration.
func (p *protips) print(network string) {
	// If a known genesis block is available, display it and prepend an init command
	fullinit, lightinit := "", ""
	if p.genesis != "" {
		fullinit = fmt.Sprintf("gubiq --datadir=$HOME/.%s init %s.json && ", network, network)
		lightinit = fmt.Sprintf("gubiq --datadir=$HOME/.%s --light init %s.json && ", network, network)
	}
	// If an ethstats server is available, add the ethstats flag
	statsflag := ""
	if p.ethstats != "" {
		if strings.Contains(p.ethstats, " ") {
			statsflag = fmt.Sprintf(` --ethstats="yournode:%s"`, p.ethstats)
		} else {
			statsflag = fmt.Sprintf(` --ethstats=yournode:%s`, p.ethstats)
		}
	}
	// If bootnodes have been specified, add the bootnode flag
	bootflagFull := ""
	if len(p.bootFull) > 0 {
		bootflagFull = fmt.Sprintf(` --bootnodes %s`, strings.Join(p.bootFull, ","))
	}
	bootflagLight := ""
	if len(p.bootLight) > 0 {
		bootflagLight = fmt.Sprintf(` --bootnodes %s`, strings.Join(p.bootLight, ","))
	}
	// Assemble all the known pro-tips
	var tasks, tips []string

	tasks = append(tasks, "Run an archive node with historical data")
	tips = append(tips, fmt.Sprintf("%sgubiq --networkid=%d --datadir=$HOME/.%s --cache=1024%s%s", fullinit, p.network, network, statsflag, bootflagFull))

	tasks = append(tasks, "Run a full node with recent data only")
	tips = append(tips, fmt.Sprintf("%sgubiq --networkid=%d --datadir=$HOME/.%s --cache=512 --fast%s%s", fullinit, p.network, network, statsflag, bootflagFull))

	tasks = append(tasks, "Run a light node with on demand retrievals")
	tips = append(tips, fmt.Sprintf("%sgubiq --networkid=%d --datadir=$HOME/.%s --light%s%s", lightinit, p.network, network, statsflag, bootflagLight))

	tasks = append(tasks, "Run an embedded node with constrained memory")
	tips = append(tips, fmt.Sprintf("%sgubiq --networkid=%d --datadir=$HOME/.%s --cache=32 --light%s%s", lightinit, p.network, network, statsflag, bootflagLight))
=======
// serverStats is a collection of server stats for multiple hosts.
type serverStats map[string]*serverStat

// render converts the gathered statistics into a user friendly tabular report
// and prints it to the standard output.
func (stats serverStats) render() {
	// Start gathering service statistics and config parameters
	table := tablewriter.NewWriter(os.Stdout)

	table.SetHeader([]string{"Server", "Address", "Service", "Config", "Value"})
	table.SetAlignment(tablewriter.ALIGN_LEFT)
	table.SetColWidth(40)

	// Find the longest lines for all columns for the hacked separator
	separator := make([]string, 5)
	for server, stat := range stats {
		if len(server) > len(separator[0]) {
			separator[0] = strings.Repeat("-", len(server))
		}
		if len(stat.address) > len(separator[1]) {
			separator[1] = strings.Repeat("-", len(stat.address))
		}
		if len(stat.failure) > len(separator[1]) {
			separator[1] = strings.Repeat("-", len(stat.failure))
		}
		for service, configs := range stat.services {
			if len(service) > len(separator[2]) {
				separator[2] = strings.Repeat("-", len(service))
			}
			for config, value := range configs {
				if len(config) > len(separator[3]) {
					separator[3] = strings.Repeat("-", len(config))
				}
				for _, val := range strings.Split(value, "\n") {
					if len(val) > len(separator[4]) {
						separator[4] = strings.Repeat("-", len(val))
					}
				}
			}
		}
	}
	// Fill up the server report in alphabetical order
	servers := make([]string, 0, len(stats))
	for server := range stats {
		servers = append(servers, server)
	}
	sort.Strings(servers)

	for i, server := range servers {
		// Add a separator between all servers
		if i > 0 {
			table.Append(separator)
		}
		// Fill up the service report in alphabetical order
		services := make([]string, 0, len(stats[server].services))
		for service := range stats[server].services {
			services = append(services, service)
		}
		sort.Strings(services)
>>>>>>> c9427004

		if len(services) == 0 {
			if stats[server].failure != "" {
				table.Append([]string{server, stats[server].failure, "", "", ""})
			} else {
				table.Append([]string{server, stats[server].address, "", "", ""})
			}
		}
		for j, service := range services {
			// Add an empty line between all services
			if j > 0 {
				table.Append([]string{"", "", "", separator[3], separator[4]})
			}
			// Fill up the config report in alphabetical order
			configs := make([]string, 0, len(stats[server].services[service]))
			for service := range stats[server].services[service] {
				configs = append(configs, service)
			}
			sort.Strings(configs)

			for k, config := range configs {
				for l, value := range strings.Split(stats[server].services[service][config], "\n") {
					switch {
					case j == 0 && k == 0 && l == 0:
						table.Append([]string{server, stats[server].address, service, config, value})
					case k == 0 && l == 0:
						table.Append([]string{"", "", service, config, value})
					case l == 0:
						table.Append([]string{"", "", "", config, value})
					default:
						table.Append([]string{"", "", "", "", value})
					}
				}
			}
		}
	}
	table.Render()
}<|MERGE_RESOLUTION|>--- conflicted
+++ resolved
@@ -193,49 +193,6 @@
 	services map[string]map[string]string
 }
 
-<<<<<<< HEAD
-// print analyzes the network information available and prints a collection of
-// pro tips for the user's consideration.
-func (p *protips) print(network string) {
-	// If a known genesis block is available, display it and prepend an init command
-	fullinit, lightinit := "", ""
-	if p.genesis != "" {
-		fullinit = fmt.Sprintf("gubiq --datadir=$HOME/.%s init %s.json && ", network, network)
-		lightinit = fmt.Sprintf("gubiq --datadir=$HOME/.%s --light init %s.json && ", network, network)
-	}
-	// If an ethstats server is available, add the ethstats flag
-	statsflag := ""
-	if p.ethstats != "" {
-		if strings.Contains(p.ethstats, " ") {
-			statsflag = fmt.Sprintf(` --ethstats="yournode:%s"`, p.ethstats)
-		} else {
-			statsflag = fmt.Sprintf(` --ethstats=yournode:%s`, p.ethstats)
-		}
-	}
-	// If bootnodes have been specified, add the bootnode flag
-	bootflagFull := ""
-	if len(p.bootFull) > 0 {
-		bootflagFull = fmt.Sprintf(` --bootnodes %s`, strings.Join(p.bootFull, ","))
-	}
-	bootflagLight := ""
-	if len(p.bootLight) > 0 {
-		bootflagLight = fmt.Sprintf(` --bootnodes %s`, strings.Join(p.bootLight, ","))
-	}
-	// Assemble all the known pro-tips
-	var tasks, tips []string
-
-	tasks = append(tasks, "Run an archive node with historical data")
-	tips = append(tips, fmt.Sprintf("%sgubiq --networkid=%d --datadir=$HOME/.%s --cache=1024%s%s", fullinit, p.network, network, statsflag, bootflagFull))
-
-	tasks = append(tasks, "Run a full node with recent data only")
-	tips = append(tips, fmt.Sprintf("%sgubiq --networkid=%d --datadir=$HOME/.%s --cache=512 --fast%s%s", fullinit, p.network, network, statsflag, bootflagFull))
-
-	tasks = append(tasks, "Run a light node with on demand retrievals")
-	tips = append(tips, fmt.Sprintf("%sgubiq --networkid=%d --datadir=$HOME/.%s --light%s%s", lightinit, p.network, network, statsflag, bootflagLight))
-
-	tasks = append(tasks, "Run an embedded node with constrained memory")
-	tips = append(tips, fmt.Sprintf("%sgubiq --networkid=%d --datadir=$HOME/.%s --cache=32 --light%s%s", lightinit, p.network, network, statsflag, bootflagLight))
-=======
 // serverStats is a collection of server stats for multiple hosts.
 type serverStats map[string]*serverStat
 
@@ -295,7 +252,6 @@
 			services = append(services, service)
 		}
 		sort.Strings(services)
->>>>>>> c9427004
 
 		if len(services) == 0 {
 			if stats[server].failure != "" {
