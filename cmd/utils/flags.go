--- conflicted
+++ resolved
@@ -158,11 +158,7 @@
 	GasPriceFlag = cli.StringFlag{
 		Name:  "gasprice",
 		Usage: "Sets the minimal gasprice when mining transactions",
-<<<<<<< HEAD
-		Value: new(big.Int).Mul(big.NewInt(500), common.Shannon).String(),
-=======
 		Value: new(big.Int).Mul(big.NewInt(50), common.Shannon).String(),
->>>>>>> 9a02f537
 	}
 
 	UnlockedAccountFlag = cli.StringFlag{
