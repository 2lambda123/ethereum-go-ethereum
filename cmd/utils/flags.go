--- conflicted
+++ resolved
@@ -518,26 +518,17 @@
 		Endpoint: IpcSocketPath(ctx),
 	}
 
-<<<<<<< HEAD
-	initializer := func(conn net.Conn) (shared.EthereumApi, error) {
+	initializer := func(conn net.Conn) (shared.ExpanseApi, error) {
 		fe := useragent.NewRemoteFrontend(conn, eth.AccountManager())
-		xeth := xeth.New(eth, fe)
+		xeth := xeth.New(exp, fe)
 		codec := codec.JSON
 
-		apis, err := api.ParseApiString(ctx.GlobalString(IPCApiFlag.Name), codec, xeth, eth)
+		apis, err := api.ParseApiString(ctx.GlobalString(IPCApiFlag.Name), codec, xeth, exp)
 		if err != nil {
 			return nil, err
 		}
 
 		return api.Merge(apis...), nil
-=======
-	xeth := xeth.New(exp, nil)
-	codec := codec.JSON
-
-	apis, err := api.ParseApiString(ctx.GlobalString(IPCApiFlag.Name), codec, xeth, exp)
-	if err != nil {
-		return err
->>>>>>> 08e13456
 	}
 
 	return comms.StartIpc(config, codec.JSON, initializer)
