// Copyright 2015 The go-ethereum Authors
// This file is part of go-ethereum.
//
// go-ethereum is free software: you can redistribute it and/or modify
// it under the terms of the GNU General Public License as published by
// the Free Software Foundation, either version 3 of the License, or
// (at your option) any later version.
//
// go-ethereum is distributed in the hope that it will be useful,
// but WITHOUT ANY WARRANTY; without even the implied warranty of
// MERCHANTABILITY or FITNESS FOR A PARTICULAR PURPOSE. See the
// GNU General Public License for more details.
//
// You should have received a copy of the GNU General Public License
// along with go-ethereum. If not, see <http://www.gnu.org/licenses/>.

// Package utils contains internal helper functions for go-ethereum commands.
package utils

import (
	"crypto/ecdsa"
	"fmt"
	"io/ioutil"
	"math/big"
	"os"
	"os/user"
	"path/filepath"
	"runtime"
	"strconv"
	"strings"

<<<<<<< HEAD
	"github.com/ethereum/ethash"
	"github.com/expanse-org/go-expanse/accounts"
	"github.com/expanse-org/go-expanse/accounts/keystore"
	"github.com/expanse-org/go-expanse/common"
	"github.com/expanse-org/go-expanse/core"
	"github.com/expanse-org/go-expanse/core/state"
	"github.com/expanse-org/go-expanse/core/vm"
	"github.com/expanse-org/go-expanse/crypto"
	"github.com/expanse-org/go-expanse/eth"
	"github.com/expanse-org/go-expanse/ethdb"
	"github.com/expanse-org/go-expanse/ethstats"
	"github.com/expanse-org/go-expanse/event"
	"github.com/expanse-org/go-expanse/les"
	"github.com/expanse-org/go-expanse/logger"
	"github.com/expanse-org/go-expanse/logger/glog"
	"github.com/expanse-org/go-expanse/metrics"
	"github.com/expanse-org/go-expanse/node"
	"github.com/expanse-org/go-expanse/p2p/discover"
	"github.com/expanse-org/go-expanse/p2p/discv5"
	"github.com/expanse-org/go-expanse/p2p/nat"
	"github.com/expanse-org/go-expanse/p2p/netutil"
	"github.com/expanse-org/go-expanse/params"
	"github.com/expanse-org/go-expanse/pow"
	"github.com/expanse-org/go-expanse/rpc"
	whisper "github.com/expanse-org/go-expanse/whisper/whisperv2"
=======
	"github.com/ethereum/go-ethereum/accounts"
	"github.com/ethereum/go-ethereum/accounts/keystore"
	"github.com/ethereum/go-ethereum/common"
	"github.com/ethereum/go-ethereum/core"
	"github.com/ethereum/go-ethereum/core/state"
	"github.com/ethereum/go-ethereum/core/vm"
	"github.com/ethereum/go-ethereum/crypto"
	"github.com/ethereum/go-ethereum/eth"
	"github.com/ethereum/go-ethereum/ethdb"
	"github.com/ethereum/go-ethereum/ethstats"
	"github.com/ethereum/go-ethereum/event"
	"github.com/ethereum/go-ethereum/les"
	"github.com/ethereum/go-ethereum/log"
	"github.com/ethereum/go-ethereum/metrics"
	"github.com/ethereum/go-ethereum/node"
	"github.com/ethereum/go-ethereum/p2p/discover"
	"github.com/ethereum/go-ethereum/p2p/discv5"
	"github.com/ethereum/go-ethereum/p2p/nat"
	"github.com/ethereum/go-ethereum/p2p/netutil"
	"github.com/ethereum/go-ethereum/params"
	"github.com/ethereum/go-ethereum/pow"
	"github.com/ethereum/go-ethereum/rpc"
	whisper "github.com/ethereum/go-ethereum/whisper/whisperv2"
>>>>>>> 1018bf6a
	"gopkg.in/urfave/cli.v1"
)

func init() {
	cli.AppHelpTemplate = `{{.Name}} {{if .Flags}}[global options] {{end}}command{{if .Flags}} [command options]{{end}} [arguments...]

VERSION:
   {{.Version}}

COMMANDS:
   {{range .Commands}}{{.Name}}{{with .ShortName}}, {{.}}{{end}}{{ "\t" }}{{.Usage}}
   {{end}}{{if .Flags}}
GLOBAL OPTIONS:
   {{range .Flags}}{{.}}
   {{end}}{{end}}
`

	cli.CommandHelpTemplate = `{{.Name}}{{if .Subcommands}} command{{end}}{{if .Flags}} [command options]{{end}} [arguments...]
{{if .Description}}{{.Description}}
{{end}}{{if .Subcommands}}
SUBCOMMANDS:
	{{range .Subcommands}}{{.Name}}{{with .ShortName}}, {{.}}{{end}}{{ "\t" }}{{.Usage}}
	{{end}}{{end}}{{if .Flags}}
OPTIONS:
	{{range .Flags}}{{.}}
	{{end}}{{end}}
`
}

// NewApp creates an app with sane defaults.
func NewApp(gitCommit, usage string) *cli.App {
	app := cli.NewApp()
	app.Name = filepath.Base(os.Args[0])
	app.Author = ""
	//app.Authors = nil
	app.Email = ""
	app.Version = params.Version
	if gitCommit != "" {
		app.Version += "-" + gitCommit[:8]
	}
	app.Usage = usage
	return app
}

// These are all the command line flags we support.
// If you add to this list, please remember to include the
// flag in the appropriate command definition.
//
// The flags are defined here so their names and help texts
// are the same for all commands.

var (
	// General settings
	DataDirFlag = DirectoryFlag{
		Name:  "datadir",
		Usage: "Data directory for the databases and keystore",
		Value: DirectoryString{node.DefaultDataDir()},
	}
	KeyStoreDirFlag = DirectoryFlag{
		Name:  "keystore",
		Usage: "Directory for the keystore (default = inside the datadir)",
	}
	EthashCacheDirFlag = DirectoryFlag{
		Name:  "ethash.cachedir",
		Usage: "Directory to store the ethash verification caches (default = inside the datadir)",
	}
	EthashCachesInMemoryFlag = cli.IntFlag{
		Name:  "ethash.cachesinmem",
		Usage: "Number of recent ethash caches to keep in memory (16MB each)",
		Value: 2,
	}
	EthashCachesOnDiskFlag = cli.IntFlag{
		Name:  "ethash.cachesondisk",
		Usage: "Number of recent ethash caches to keep on disk (16MB each)",
		Value: 3,
	}
	EthashDatasetDirFlag = DirectoryFlag{
		Name:  "ethash.dagdir",
		Usage: "Directory to store the ethash mining DAGs (default = inside home folder)",
	}
	EthashDatasetsInMemoryFlag = cli.IntFlag{
		Name:  "ethash.dagsinmem",
		Usage: "Number of recent ethash mining DAGs to keep in memory (1+GB each)",
		Value: 1,
	}
	EthashDatasetsOnDiskFlag = cli.IntFlag{
		Name:  "ethash.dagsondisk",
		Usage: "Number of recent ethash mining DAGs to keep on disk (1+GB each)",
		Value: 2,
	}
	NetworkIdFlag = cli.IntFlag{
		Name:  "networkid",
		Usage: "Network identifier (integer, 1=Frontier, 2=Morden (disused), 3=Ropsten)",
		Value: eth.NetworkId,
	}
	TestNetFlag = cli.BoolFlag{
		Name:  "testnet",
		Usage: "Ropsten network: pre-configured test network",
	}
	DevModeFlag = cli.BoolFlag{
		Name:  "dev",
		Usage: "Developer mode: pre-configured private network with several debugging flags",
	}
	IdentityFlag = cli.StringFlag{
		Name:  "identity",
		Usage: "Custom node name",
	}
	DocRootFlag = DirectoryFlag{
		Name:  "docroot",
		Usage: "Document Root for HTTPClient file scheme",
		Value: DirectoryString{homeDir()},
	}
	FastSyncFlag = cli.BoolFlag{
		Name:  "fast",
		Usage: "Enable fast syncing through state downloads",
	}
	LightModeFlag = cli.BoolFlag{
		Name:  "light",
		Usage: "Enable light client mode",
	}
	LightServFlag = cli.IntFlag{
		Name:  "lightserv",
		Usage: "Maximum percentage of time allowed for serving LES requests (0-90)",
		Value: 0,
	}
	LightPeersFlag = cli.IntFlag{
		Name:  "lightpeers",
		Usage: "Maximum number of LES client peers",
		Value: 20,
	}
	LightKDFFlag = cli.BoolFlag{
		Name:  "lightkdf",
		Usage: "Reduce key-derivation RAM & CPU usage at some expense of KDF strength",
	}
	// Performance tuning settings
	CacheFlag = cli.IntFlag{
		Name:  "cache",
		Usage: "Megabytes of memory allocated to internal caching (min 16MB / database forced)",
		Value: 128,
	}
	TrieCacheGenFlag = cli.IntFlag{
		Name:  "trie-cache-gens",
		Usage: "Number of trie node generations to keep in memory",
		Value: int(state.MaxTrieCacheGen),
	}
	// Miner settings
	MiningEnabledFlag = cli.BoolFlag{
		Name:  "mine",
		Usage: "Enable mining",
	}
	MinerThreadsFlag = cli.IntFlag{
		Name:  "minerthreads",
		Usage: "Number of CPU threads to use for mining",
		Value: runtime.NumCPU(),
	}
	TargetGasLimitFlag = cli.Uint64Flag{
		Name:  "targetgaslimit",
		Usage: "Target gas limit sets the artificial target gas floor for the blocks to mine",
		Value: params.GenesisGasLimit.Uint64(),
	}
	EtherbaseFlag = cli.StringFlag{
		Name:  "etherbase",
		Usage: "Public address for block mining rewards (default = first account created)",
		Value: "0",
	}
	GasPriceFlag = BigFlag{
		Name:  "gasprice",
		Usage: "Minimal gas price to accept for mining a transactions",
		Value: big.NewInt(20 * params.Shannon),
	}
	ExtraDataFlag = cli.StringFlag{
		Name:  "extradata",
		Usage: "Block extra data set by the miner (default = client version)",
	}
	// Account settings
	UnlockedAccountFlag = cli.StringFlag{
		Name:  "unlock",
		Usage: "Comma separated list of accounts to unlock",
		Value: "",
	}
	PasswordFileFlag = cli.StringFlag{
		Name:  "password",
		Usage: "Password file to use for non-inteactive password input",
		Value: "",
	}

	VMForceJitFlag = cli.BoolFlag{
		Name:  "forcejit",
		Usage: "Force the JIT VM to take precedence",
	}
	VMJitCacheFlag = cli.IntFlag{
		Name:  "jitcache",
		Usage: "Amount of cached JIT VM programs",
		Value: 64,
	}
	VMEnableJitFlag = cli.BoolFlag{
		Name:  "jitvm",
		Usage: "Enable the JIT VM",
	}
	VMEnableDebugFlag = cli.BoolFlag{
		Name:  "vmdebug",
		Usage: "Record information useful for VM and contract debugging",
	}
	// Logging and debug settings
	EthStatsURLFlag = cli.StringFlag{
		Name:  "ethstats",
		Usage: "Reporting URL of a ethstats service (nodename:secret@host:port)",
	}
	MetricsEnabledFlag = cli.BoolFlag{
		Name:  metrics.MetricsEnabledFlag,
		Usage: "Enable metrics collection and reporting",
	}
	FakePoWFlag = cli.BoolFlag{
		Name:  "fakepow",
		Usage: "Disables proof-of-work verification",
	}
	NoCompactionFlag = cli.BoolFlag{
		Name:  "nocompaction",
		Usage: "Disables db compaction after import",
	}
	// RPC settings
	RPCEnabledFlag = cli.BoolFlag{
		Name:  "rpc",
		Usage: "Enable the HTTP-RPC server",
	}
	RPCListenAddrFlag = cli.StringFlag{
		Name:  "rpcaddr",
		Usage: "HTTP-RPC server listening interface",
		Value: node.DefaultHTTPHost,
	}
	RPCPortFlag = cli.IntFlag{
		Name:  "rpcport",
		Usage: "HTTP-RPC server listening port",
		Value: node.DefaultHTTPPort,
	}
	RPCCORSDomainFlag = cli.StringFlag{
		Name:  "rpccorsdomain",
		Usage: "Comma separated list of domains from which to accept cross origin requests (browser enforced)",
		Value: "",
	}
	RPCApiFlag = cli.StringFlag{
		Name:  "rpcapi",
		Usage: "API's offered over the HTTP-RPC interface",
		Value: rpc.DefaultHTTPApis,
	}
	IPCDisabledFlag = cli.BoolFlag{
		Name:  "ipcdisable",
		Usage: "Disable the IPC-RPC server",
	}
	IPCApiFlag = cli.StringFlag{
		Name:  "ipcapi",
		Usage: "APIs offered over the IPC-RPC interface",
		Value: rpc.DefaultIPCApis,
	}
	IPCPathFlag = DirectoryFlag{
		Name:  "ipcpath",
		Usage: "Filename for IPC socket/pipe within the datadir (explicit paths escape it)",
		Value: DirectoryString{"gexp.ipc"},
	}
	WSEnabledFlag = cli.BoolFlag{
		Name:  "ws",
		Usage: "Enable the WS-RPC server",
	}
	WSListenAddrFlag = cli.StringFlag{
		Name:  "wsaddr",
		Usage: "WS-RPC server listening interface",
		Value: node.DefaultWSHost,
	}
	WSPortFlag = cli.IntFlag{
		Name:  "wsport",
		Usage: "WS-RPC server listening port",
		Value: node.DefaultWSPort,
	}
	WSApiFlag = cli.StringFlag{
		Name:  "wsapi",
		Usage: "API's offered over the WS-RPC interface",
		Value: rpc.DefaultHTTPApis,
	}
	WSAllowedOriginsFlag = cli.StringFlag{
		Name:  "wsorigins",
		Usage: "Origins from which to accept websockets requests",
		Value: "",
	}
	ExecFlag = cli.StringFlag{
		Name:  "exec",
		Usage: "Execute JavaScript statement (only in combination with console/attach)",
	}
	PreloadJSFlag = cli.StringFlag{
		Name:  "preload",
		Usage: "Comma separated list of JavaScript files to preload into the console",
	}

	// Network Settings
	MaxPeersFlag = cli.IntFlag{
		Name:  "maxpeers",
		Usage: "Maximum number of network peers (network disabled if set to 0)",
		Value: 25,
	}
	MaxPendingPeersFlag = cli.IntFlag{
		Name:  "maxpendpeers",
		Usage: "Maximum number of pending connection attempts (defaults used if set to 0)",
		Value: 0,
	}
	ListenPortFlag = cli.IntFlag{
		Name:  "port",
		Usage: "Network listening port",
		Value: 42786,
	}
	BootnodesFlag = cli.StringFlag{
		Name:  "bootnodes",
		Usage: "Comma separated enode URLs for P2P discovery bootstrap",
		Value: "",
	}
	NodeKeyFileFlag = cli.StringFlag{
		Name:  "nodekey",
		Usage: "P2P node key file",
	}
	NodeKeyHexFlag = cli.StringFlag{
		Name:  "nodekeyhex",
		Usage: "P2P node key as hex (for testing)",
	}
	NATFlag = cli.StringFlag{
		Name:  "nat",
		Usage: "NAT port mapping mechanism (any|none|upnp|pmp|extip:<IP>)",
		Value: "any",
	}
	NoDiscoverFlag = cli.BoolFlag{
		Name:  "nodiscover",
		Usage: "Disables the peer discovery mechanism (manual peer addition)",
	}
	DiscoveryV5Flag = cli.BoolFlag{
		Name:  "v5disc",
		Usage: "Enables the experimental RLPx V5 (Topic Discovery) mechanism",
	}
	NetrestrictFlag = cli.StringFlag{
		Name:  "netrestrict",
		Usage: "Restricts network communication to the given IP networks (CIDR masks)",
	}

	WhisperEnabledFlag = cli.BoolFlag{
		Name:  "shh",
		Usage: "Enable Whisper",
	}

	// ATM the url is left to the user and deployment to
	JSpathFlag = cli.StringFlag{
		Name:  "jspath",
		Usage: "JavaScript root path for `loadScript`",
		Value: ".",
	}
	SolcPathFlag = cli.StringFlag{
		Name:  "solc",
		Usage: "Solidity compiler command to be used",
		Value: "solc",
	}

	// Gas price oracle settings
	GpoMinGasPriceFlag = BigFlag{
		Name:  "gpomin",
		Usage: "Minimum suggested gas price",
		Value: big.NewInt(20 * params.Shannon),
	}
	GpoMaxGasPriceFlag = BigFlag{
		Name:  "gpomax",
		Usage: "Maximum suggested gas price",
		Value: big.NewInt(500 * params.Shannon),
	}
	GpoFullBlockRatioFlag = cli.IntFlag{
		Name:  "gpofull",
		Usage: "Full block threshold for gas price calculation (%)",
		Value: 80,
	}
	GpobaseStepDownFlag = cli.IntFlag{
		Name:  "gpobasedown",
		Usage: "Suggested gas price base step down ratio (1/1000)",
		Value: 10,
	}
	GpobaseStepUpFlag = cli.IntFlag{
		Name:  "gpobaseup",
		Usage: "Suggested gas price base step up ratio (1/1000)",
		Value: 100,
	}
	GpobaseCorrectionFactorFlag = cli.IntFlag{
		Name:  "gpobasecf",
		Usage: "Suggested gas price base correction factor (%)",
		Value: 110,
	}
)

// MakeDataDir retrieves the currently requested data directory, terminating
// if none (or the empty string) is specified. If the node is starting a testnet,
// the a subdirectory of the specified datadir will be used.
func MakeDataDir(ctx *cli.Context) string {
	if path := ctx.GlobalString(DataDirFlag.Name); path != "" {
		// TODO: choose a different location outside of the regular datadir.
		if ctx.GlobalBool(TestNetFlag.Name) {
			return filepath.Join(path, "testnet")
		}
		return path
	}
	Fatalf("Cannot determine default data directory, please set manually (--datadir)")
	return ""
}

// MakeEthashCacheDir returns the directory to use for storing the ethash cache
// dumps.
func MakeEthashCacheDir(ctx *cli.Context) string {
	if ctx.GlobalIsSet(EthashCacheDirFlag.Name) && ctx.GlobalString(EthashCacheDirFlag.Name) == "" {
		return ""
	}
	if !ctx.GlobalIsSet(EthashCacheDirFlag.Name) {
		return "ethash"
	}
	return ctx.GlobalString(EthashCacheDirFlag.Name)
}

// MakeEthashDatasetDir returns the directory to use for storing the full ethash
// dataset dumps.
func MakeEthashDatasetDir(ctx *cli.Context) string {
	if !ctx.GlobalIsSet(EthashDatasetDirFlag.Name) {
		home := os.Getenv("HOME")
		if home == "" {
			if user, err := user.Current(); err == nil {
				home = user.HomeDir
			}
		}
		if runtime.GOOS == "windows" {
			return filepath.Join(home, "AppData", "Ethash")
		}
		return filepath.Join(home, ".ethash")
	}
	return ctx.GlobalString(EthashDatasetDirFlag.Name)
}

// MakeIPCPath creates an IPC path configuration from the set command line flags,
// returning an empty string if IPC was explicitly disabled, or the set path.
func MakeIPCPath(ctx *cli.Context) string {
	if ctx.GlobalBool(IPCDisabledFlag.Name) {
		return ""
	}
	return ctx.GlobalString(IPCPathFlag.Name)
}

// MakeNodeKey creates a node key from set command line flags, either loading it
// from a file or as a specified hex value. If neither flags were provided, this
// method returns nil and an emphemeral key is to be generated.
func MakeNodeKey(ctx *cli.Context) *ecdsa.PrivateKey {
	var (
		hex  = ctx.GlobalString(NodeKeyHexFlag.Name)
		file = ctx.GlobalString(NodeKeyFileFlag.Name)

		key *ecdsa.PrivateKey
		err error
	)
	switch {
	case file != "" && hex != "":
		Fatalf("Options %q and %q are mutually exclusive", NodeKeyFileFlag.Name, NodeKeyHexFlag.Name)

	case file != "":
		if key, err = crypto.LoadECDSA(file); err != nil {
			Fatalf("Option %q: %v", NodeKeyFileFlag.Name, err)
		}

	case hex != "":
		if key, err = crypto.HexToECDSA(hex); err != nil {
			Fatalf("Option %q: %v", NodeKeyHexFlag.Name, err)
		}
	}
	return key
}

// makeNodeUserIdent creates the user identifier from CLI flags.
func makeNodeUserIdent(ctx *cli.Context) string {
	var comps []string
	if identity := ctx.GlobalString(IdentityFlag.Name); len(identity) > 0 {
		comps = append(comps, identity)
	}
	if ctx.GlobalBool(VMEnableJitFlag.Name) {
		comps = append(comps, "JIT")
	}
	return strings.Join(comps, "/")
}

// MakeBootstrapNodes creates a list of bootstrap nodes from the command line
// flags, reverting to pre-configured ones if none have been specified.
func MakeBootstrapNodes(ctx *cli.Context) []*discover.Node {
	urls := params.MainnetBootnodes
	if ctx.GlobalIsSet(BootnodesFlag.Name) {
		urls = strings.Split(ctx.GlobalString(BootnodesFlag.Name), ",")
	} else if ctx.GlobalBool(TestNetFlag.Name) {
		urls = params.TestnetBootnodes
	}

	bootnodes := make([]*discover.Node, 0, len(urls))
	for _, url := range urls {
		node, err := discover.ParseNode(url)
		if err != nil {
			log.Error("Bootstrap URL invalid", "enode", url, "err", err)
			continue
		}
		bootnodes = append(bootnodes, node)
	}
	return bootnodes
}

// MakeBootstrapNodesV5 creates a list of bootstrap nodes from the command line
// flags, reverting to pre-configured ones if none have been specified.
func MakeBootstrapNodesV5(ctx *cli.Context) []*discv5.Node {
	urls := params.DiscoveryV5Bootnodes
	if ctx.GlobalIsSet(BootnodesFlag.Name) {
		urls = strings.Split(ctx.GlobalString(BootnodesFlag.Name), ",")
	}

	bootnodes := make([]*discv5.Node, 0, len(urls))
	for _, url := range urls {
		node, err := discv5.ParseNode(url)
		if err != nil {
			log.Error("Bootstrap URL invalid", "enode", url, "err", err)
			continue
		}
		bootnodes = append(bootnodes, node)
	}
	return bootnodes
}

// MakeListenAddress creates a TCP listening address string from set command
// line flags.
func MakeListenAddress(ctx *cli.Context) string {
	return fmt.Sprintf(":%d", ctx.GlobalInt(ListenPortFlag.Name))
}

// MakeDiscoveryV5Address creates a UDP listening address string from set command
// line flags for the V5 discovery protocol.
func MakeDiscoveryV5Address(ctx *cli.Context) string {
	return fmt.Sprintf(":%d", ctx.GlobalInt(ListenPortFlag.Name)+1)
}

// MakeNAT creates a port mapper from set command line flags.
func MakeNAT(ctx *cli.Context) nat.Interface {
	natif, err := nat.Parse(ctx.GlobalString(NATFlag.Name))
	if err != nil {
		Fatalf("Option %s: %v", NATFlag.Name, err)
	}
	return natif
}

// MakeRPCModules splits input separated by a comma and trims excessive white
// space from the substrings.
func MakeRPCModules(input string) []string {
	result := strings.Split(input, ",")
	for i, r := range result {
		result[i] = strings.TrimSpace(r)
	}
	return result
}

// MakeHTTPRpcHost creates the HTTP RPC listener interface string from the set
// command line flags, returning empty if the HTTP endpoint is disabled.
func MakeHTTPRpcHost(ctx *cli.Context) string {
	if !ctx.GlobalBool(RPCEnabledFlag.Name) {
		return ""
	}
	return ctx.GlobalString(RPCListenAddrFlag.Name)
}

// MakeWSRpcHost creates the WebSocket RPC listener interface string from the set
// command line flags, returning empty if the HTTP endpoint is disabled.
func MakeWSRpcHost(ctx *cli.Context) string {
	if !ctx.GlobalBool(WSEnabledFlag.Name) {
		return ""
	}
	return ctx.GlobalString(WSListenAddrFlag.Name)
}

// MakeDatabaseHandles raises out the number of allowed file handles per process
// for Gexp and returns half of the allowance to assign to the database.
func MakeDatabaseHandles() int {
	if err := raiseFdLimit(2048); err != nil {
		Fatalf("Failed to raise file descriptor allowance: %v", err)
	}
	limit, err := getFdLimit()
	if err != nil {
		Fatalf("Failed to retrieve file descriptor allowance: %v", err)
	}
	if limit > 2048 { // cap database file descriptors even if more is available
		limit = 2048
	}
	return limit / 2 // Leave half for networking and other stuff
}

// MakeAddress converts an account specified directly as a hex encoded string or
// a key index in the key store to an internal account representation.
func MakeAddress(ks *keystore.KeyStore, account string) (accounts.Account, error) {
	// If the specified account is a valid address, return it
	if common.IsHexAddress(account) {
		return accounts.Account{Address: common.HexToAddress(account)}, nil
	}
	// Otherwise try to interpret the account as a keystore index
	index, err := strconv.Atoi(account)
	if err != nil || index < 0 {
		return accounts.Account{}, fmt.Errorf("invalid account address or index %q", account)
	}
	accs := ks.Accounts()
	if len(accs) <= index {
		return accounts.Account{}, fmt.Errorf("index %d higher than number of accounts %d", index, len(accs))
	}
	return accs[index], nil
}

// MakeEtherbase retrieves the etherbase either from the directly specified
// command line flags or from the keystore if CLI indexed.
func MakeEtherbase(ks *keystore.KeyStore, ctx *cli.Context) common.Address {
	accounts := ks.Accounts()
	if !ctx.GlobalIsSet(EtherbaseFlag.Name) && len(accounts) == 0 {
		log.Warn("No etherbase set and no accounts found as default")
		return common.Address{}
	}
	etherbase := ctx.GlobalString(EtherbaseFlag.Name)
	if etherbase == "" {
		return common.Address{}
	}
	// If the specified etherbase is a valid address, return it
	account, err := MakeAddress(ks, etherbase)
	if err != nil {
		Fatalf("Option %q: %v", EtherbaseFlag.Name, err)
	}
	return account.Address
}

// MakeMinerExtra resolves extradata for the miner from the set command line flags
// or returns a default one composed on the client, runtime and OS metadata.
func MakeMinerExtra(extra []byte, ctx *cli.Context) []byte {
	if ctx.GlobalIsSet(ExtraDataFlag.Name) {
		return []byte(ctx.GlobalString(ExtraDataFlag.Name))
	}
	return extra
}

// MakePasswordList reads password lines from the file specified by --password.
func MakePasswordList(ctx *cli.Context) []string {
	path := ctx.GlobalString(PasswordFileFlag.Name)
	if path == "" {
		return nil
	}
	text, err := ioutil.ReadFile(path)
	if err != nil {
		Fatalf("Failed to read password file: %v", err)
	}
	lines := strings.Split(string(text), "\n")
	// Sanitise DOS line endings.
	for i := range lines {
		lines[i] = strings.TrimRight(lines[i], "\r")
	}
	return lines
}

// MakeNode configures a node with no services from command line flags.
func MakeNode(ctx *cli.Context, name, gitCommit string) *node.Node {
	vsn := params.Version
	if gitCommit != "" {
		vsn += "-" + gitCommit[:8]
	}

	// if we're running a light client or server, force enable the v5 peer discovery unless it is explicitly disabled with --nodiscover
	// note that explicitly specifying --v5disc overrides --nodiscover, in which case the later only disables v4 discovery
	forceV5Discovery := (ctx.GlobalBool(LightModeFlag.Name) || ctx.GlobalInt(LightServFlag.Name) > 0) && !ctx.GlobalBool(NoDiscoverFlag.Name)

	config := &node.Config{
		DataDir:           MakeDataDir(ctx),
		KeyStoreDir:       ctx.GlobalString(KeyStoreDirFlag.Name),
		UseLightweightKDF: ctx.GlobalBool(LightKDFFlag.Name),
		PrivateKey:        MakeNodeKey(ctx),
		Name:              name,
		Version:           vsn,
		UserIdent:         makeNodeUserIdent(ctx),
		NoDiscovery:       ctx.GlobalBool(NoDiscoverFlag.Name) || ctx.GlobalBool(LightModeFlag.Name), // always disable v4 discovery in light client mode
		DiscoveryV5:       ctx.GlobalBool(DiscoveryV5Flag.Name) || forceV5Discovery,
		DiscoveryV5Addr:   MakeDiscoveryV5Address(ctx),
		BootstrapNodes:    MakeBootstrapNodes(ctx),
		BootstrapNodesV5:  MakeBootstrapNodesV5(ctx),
		ListenAddr:        MakeListenAddress(ctx),
		NAT:               MakeNAT(ctx),
		MaxPeers:          ctx.GlobalInt(MaxPeersFlag.Name),
		MaxPendingPeers:   ctx.GlobalInt(MaxPendingPeersFlag.Name),
		IPCPath:           MakeIPCPath(ctx),
		HTTPHost:          MakeHTTPRpcHost(ctx),
		HTTPPort:          ctx.GlobalInt(RPCPortFlag.Name),
		HTTPCors:          ctx.GlobalString(RPCCORSDomainFlag.Name),
		HTTPModules:       MakeRPCModules(ctx.GlobalString(RPCApiFlag.Name)),
		WSHost:            MakeWSRpcHost(ctx),
		WSPort:            ctx.GlobalInt(WSPortFlag.Name),
		WSOrigins:         ctx.GlobalString(WSAllowedOriginsFlag.Name),
		WSModules:         MakeRPCModules(ctx.GlobalString(WSApiFlag.Name)),
	}
	if ctx.GlobalBool(DevModeFlag.Name) {
		if !ctx.GlobalIsSet(DataDirFlag.Name) {
			config.DataDir = filepath.Join(os.TempDir(), "/ethereum_dev_mode")
		}
		// --dev mode does not need p2p networking.
		config.MaxPeers = 0
		config.ListenAddr = ":0"
	}
	if netrestrict := ctx.GlobalString(NetrestrictFlag.Name); netrestrict != "" {
		list, err := netutil.ParseNetlist(netrestrict)
		if err != nil {
			Fatalf("Option %q: %v", NetrestrictFlag.Name, err)
		}
		config.NetRestrict = list
	}

	stack, err := node.New(config)
	if err != nil {
		Fatalf("Failed to create the protocol stack: %v", err)
	}
	return stack
}

// RegisterEthService configures eth.Ethereum from command line flags and adds it to the
// given node.
func RegisterEthService(ctx *cli.Context, stack *node.Node, extra []byte) {
	// Avoid conflicting network flags
	networks, netFlags := 0, []cli.BoolFlag{DevModeFlag, TestNetFlag}
	for _, flag := range netFlags {
		if ctx.GlobalBool(flag.Name) {
			networks++
		}
	}
	if networks > 1 {
		Fatalf("The %v flags are mutually exclusive", netFlags)
	}
	ks := stack.AccountManager().Backends(keystore.KeyStoreType)[0].(*keystore.KeyStore)

	ethConf := &eth.Config{
		Etherbase:               MakeEtherbase(ks, ctx),
		FastSync:                ctx.GlobalBool(FastSyncFlag.Name),
		LightMode:               ctx.GlobalBool(LightModeFlag.Name),
		LightServ:               ctx.GlobalInt(LightServFlag.Name),
		LightPeers:              ctx.GlobalInt(LightPeersFlag.Name),
		MaxPeers:                ctx.GlobalInt(MaxPeersFlag.Name),
		DatabaseCache:           ctx.GlobalInt(CacheFlag.Name),
		DatabaseHandles:         MakeDatabaseHandles(),
		NetworkId:               ctx.GlobalInt(NetworkIdFlag.Name),
		MinerThreads:            ctx.GlobalInt(MinerThreadsFlag.Name),
		ExtraData:               MakeMinerExtra(extra, ctx),
		DocRoot:                 ctx.GlobalString(DocRootFlag.Name),
		GasPrice:                GlobalBig(ctx, GasPriceFlag.Name),
		GpoMinGasPrice:          GlobalBig(ctx, GpoMinGasPriceFlag.Name),
		GpoMaxGasPrice:          GlobalBig(ctx, GpoMaxGasPriceFlag.Name),
		GpoFullBlockRatio:       ctx.GlobalInt(GpoFullBlockRatioFlag.Name),
		GpobaseStepDown:         ctx.GlobalInt(GpobaseStepDownFlag.Name),
		GpobaseStepUp:           ctx.GlobalInt(GpobaseStepUpFlag.Name),
		GpobaseCorrectionFactor: ctx.GlobalInt(GpobaseCorrectionFactorFlag.Name),
		SolcPath:                ctx.GlobalString(SolcPathFlag.Name),
		EthashCacheDir:          MakeEthashCacheDir(ctx),
		EthashCachesInMem:       ctx.GlobalInt(EthashCachesInMemoryFlag.Name),
		EthashCachesOnDisk:      ctx.GlobalInt(EthashCachesOnDiskFlag.Name),
		EthashDatasetDir:        MakeEthashDatasetDir(ctx),
		EthashDatasetsInMem:     ctx.GlobalInt(EthashDatasetsInMemoryFlag.Name),
		EthashDatasetsOnDisk:    ctx.GlobalInt(EthashDatasetsOnDiskFlag.Name),
		EnablePreimageRecording: ctx.GlobalBool(VMEnableDebugFlag.Name),
	}

	// Override any default configs in dev mode or the test net
	switch {
	case ctx.GlobalBool(TestNetFlag.Name):
		if !ctx.GlobalIsSet(NetworkIdFlag.Name) {
			ethConf.NetworkId = 3
		}
		ethConf.Genesis = core.DefaultTestnetGenesisBlock()
	case ctx.GlobalBool(DevModeFlag.Name):
		ethConf.Genesis = core.DevGenesisBlock()
		if !ctx.GlobalIsSet(GasPriceFlag.Name) {
			ethConf.GasPrice = new(big.Int)
		}
		ethConf.PowTest = true
	}
	// Override any global options pertaining to the Ethereum protocol
	if gen := ctx.GlobalInt(TrieCacheGenFlag.Name); gen > 0 {
		state.MaxTrieCacheGen = uint16(gen)
	}

	if ethConf.LightMode {
		if err := stack.Register(func(ctx *node.ServiceContext) (node.Service, error) {
			return les.New(ctx, ethConf)
		}); err != nil {
			Fatalf("Failed to register the Expanse light node service: %v", err)
		}
	} else {
		if err := stack.Register(func(ctx *node.ServiceContext) (node.Service, error) {
			fullNode, err := eth.New(ctx, ethConf)
			if fullNode != nil && ethConf.LightServ > 0 {
				ls, _ := les.NewLesServer(fullNode, ethConf)
				fullNode.AddLesServer(ls)
			}
			return fullNode, err
		}); err != nil {
			Fatalf("Failed to register the Expanse full node service: %v", err)
		}
	}
}

// RegisterShhService configures Whisper and adds it to the given node.
func RegisterShhService(stack *node.Node) {
	if err := stack.Register(func(*node.ServiceContext) (node.Service, error) { return whisper.New(), nil }); err != nil {
		Fatalf("Failed to register the Whisper service: %v", err)
	}
}

// RegisterEthStatsService configures the Ethereum Stats daemon and adds it to
// th egiven node.
func RegisterEthStatsService(stack *node.Node, url string) {
	if err := stack.Register(func(ctx *node.ServiceContext) (node.Service, error) {
		// Retrieve both eth and les services
		var ethServ *eth.Ethereum
		ctx.Service(&ethServ)

		var lesServ *les.LightEthereum
		ctx.Service(&lesServ)

		return ethstats.New(url, ethServ, lesServ)
	}); err != nil {
		Fatalf("Failed to register the Expanse Stats service: %v", err)
	}
}

// SetupNetwork configures the system for either the main net or some test network.
func SetupNetwork(ctx *cli.Context) {
<<<<<<< HEAD
	params.TargetGasLimit = common.String2Big(ctx.GlobalString(TargetGasLimitFlag.Name))
}

// MakeChainConfig reads the chain configuration from the database in ctx.Datadir.
func MakeChainConfig(ctx *cli.Context, stack *node.Node) *params.ChainConfig {
	db := MakeChainDatabase(ctx, stack)
	defer db.Close()

	return MakeChainConfigFromDb(ctx, db)
}

// MakeChainConfigFromDb reads the chain configuration from the given database.
func MakeChainConfigFromDb(ctx *cli.Context, db ethdb.Database) *params.ChainConfig {
	// If the chain is already initialized, use any existing chain configs
	config := new(params.ChainConfig)

	genesis := core.GetBlock(db, core.GetCanonicalHash(db, 0), 0)
	if genesis != nil {
		storedConfig, err := core.GetChainConfig(db, genesis.Hash())
		switch err {
		case nil:
			config = storedConfig
		case core.ChainConfigNotFoundErr:
			// No configs found, use empty, will populate below
		default:
			Fatalf("Could not make chain configuration: %v", err)
		}
	}
	// set chain id in case it's zero.
	if config.ChainId == nil {
		config.ChainId = new(big.Int)
	}
	// Check whether we are allowed to set default config params or not:
	//  - If no genesis is set, we're running either mainnet or testnet (private nets use `gexp init`)
	//  - If a genesis is already set, ensure we have a configuration for it (mainnet or testnet)
	defaults := genesis == nil ||
		(genesis.Hash() == params.MainNetGenesisHash && !ctx.GlobalBool(TestNetFlag.Name)) ||
		(genesis.Hash() == params.TestNetGenesisHash && ctx.GlobalBool(TestNetFlag.Name))

	if defaults {
		if ctx.GlobalBool(TestNetFlag.Name) {
			config = params.TestnetChainConfig
		} else {
			// Homestead fork
			config.HomesteadBlock = params.MainNetHomesteadBlock
			// DAO fork
			config.DAOForkBlock = params.MainNetDAOForkBlock
			config.DAOForkSupport = true

			// DoS reprice fork
			config.EIP150Block = params.MainNetHomesteadGasRepriceBlock
			config.EIP150Hash = params.MainNetHomesteadGasRepriceHash

			// DoS state cleanup fork
			config.EIP155Block = params.MainNetSpuriousDragon
			config.EIP158Block = params.MainNetSpuriousDragon
			config.ChainId = params.MainNetChainID
		}
	}
	return config
=======
	params.TargetGasLimit = new(big.Int).SetUint64(ctx.GlobalUint64(TargetGasLimitFlag.Name))
>>>>>>> 1018bf6a
}

func ChainDbName(ctx *cli.Context) string {
	if ctx.GlobalBool(LightModeFlag.Name) {
		return "lightchaindata"
	} else {
		return "chaindata"
	}
}

// MakeChainDatabase open an LevelDB using the flags passed to the client and will hard crash if it fails.
func MakeChainDatabase(ctx *cli.Context, stack *node.Node) ethdb.Database {
	var (
		cache   = ctx.GlobalInt(CacheFlag.Name)
		handles = MakeDatabaseHandles()
		name    = ChainDbName(ctx)
	)

	chainDb, err := stack.OpenDatabase(name, cache, handles)
	if err != nil {
		Fatalf("Could not open database: %v", err)
	}
	return chainDb
}

func MakeGenesis(ctx *cli.Context) *core.Genesis {
	var genesis *core.Genesis
	switch {
	case ctx.GlobalBool(TestNetFlag.Name):
		genesis = core.DefaultTestnetGenesisBlock()
	case ctx.GlobalBool(DevModeFlag.Name):
		genesis = core.DevGenesisBlock()
	}
	return genesis
}

// MakeChain creates a chain manager from set command line flags.
func MakeChain(ctx *cli.Context, stack *node.Node) (chain *core.BlockChain, chainDb ethdb.Database) {
	var err error
	chainDb = MakeChainDatabase(ctx, stack)

	seal := pow.PoW(pow.FakePow{})
	if !ctx.GlobalBool(FakePoWFlag.Name) {
		seal = pow.NewFullEthash("", 1, 0, "", 1, 0)
	}
	config, _, err := core.SetupGenesisBlock(chainDb, MakeGenesis(ctx))
	if err != nil {
		Fatalf("%v", err)
	}
	vmcfg := vm.Config{EnablePreimageRecording: ctx.GlobalBool(VMEnableDebugFlag.Name)}
	chain, err = core.NewBlockChain(chainDb, config, seal, new(event.TypeMux), vmcfg)
	if err != nil {
		Fatalf("Can't create BlockChain: %v", err)
	}
	return chain, chainDb
}

// MakeConsolePreloads retrieves the absolute paths for the console JavaScript
// scripts to preload before starting.
func MakeConsolePreloads(ctx *cli.Context) []string {
	// Skip preloading if there's nothing to preload
	if ctx.GlobalString(PreloadJSFlag.Name) == "" {
		return nil
	}
	// Otherwise resolve absolute paths and return them
	preloads := []string{}

	assets := ctx.GlobalString(JSpathFlag.Name)
	for _, file := range strings.Split(ctx.GlobalString(PreloadJSFlag.Name), ",") {
		preloads = append(preloads, common.AbsolutePath(assets, strings.TrimSpace(file)))
	}
	return preloads
}<|MERGE_RESOLUTION|>--- conflicted
+++ resolved
@@ -29,8 +29,6 @@
 	"strconv"
 	"strings"
 
-<<<<<<< HEAD
-	"github.com/ethereum/ethash"
 	"github.com/expanse-org/go-expanse/accounts"
 	"github.com/expanse-org/go-expanse/accounts/keystore"
 	"github.com/expanse-org/go-expanse/common"
@@ -43,8 +41,7 @@
 	"github.com/expanse-org/go-expanse/ethstats"
 	"github.com/expanse-org/go-expanse/event"
 	"github.com/expanse-org/go-expanse/les"
-	"github.com/expanse-org/go-expanse/logger"
-	"github.com/expanse-org/go-expanse/logger/glog"
+	"github.com/expanse-org/go-expanse/log"
 	"github.com/expanse-org/go-expanse/metrics"
 	"github.com/expanse-org/go-expanse/node"
 	"github.com/expanse-org/go-expanse/p2p/discover"
@@ -55,31 +52,6 @@
 	"github.com/expanse-org/go-expanse/pow"
 	"github.com/expanse-org/go-expanse/rpc"
 	whisper "github.com/expanse-org/go-expanse/whisper/whisperv2"
-=======
-	"github.com/ethereum/go-ethereum/accounts"
-	"github.com/ethereum/go-ethereum/accounts/keystore"
-	"github.com/ethereum/go-ethereum/common"
-	"github.com/ethereum/go-ethereum/core"
-	"github.com/ethereum/go-ethereum/core/state"
-	"github.com/ethereum/go-ethereum/core/vm"
-	"github.com/ethereum/go-ethereum/crypto"
-	"github.com/ethereum/go-ethereum/eth"
-	"github.com/ethereum/go-ethereum/ethdb"
-	"github.com/ethereum/go-ethereum/ethstats"
-	"github.com/ethereum/go-ethereum/event"
-	"github.com/ethereum/go-ethereum/les"
-	"github.com/ethereum/go-ethereum/log"
-	"github.com/ethereum/go-ethereum/metrics"
-	"github.com/ethereum/go-ethereum/node"
-	"github.com/ethereum/go-ethereum/p2p/discover"
-	"github.com/ethereum/go-ethereum/p2p/discv5"
-	"github.com/ethereum/go-ethereum/p2p/nat"
-	"github.com/ethereum/go-ethereum/p2p/netutil"
-	"github.com/ethereum/go-ethereum/params"
-	"github.com/ethereum/go-ethereum/pow"
-	"github.com/ethereum/go-ethereum/rpc"
-	whisper "github.com/ethereum/go-ethereum/whisper/whisperv2"
->>>>>>> 1018bf6a
 	"gopkg.in/urfave/cli.v1"
 )
 
@@ -907,70 +879,7 @@
 
 // SetupNetwork configures the system for either the main net or some test network.
 func SetupNetwork(ctx *cli.Context) {
-<<<<<<< HEAD
-	params.TargetGasLimit = common.String2Big(ctx.GlobalString(TargetGasLimitFlag.Name))
-}
-
-// MakeChainConfig reads the chain configuration from the database in ctx.Datadir.
-func MakeChainConfig(ctx *cli.Context, stack *node.Node) *params.ChainConfig {
-	db := MakeChainDatabase(ctx, stack)
-	defer db.Close()
-
-	return MakeChainConfigFromDb(ctx, db)
-}
-
-// MakeChainConfigFromDb reads the chain configuration from the given database.
-func MakeChainConfigFromDb(ctx *cli.Context, db ethdb.Database) *params.ChainConfig {
-	// If the chain is already initialized, use any existing chain configs
-	config := new(params.ChainConfig)
-
-	genesis := core.GetBlock(db, core.GetCanonicalHash(db, 0), 0)
-	if genesis != nil {
-		storedConfig, err := core.GetChainConfig(db, genesis.Hash())
-		switch err {
-		case nil:
-			config = storedConfig
-		case core.ChainConfigNotFoundErr:
-			// No configs found, use empty, will populate below
-		default:
-			Fatalf("Could not make chain configuration: %v", err)
-		}
-	}
-	// set chain id in case it's zero.
-	if config.ChainId == nil {
-		config.ChainId = new(big.Int)
-	}
-	// Check whether we are allowed to set default config params or not:
-	//  - If no genesis is set, we're running either mainnet or testnet (private nets use `gexp init`)
-	//  - If a genesis is already set, ensure we have a configuration for it (mainnet or testnet)
-	defaults := genesis == nil ||
-		(genesis.Hash() == params.MainNetGenesisHash && !ctx.GlobalBool(TestNetFlag.Name)) ||
-		(genesis.Hash() == params.TestNetGenesisHash && ctx.GlobalBool(TestNetFlag.Name))
-
-	if defaults {
-		if ctx.GlobalBool(TestNetFlag.Name) {
-			config = params.TestnetChainConfig
-		} else {
-			// Homestead fork
-			config.HomesteadBlock = params.MainNetHomesteadBlock
-			// DAO fork
-			config.DAOForkBlock = params.MainNetDAOForkBlock
-			config.DAOForkSupport = true
-
-			// DoS reprice fork
-			config.EIP150Block = params.MainNetHomesteadGasRepriceBlock
-			config.EIP150Hash = params.MainNetHomesteadGasRepriceHash
-
-			// DoS state cleanup fork
-			config.EIP155Block = params.MainNetSpuriousDragon
-			config.EIP158Block = params.MainNetSpuriousDragon
-			config.ChainId = params.MainNetChainID
-		}
-	}
-	return config
-=======
 	params.TargetGasLimit = new(big.Int).SetUint64(ctx.GlobalUint64(TargetGasLimitFlag.Name))
->>>>>>> 1018bf6a
 }
 
 func ChainDbName(ctx *cli.Context) string {
