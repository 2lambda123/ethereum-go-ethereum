--- conflicted
+++ resolved
@@ -1182,7 +1182,6 @@
 // RegisterDashboardService adds a dashboard to the stack.
 func RegisterDashboardService(stack *node.Node, cfg *dashboard.Config, commit string) {
 	stack.Register(func(ctx *node.ServiceContext) (node.Service, error) {
-<<<<<<< HEAD
 		// Retrieve both eth and les services
 		var ethServ *eth.Ethereum
 		ctx.Service(&ethServ)
@@ -1190,10 +1189,7 @@
 		var lesServ *les.LightEthereum
 		ctx.Service(&lesServ)
 
-		return dashboard.New(cfg, commit, ethServ, lesServ)
-=======
-		return dashboard.New(cfg, commit, ctx.ResolvePath("logs"))
->>>>>>> 0e643ad8
+		return dashboard.New(cfg, commit, ethServ, lesServ, ctx.ResolvePath("logs"))
 	})
 }
 
