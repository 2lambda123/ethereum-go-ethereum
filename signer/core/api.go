// Copyright 2018 The go-ethereum Authors
// This file is part of go-ethereum.
//
// go-ethereum is free software: you can redistribute it and/or modify
// it under the terms of the GNU General Public License as published by
// the Free Software Foundation, either version 3 of the License, or
// (at your option) any later version.
//
// go-ethereum is distributed in the hope that it will be useful,
// but WITHOUT ANY WARRANTY; without even the implied warranty of
// MERCHANTABILITY or FITNESS FOR A PARTICULAR PURPOSE. See the
// GNU General Public License for more details.
//
// You should have received a copy of the GNU General Public License
// along with go-ethereum. If not, see <http://www.gnu.org/licenses/>.

package core

import (
	"context"
	"encoding/json"
	"errors"
	"fmt"
	"io/ioutil"
	"math/big"
	"reflect"

	"github.com/ethereum/go-ethereum/accounts"
	"github.com/ethereum/go-ethereum/accounts/keystore"
	"github.com/ethereum/go-ethereum/accounts/usbwallet"
	"github.com/ethereum/go-ethereum/common"
	"github.com/ethereum/go-ethereum/common/hexutil"
	"github.com/ethereum/go-ethereum/internal/ethapi"
	"github.com/ethereum/go-ethereum/log"
	"github.com/ethereum/go-ethereum/rlp"
)

const (
	// numberOfAccountsToDerive For hardware wallets, the number of accounts to derive
	numberOfAccountsToDerive = 10
	// ExternalAPIVersion -- see extapi_changelog.md
	ExternalAPIVersion = "4.0.0"
	// InternalAPIVersion -- see intapi_changelog.md
	InternalAPIVersion = "3.0.0"
)

// ExternalAPI defines the external API through which signing requests are made.
type ExternalAPI interface {
	// List available accounts
	List(ctx context.Context) ([]common.Address, error)
	// New request to create a new account
	New(ctx context.Context) (accounts.Account, error)
	// SignTransaction request to sign the specified transaction
	SignTransaction(ctx context.Context, args SendTxArgs, methodSelector *string) (*ethapi.SignTransactionResult, error)
	// SignData - request to sign the given data (plus prefix)
	SignData(ctx context.Context, contentType string, addr common.MixedcaseAddress, data interface{}) (hexutil.Bytes, error)
	// SignTypedData - request to sign the given structured data (plus prefix)
	SignTypedData(ctx context.Context, addr common.MixedcaseAddress, data TypedData) (hexutil.Bytes, error)
	// EcRecover - recover public key from given message and signature
	EcRecover(ctx context.Context, data hexutil.Bytes, sig hexutil.Bytes) (common.Address, error)
	// Export - request to export an account
	Export(ctx context.Context, addr common.Address) (json.RawMessage, error)
	// Import - request to import an account
	// Should be moved to Internal API, in next phase when we have
	// bi-directional communication
	//Import(ctx context.Context, keyJSON json.RawMessage) (Account, error)
	Version(ctx context.Context) (string, error)
}

// SignerUI specifies what method a UI needs to implement to be able to be used as a UI for the signer
type SignerUI interface {
	// ApproveTx prompt the user for confirmation to request to sign Transaction
	ApproveTx(request *SignTxRequest) (SignTxResponse, error)
	// ApproveSignData prompt the user for confirmation to request to sign data
	ApproveSignData(request *SignDataRequest) (SignDataResponse, error)
	// ApproveExport prompt the user for confirmation to export encrypted Account json
	ApproveExport(request *ExportRequest) (ExportResponse, error)
	// ApproveImport prompt the user for confirmation to import Account json
	ApproveImport(request *ImportRequest) (ImportResponse, error)
	// ApproveListing prompt the user for confirmation to list accounts
	// the list of accounts to list can be modified by the UI
	ApproveListing(request *ListRequest) (ListResponse, error)
	// ApproveNewAccount prompt the user for confirmation to create new Account, and reveal to caller
	ApproveNewAccount(request *NewAccountRequest) (NewAccountResponse, error)
	// ShowError displays error message to user
	ShowError(message string)
	// ShowInfo displays info message to user
	ShowInfo(message string)
	// OnApprovedTx notifies the UI about a transaction having been successfully signed.
	// This method can be used by a UI to keep track of e.g. how much has been sent to a particular recipient.
	OnApprovedTx(tx ethapi.SignTransactionResult)
	// OnSignerStartup is invoked when the signer boots, and tells the UI info about external API location and version
	// information
	OnSignerStartup(info StartupInfo)
	// OnInputRequired is invoked when clef requires user input, for example master password or
	// pin-code for unlocking hardware wallets
	OnInputRequired(info UserInputRequest) (UserInputResponse, error)
}

// SignerAPI defines the actual implementation of ExternalAPI
type SignerAPI struct {
	chainID    *big.Int
	am         *accounts.Manager
	UI         SignerUI
	validator  *Validator
	rejectMode bool
}

// Metadata about a request
type Metadata struct {
	Remote    string `json:"remote"`
	Local     string `json:"local"`
	Scheme    string `json:"scheme"`
	UserAgent string `json:"User-Agent"`
	Origin    string `json:"Origin"`
}

// MetadataFromContext extracts Metadata from a given context.Context
func MetadataFromContext(ctx context.Context) Metadata {
	m := Metadata{"NA", "NA", "NA", "", ""} // batman

	if v := ctx.Value("remote"); v != nil {
		m.Remote = v.(string)
	}
	if v := ctx.Value("scheme"); v != nil {
		m.Scheme = v.(string)
	}
	if v := ctx.Value("local"); v != nil {
		m.Local = v.(string)
	}
	if v := ctx.Value("Origin"); v != nil {
		m.Origin = v.(string)
	}
	if v := ctx.Value("User-Agent"); v != nil {
		m.UserAgent = v.(string)
	}
	return m
}

// String implements Stringer interface
func (m Metadata) String() string {
	s, err := json.Marshal(m)
	if err == nil {
		return string(s)
	}
	return err.Error()
}

// types for the requests/response types between signer and UI
type (
	// SignTxRequest contains info about a Transaction to sign
	SignTxRequest struct {
		Transaction SendTxArgs       `json:"transaction"`
		Callinfo    []ValidationInfo `json:"call_info"`
		Meta        Metadata         `json:"meta"`
	}
	// SignTxResponse result from SignTxRequest
	SignTxResponse struct {
		//The UI may make changes to the TX
		Transaction SendTxArgs `json:"transaction"`
		Approved    bool       `json:"approved"`
		Password    string     `json:"password"`
	}
	// ExportRequest info about query to export accounts
	ExportRequest struct {
		Address common.Address `json:"address"`
		Meta    Metadata       `json:"meta"`
	}
	// ExportResponse response to export-request
	ExportResponse struct {
		Approved bool `json:"approved"`
	}
	// ImportRequest info about request to import an Account
	ImportRequest struct {
		Meta Metadata `json:"meta"`
	}
	ImportResponse struct {
		Approved    bool   `json:"approved"`
		OldPassword string `json:"old_password"`
		NewPassword string `json:"new_password"`
	}
	SignDataRequest struct {
		ContentType string                  `json:"content_type"`
		Address     common.MixedcaseAddress `json:"address"`
		Rawdata     interface{}             `json:"raw_data"`
		Message     []*NameValueType        `json:"message"`
		Hash        hexutil.Bytes           `json:"hash"`
		Meta        Metadata                `json:"meta"`
	}
	SignDataResponse struct {
		Approved bool `json:"approved"`
		Password string
	}
	NewAccountRequest struct {
		Meta Metadata `json:"meta"`
	}
	NewAccountResponse struct {
		Approved bool   `json:"approved"`
		Password string `json:"password"`
	}
	ListRequest struct {
		Accounts []Account `json:"accounts"`
		Meta     Metadata  `json:"meta"`
	}
	ListResponse struct {
		Accounts []Account `json:"accounts"`
	}
	Message struct {
		Text string `json:"text"`
	}
	PasswordRequest struct {
		Prompt string `json:"prompt"`
	}
	PasswordResponse struct {
		Password string `json:"password"`
	}
	StartupInfo struct {
		Info map[string]interface{} `json:"info"`
	}
	UserInputRequest struct {
		Prompt     string `json:"prompt"`
		Title      string `json:"title"`
		IsPassword bool   `json:"isPassword"`
	}
	UserInputResponse struct {
		Text string `json:"text"`
	}
)

var ErrRequestDenied = errors.New("Request denied")

// NewSignerAPI creates a new API that can be used for Account management.
// ksLocation specifies the directory where to store the password protected private
// key that is generated when a new Account is created.
// noUSB disables USB support that is required to support hardware devices such as
// ledger and trezor.
func NewSignerAPI(chainID int64, ksLocation string, noUSB bool, ui SignerUI, abidb *AbiDb, lightKDF bool, advancedMode bool) *SignerAPI {
	var (
		backends []accounts.Backend
		n, p     = keystore.StandardScryptN, keystore.StandardScryptP
	)
	if lightKDF {
		n, p = keystore.LightScryptN, keystore.LightScryptP
	}
	// support password based accounts
	if len(ksLocation) > 0 {
		backends = append(backends, keystore.NewKeyStore(ksLocation, n, p))
	}
	if advancedMode {
		log.Info("Clef is in advanced mode: will warn instead of reject")
	}
	if !noUSB {
		// Start a USB hub for Ledger hardware wallets
		if ledgerhub, err := usbwallet.NewLedgerHub(); err != nil {
			log.Warn(fmt.Sprintf("Failed to start Ledger hub, disabling: %v", err))
		} else {
			backends = append(backends, ledgerhub)
			log.Debug("Ledger support enabled")
		}
		// Start a USB hub for Trezor hardware wallets
		if trezorhub, err := usbwallet.NewTrezorHub(); err != nil {
			log.Warn(fmt.Sprintf("Failed to start Trezor hub, disabling: %v", err))
		} else {
			backends = append(backends, trezorhub)
			log.Debug("Trezor support enabled")
		}
	}
	signer := &SignerAPI{big.NewInt(chainID), accounts.NewManager(backends...), ui, NewValidator(abidb), !advancedMode}
	if !noUSB {
		signer.startUSBListener()
	}
	return signer
}
func (api *SignerAPI) openTrezor(url accounts.URL) {
	resp, err := api.UI.OnInputRequired(UserInputRequest{
		Prompt: "Pin required to open Trezor wallet\n" +
			"Look at the device for number positions\n\n" +
			"7 | 8 | 9\n" +
			"--+---+--\n" +
			"4 | 5 | 6\n" +
			"--+---+--\n" +
			"1 | 2 | 3\n\n",
		IsPassword: true,
		Title:      "Trezor unlock",
	})
	if err != nil {
		log.Warn("failed getting trezor pin", "err", err)
		return
	}
	// We're using the URL instead of the pointer to the
	// Wallet -- perhaps it is not actually present anymore
	w, err := api.am.Wallet(url.String())
	if err != nil {
		log.Warn("wallet unavailable", "url", url)
		return
	}
	err = w.Open(resp.Text)
	if err != nil {
		log.Warn("failed to open wallet", "wallet", url, "err", err)
		return
	}

}

// startUSBListener starts a listener for USB events, for hardware wallet interaction
func (api *SignerAPI) startUSBListener() {
	events := make(chan accounts.WalletEvent, 16)
	am := api.am
	am.Subscribe(events)
	go func() {

		// Open any wallets already attached
		for _, wallet := range am.Wallets() {
			if err := wallet.Open(""); err != nil {
				log.Warn("Failed to open wallet", "url", wallet.URL(), "err", err)
				if err == usbwallet.ErrTrezorPINNeeded {
					go api.openTrezor(wallet.URL())
				}
			}
		}
		// Listen for wallet event till termination
		for event := range events {
			switch event.Kind {
			case accounts.WalletArrived:
				if err := event.Wallet.Open(""); err != nil {
					log.Warn("New wallet appeared, failed to open", "url", event.Wallet.URL(), "err", err)
					if err == usbwallet.ErrTrezorPINNeeded {
						go api.openTrezor(event.Wallet.URL())
					}
				}
			case accounts.WalletOpened:
				status, _ := event.Wallet.Status()
				log.Info("New wallet appeared", "url", event.Wallet.URL(), "status", status)

				derivationPath := accounts.DefaultBaseDerivationPath
				if event.Wallet.URL().Scheme == "ledger" {
					derivationPath = accounts.DefaultLedgerBaseDerivationPath
				}
				var nextPath = derivationPath
				// Derive first N accounts, hardcoded for now
				for i := 0; i < numberOfAccountsToDerive; i++ {
					acc, err := event.Wallet.Derive(nextPath, true)
					if err != nil {
						log.Warn("account derivation failed", "error", err)
					} else {
						log.Info("derived account", "address", acc.Address)
					}
					nextPath[len(nextPath)-1]++
				}
			case accounts.WalletDropped:
				log.Info("Old wallet dropped", "url", event.Wallet.URL())
				event.Wallet.Close()
			}
		}
	}()
}

// List returns the set of wallet this signer manages. Each wallet can contain
// multiple accounts.
func (api *SignerAPI) List(ctx context.Context) ([]common.Address, error) {
	var accs []Account
	for _, wallet := range api.am.Wallets() {
		for _, acc := range wallet.Accounts() {
			acc := Account{Typ: "Account", URL: wallet.URL(), Address: acc.Address}
			accs = append(accs, acc)
		}
	}
	result, err := api.UI.ApproveListing(&ListRequest{Accounts: accs, Meta: MetadataFromContext(ctx)})
	if err != nil {
		return nil, err
	}
	if result.Accounts == nil {
		return nil, ErrRequestDenied

	}

	addresses := make([]common.Address, 0)
	for _, acc := range result.Accounts {
		addresses = append(addresses, acc.Address)
	}

	return addresses, nil
}

// New creates a new password protected Account. The private key is protected with
// the given password. Users are responsible to backup the private key that is stored
// in the keystore location thas was specified when this API was created.
func (api *SignerAPI) New(ctx context.Context) (accounts.Account, error) {
	be := api.am.Backends(keystore.KeyStoreType)
	if len(be) == 0 {
		return accounts.Account{}, errors.New("password based accounts not supported")
	}
	var (
		resp NewAccountResponse
		err  error
	)
	// Three retries to get a valid password
	for i := 0; i < 3; i++ {
		resp, err = api.UI.ApproveNewAccount(&NewAccountRequest{MetadataFromContext(ctx)})
		if err != nil {
			return accounts.Account{}, err
		}
		if !resp.Approved {
			return accounts.Account{}, ErrRequestDenied
		}
		if pwErr := ValidatePasswordFormat(resp.Password); pwErr != nil {
			api.UI.ShowError(fmt.Sprintf("Account creation attempt #%d failed due to password requirements: %v", (i + 1), pwErr))
		} else {
			// No error
			return be[0].(*keystore.KeyStore).NewAccount(resp.Password)
		}
	}
	// Otherwise fail, with generic error message
	return accounts.Account{}, errors.New("account creation failed")
}

// logDiff logs the difference between the incoming (original) transaction and the one returned from the signer.
// it also returns 'true' if the transaction was modified, to make it possible to configure the signer not to allow
// UI-modifications to requests
func logDiff(original *SignTxRequest, new *SignTxResponse) bool {
	modified := false
	if f0, f1 := original.Transaction.From, new.Transaction.From; !reflect.DeepEqual(f0, f1) {
		log.Info("Sender-account changed by UI", "was", f0, "is", f1)
		modified = true
	}
	if t0, t1 := original.Transaction.To, new.Transaction.To; !reflect.DeepEqual(t0, t1) {
		log.Info("Recipient-account changed by UI", "was", t0, "is", t1)
		modified = true
	}
	if g0, g1 := original.Transaction.Gas, new.Transaction.Gas; g0 != g1 {
		modified = true
		log.Info("Gas changed by UI", "was", g0, "is", g1)
	}
	if g0, g1 := big.Int(original.Transaction.GasPrice), big.Int(new.Transaction.GasPrice); g0.Cmp(&g1) != 0 {
		modified = true
		log.Info("GasPrice changed by UI", "was", g0, "is", g1)
	}
	if v0, v1 := big.Int(original.Transaction.Value), big.Int(new.Transaction.Value); v0.Cmp(&v1) != 0 {
		modified = true
		log.Info("Value changed by UI", "was", v0, "is", v1)
	}
	if d0, d1 := original.Transaction.Data, new.Transaction.Data; d0 != d1 {
		d0s := ""
		d1s := ""
		if d0 != nil {
			d0s = hexutil.Encode(*d0)
		}
		if d1 != nil {
			d1s = hexutil.Encode(*d1)
		}
		if d1s != d0s {
			modified = true
			log.Info("Data changed by UI", "was", d0s, "is", d1s)
		}
	}
	if n0, n1 := original.Transaction.Nonce, new.Transaction.Nonce; n0 != n1 {
		modified = true
		log.Info("Nonce changed by UI", "was", n0, "is", n1)
	}
	return modified
}

// SignTransaction signs the given Transaction and returns it both as json and rlp-encoded form
func (api *SignerAPI) SignTransaction(ctx context.Context, args SendTxArgs, methodSelector *string) (*ethapi.SignTransactionResult, error) {
	var (
		err    error
		result SignTxResponse
	)
	msgs, err := api.validator.ValidateTransaction(&args, methodSelector)
	if err != nil {
		return nil, err
	}
	// If we are in 'rejectMode', then reject rather than show the user warnings
	if api.rejectMode {
		if err := msgs.getWarnings(); err != nil {
			return nil, err
		}
	}

	req := SignTxRequest{
		Transaction: args,
		Meta:        MetadataFromContext(ctx),
		Callinfo:    msgs.Messages,
	}
	// Process approval
	result, err = api.UI.ApproveTx(&req)
	if err != nil {
		return nil, err
	}
	if !result.Approved {
		return nil, ErrRequestDenied
	}
	// Log changes made by the UI to the signing-request
	logDiff(&req, &result)
	var (
		acc    accounts.Account
		wallet accounts.Wallet
	)
	acc = accounts.Account{Address: result.Transaction.From.Address()}
	wallet, err = api.am.Find(acc)
	if err != nil {
		return nil, err
	}
	// Convert fields into a real transaction
	var unsignedTx = result.Transaction.toTransaction()

	// The one to sign is the one that was returned from the UI
	signedTx, err := wallet.SignTxWithPassphrase(acc, result.Password, unsignedTx, api.chainID)
	if err != nil {
		api.UI.ShowError(err.Error())
		return nil, err
	}

	rlpdata, err := rlp.EncodeToBytes(signedTx)
	response := ethapi.SignTransactionResult{Raw: rlpdata, Tx: signedTx}

	// Finally, send the signed tx to the UI
	api.UI.OnApprovedTx(response)
	// ...and to the external caller
	return &response, nil

}

<<<<<<< HEAD
=======
// Sign calculates an Ethereum ECDSA signature for:
// keccack256("\x19Ethereum Signed Message:\n" + len(message) + message))
//
// Note, the produced signature conforms to the secp256k1 curve R, S and V values,
// where the V value will be 27 or 28 for legacy reasons.
//
// The key used to calculate the signature is decrypted with the given password.
//
// https://github.com/ethereum/go-ethereum/wiki/Management-APIs#personal_sign
func (api *SignerAPI) Sign(ctx context.Context, addr common.MixedcaseAddress, data hexutil.Bytes) (hexutil.Bytes, error) {
	sighash, msg := SignHash(data)
	// We make the request prior to looking up if we actually have the account, to prevent
	// account-enumeration via the API
	req := &SignDataRequest{Address: addr, Rawdata: data, Message: msg, Hash: sighash, Meta: MetadataFromContext(ctx)}
	res, err := api.UI.ApproveSignData(req)

	if err != nil {
		return nil, err
	}
	if !res.Approved {
		return nil, ErrRequestDenied
	}
	// Look up the wallet containing the requested signer
	account := accounts.Account{Address: addr.Address()}
	wallet, err := api.am.Find(account)
	if err != nil {
		return nil, err
	}
	// Assemble sign the data with the wallet
	signature, err := wallet.SignTextWithPassphrase(account, res.Password, data)
	if err != nil {
		api.UI.ShowError(err.Error())
		return nil, err
	}
	signature[64] += 27 // Transform V from 0/1 to 27/28 according to the yellow paper
	return signature, nil
}

// SignHash is a helper function that calculates a hash for the given message that can be
// safely used to calculate a signature from.
//
// The hash is calculated as
//   keccak256("\x19Ethereum Signed Message:\n"${message length}${message}).
//
// This gives context to the signed message and prevents signing of transactions.
func SignHash(data []byte) ([]byte, string) {
	msg := fmt.Sprintf("\x19Ethereum Signed Message:\n%d%s", len(data), data)
	return crypto.Keccak256([]byte(msg)), msg
}

>>>>>>> 43e8efe8
// Export returns encrypted private key associated with the given address in web3 keystore format.
func (api *SignerAPI) Export(ctx context.Context, addr common.Address) (json.RawMessage, error) {
	res, err := api.UI.ApproveExport(&ExportRequest{Address: addr, Meta: MetadataFromContext(ctx)})

	if err != nil {
		return nil, err
	}
	if !res.Approved {
		return nil, ErrRequestDenied
	}
	// Look up the wallet containing the requested signer
	wallet, err := api.am.Find(accounts.Account{Address: addr})
	if err != nil {
		return nil, err
	}
	if wallet.URL().Scheme != keystore.KeyStoreScheme {
		return nil, fmt.Errorf("Account is not a keystore-account")
	}
	return ioutil.ReadFile(wallet.URL().Path)
}

// Import tries to import the given keyJSON in the local keystore. The keyJSON data is expected to be
// in web3 keystore format. It will decrypt the keyJSON with the given passphrase and on successful
// decryption it will encrypt the key with the given newPassphrase and store it in the keystore.
// OBS! This method is removed from the public API. It should not be exposed on the external API
// for a couple of reasons:
// 1. Even though it is encrypted, it should still be seen as sensitive data
// 2. It can be used to DoS clef, by using malicious data with e.g. extreme large
// values for the kdfparams.
func (api *SignerAPI) Import(ctx context.Context, keyJSON json.RawMessage) (Account, error) {
	be := api.am.Backends(keystore.KeyStoreType)

	if len(be) == 0 {
		return Account{}, errors.New("password based accounts not supported")
	}
	res, err := api.UI.ApproveImport(&ImportRequest{Meta: MetadataFromContext(ctx)})

	if err != nil {
		return Account{}, err
	}
	if !res.Approved {
		return Account{}, ErrRequestDenied
	}
	acc, err := be[0].(*keystore.KeyStore).Import(keyJSON, res.OldPassword, res.NewPassword)
	if err != nil {
		api.UI.ShowError(err.Error())
		return Account{}, err
	}
	return Account{Typ: "Account", URL: acc.URL, Address: acc.Address}, nil
}

// Returns the external api version. This method does not require user acceptance. Available methods are
// available via enumeration anyway, and this info does not contain user-specific data
func (api *SignerAPI) Version(ctx context.Context) (string, error) {
	return ExternalAPIVersion, nil
}<|MERGE_RESOLUTION|>--- conflicted
+++ resolved
@@ -39,9 +39,9 @@
 	// numberOfAccountsToDerive For hardware wallets, the number of accounts to derive
 	numberOfAccountsToDerive = 10
 	// ExternalAPIVersion -- see extapi_changelog.md
-	ExternalAPIVersion = "4.0.0"
+	ExternalAPIVersion = "5.0.0"
 	// InternalAPIVersion -- see intapi_changelog.md
-	InternalAPIVersion = "3.0.0"
+	InternalAPIVersion = "3.1.0"
 )
 
 // ExternalAPI defines the external API through which signing requests are made.
@@ -521,8 +521,6 @@
 
 }
 
-<<<<<<< HEAD
-=======
 // Sign calculates an Ethereum ECDSA signature for:
 // keccack256("\x19Ethereum Signed Message:\n" + len(message) + message))
 //
@@ -573,7 +571,6 @@
 	return crypto.Keccak256([]byte(msg)), msg
 }
 
->>>>>>> 43e8efe8
 // Export returns encrypted private key associated with the given address in web3 keystore format.
 func (api *SignerAPI) Export(ctx context.Context, addr common.Address) (json.RawMessage, error) {
 	res, err := api.UI.ApproveExport(&ExportRequest{Address: addr, Meta: MetadataFromContext(ctx)})
