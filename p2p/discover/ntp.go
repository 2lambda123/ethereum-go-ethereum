--- conflicted
+++ resolved
@@ -25,12 +25,7 @@
 	"sort"
 	"time"
 
-<<<<<<< HEAD
-	"github.com/ubiq/go-ubiq/logger"
-	"github.com/ubiq/go-ubiq/logger/glog"
-=======
-	"github.com/ethereum/go-ethereum/log"
->>>>>>> ab5646c5
+	"github.com/ubiq/go-ubiq/log"
 )
 
 const (
