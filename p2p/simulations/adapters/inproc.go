--- conflicted
+++ resolved
@@ -23,21 +23,13 @@
 	"net"
 	"sync"
 
-<<<<<<< HEAD
 	"github.com/ubiq/go-ubiq/event"
+	"github.com/ubiq/go-ubiq/log"
 	"github.com/ubiq/go-ubiq/node"
 	"github.com/ubiq/go-ubiq/p2p"
-	"github.com/ubiq/go-ubiq/p2p/discover"
+	"github.com/ubiq/go-ubiq/p2p/enode"
+	"github.com/ubiq/go-ubiq/p2p/simulations/pipes"
 	"github.com/ubiq/go-ubiq/rpc"
-=======
-	"github.com/ethereum/go-ethereum/event"
-	"github.com/ethereum/go-ethereum/log"
-	"github.com/ethereum/go-ethereum/node"
-	"github.com/ethereum/go-ethereum/p2p"
-	"github.com/ethereum/go-ethereum/p2p/enode"
-	"github.com/ethereum/go-ethereum/p2p/simulations/pipes"
-	"github.com/ethereum/go-ethereum/rpc"
->>>>>>> c9427004
 )
 
 // SimAdapter is a NodeAdapter which creates in-memory simulation nodes and
@@ -185,15 +177,9 @@
 	return []byte(sn.Node().String())
 }
 
-<<<<<<< HEAD
-// Node returns a discover.Node representing the SimNode
-func (self *SimNode) Node() *discover.Node {
-	return discover.NewNode(self.ID, net.IP{127, 0, 0, 1}, 30388, 30388)
-=======
 // Node returns a node descriptor representing the SimNode
 func (sn *SimNode) Node() *enode.Node {
 	return sn.config.Node()
->>>>>>> c9427004
 }
 
 // Client returns an rpc.Client which can be used to communicate with the
