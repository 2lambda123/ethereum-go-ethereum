--- conflicted
+++ resolved
@@ -1,20 +1,20 @@
-// Copyright 2014 The go-ethereum Authors && Copyright 2015 go-expanse Authors
-// This file is part of the go-expanse library.
+// Copyright 2014 The go-ethereum Authors
+// This file is part of the go-ethereum library.
 //
-// The go-expanse library is free software: you can redistribute it and/or modify
+// The go-ethereum library is free software: you can redistribute it and/or modify
 // it under the terms of the GNU Lesser General Public License as published by
 // the Free Software Foundation, either version 3 of the License, or
 // (at your option) any later version.
 //
-// The go-expanse library is distributed in the hope that it will be useful,
+// The go-ethereum library is distributed in the hope that it will be useful,
 // but WITHOUT ANY WARRANTY; without even the implied warranty of
 // MERCHANTABILITY or FITNESS FOR A PARTICULAR PURPOSE. See the
 // GNU Lesser General Public License for more details.
 //
 // You should have received a copy of the GNU Lesser General Public License
-// along with the go-expanse library. If not, see <http://www.gnu.org/licenses/>.
-
-// Package p2p implements the Expanse p2p network protocols.
+// along with the go-ethereum library. If not, see <http://www.gnu.org/licenses/>.
+
+// Package p2p implements the Ethereum p2p network protocols.
 package p2p
 
 import (
@@ -25,19 +25,12 @@
 	"sync"
 	"time"
 
-<<<<<<< HEAD
-	"github.com/expanse-project/go-expanse/logger"
-	"github.com/expanse-project/go-expanse/logger/glog"
-	"github.com/expanse-project/go-expanse/p2p/discover"
-	"github.com/expanse-project/go-expanse/p2p/nat"
-=======
-	"github.com/ethereum/go-ethereum/logger"
-	"github.com/ethereum/go-ethereum/logger/glog"
-	"github.com/ethereum/go-ethereum/p2p/discover"
-	"github.com/ethereum/go-ethereum/p2p/discv5"
-	"github.com/ethereum/go-ethereum/p2p/nat"
-	"github.com/ethereum/go-ethereum/p2p/netutil"
->>>>>>> a973d1d5
+	"github.com/expanse-org/go-expanse/logger"
+	"github.com/expanse-org/go-expanse/logger/glog"
+	"github.com/expanse-org/go-expanse/p2p/discover"
+	"github.com/expanse-org/go-expanse/p2p/discv5"
+	"github.com/expanse-org/go-expanse/p2p/nat"
+	"github.com/expanse-org/go-expanse/p2p/netutil"
 )
 
 const (
@@ -61,11 +54,6 @@
 
 var errServerStopped = errors.New("server stopped")
 
-<<<<<<< HEAD
-var srvjslog = logger.NewJsonLogger()
-
-=======
->>>>>>> a973d1d5
 // Config holds Server options.
 type Config struct {
 	// This field must be set to a valid secp256k1 private key.
